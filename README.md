--- conflicted
+++ resolved
@@ -6,15 +6,9 @@
 
 NoVerify is a PHP linter: it finds possible bugs and style violations in your code.
 
-<<<<<<< HEAD
 - NoVerify has no config: any reported issue in your PHPDoc or PHP code must be fixed.
 - NoVerify aims to understand PHP code at least as well as PHPStorm does. If it behaves incorrectly or sub optimally, please [report issue](https://github.com/VKCOM/noverify/issues/new).
-- This tool is written in [Go](https://golang.org/) and uses [z7zmey/php-parser](https://github.com/z7zmey/php-parser).
-=======
-* NoVerify has no config: any reported issue in your PHPDoc or PHP code must be fixed.
-* NoVerify aims to understand PHP code at least as well as PHPStorm does. If it behaves incorrectly or suboptimally, please [report issue](https://github.com/VKCOM/noverify/issues/new).
-* This tool is written in [Go](https://golang.org/) and uses fork of [z7zmey/php-parser](https://github.com/VKCOM/php-parser).
->>>>>>> 438de3a8
+- This tool is written in [Go](https://golang.org/) and uses fork of [z7zmey/php-parser](https://github.com/VKCOM/php-parser).
 
 ## Features
 
