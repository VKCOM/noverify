--- conflicted
+++ resolved
@@ -370,23 +370,6 @@
 }
 
 /**
-<<<<<<< HEAD
- * @comment Report a call define function with third arguments true or false to define case (in)sensitive constants.
- * @before  define("Z_CONST", 1, true);
- * @after   define("Z_CONST", 1);
- */
-function defineConst() {
-    /**
-     * @warning since PHP 7.3.0, the definition of case insensitive constants has been deprecated
-     */
-    define($_, $_, true);
-
-    /**
-     * @warning define defaults to a case sensitive constant, the third argument can be removed
-     * @fix     define($_, $_);
-     */
-    define($_, $_, false);
-=======
  * @comment Report using an integer for $needle argument of str* functions.
  * @before  strpos("hello", 10)
  * @after   strpos("hello", chr(10))
@@ -406,5 +389,22 @@
         strrchr($_, $x);
         stristr($_, $x);
     }
->>>>>>> e8749484
+}
+
+/**
+ * @comment Report a call define function with third arguments true or false to define case (in)sensitive constants.
+ * @before  define("Z_CONST", 1, true);
+ * @after   define("Z_CONST", 1);
+ */
+function defineConst() {
+    /**
+     * @warning since PHP 7.3.0, the definition of case insensitive constants has been deprecated
+     */
+    define($_, $_, true);
+
+    /**
+     * @warning define defaults to a case sensitive constant, the third argument can be removed
+     * @fix     define($_, $_);
+     */
+    define($_, $_, false);
 }