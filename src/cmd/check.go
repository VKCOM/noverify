--- conflicted
+++ resolved
@@ -17,15 +17,8 @@
 	}
 	l := linter.NewLinter(config)
 
-<<<<<<< HEAD
 	ruleSets, err := parseRules(ctx.ParsedFlags.rulesList)
-=======
-	var args cmdlineArguments
-	bindFlags(config, &args)
-	flag.Parse()
 
-	ruleSets, err := parseRules(args.rulesList)
->>>>>>> 061ef84b
 	if err != nil {
 		return 1, fmt.Errorf("preload rules: %v", err)
 	}
@@ -33,11 +26,7 @@
 		config.Checkers.DeclareRules(rset)
 	}
 
-<<<<<<< HEAD
 	if ctx.ParsedFlags.disableCache {
-=======
-	if args.disableCache {
->>>>>>> 061ef84b
 		config.CacheDir = ""
 	}
 
