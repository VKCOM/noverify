package exprtype_test

import (
	"testing"
)

func TestExprTypeAny(t *testing.T) {
	code := `<?php
/** @return any */
function get_any() {
  return 10;
}

/** @return any[][] */
function get_any_arr() {
  return [[1]];
}

exprtype(get_any(), 'mixed');
exprtype(get_any_arr(), 'mixed[][]');
`
	runKPHPExprTypeTest(t, &exprTypeTestParams{code: code})
}

func TestInstanceDeserializeType(t *testing.T) {
	code := `<?php
class Foo {
	/** Method */
	public function method() {}
}

const CLASS_NAME = "Foo";

class Boo {
	/** Method */
	public function method() {
		$text = "";
		exprtype(instance_deserialize($text, self::class), "\Boo|null");
		exprtype(instance_deserialize($text, static::class), "\Boo|null");
		exprtype(instance_deserialize($text, $this::class), "\Boo|null");
	}
}

function f() {
	$text = "";
	$className = "";

	exprtype(instance_deserialize($text, Foo::class), "\Foo|null");
	exprtype(instance_deserialize($text, "Foo"), "\Foo|null");
	exprtype(instance_deserialize($text, 10), "mixed");
	exprtype(instance_deserialize($text, $className), "mixed");
	exprtype(instance_deserialize($text, CLASS_NAME), "mixed");
}
`
	runKPHPExprTypeTest(t, &exprTypeTestParams{code: code, stubs: "<?php /* no code */"})
}

func TestInstanceCacheFetch(t *testing.T) {
	code := `<?php
class Foo {
	/** Method */
	public function method() {}
}

const CLASS_NAME = "Foo";

class Boo {
	/** Method */
	public function method() {
		$text = "";
		exprtype(instance_cache_fetch(self::class, $text), "\Boo|null");
		exprtype(instance_cache_fetch(static::class, $text), "\Boo|null");
		exprtype(instance_cache_fetch($this::class, $text), "\Boo|null");
	}
}

function f() {
	$text = "";
	$className = "";

	exprtype(instance_cache_fetch(Foo::class, $text), "\Foo|null");
	exprtype(instance_cache_fetch("Foo", $text), "\Foo|null");
	exprtype(instance_cache_fetch(10, $text), "mixed");
	exprtype(instance_cache_fetch($className, $text), "mixed");
	exprtype(instance_cache_fetch(CLASS_NAME, $text), "mixed");
}
`
	runKPHPExprTypeTest(t, &exprTypeTestParams{code: code, stubs: "<?php /* no code */"})
}

func TestArrayFirstLastType(t *testing.T) {
	code := `<?php
class Foo {}

/**
 * @return Foo[]
 */
function returnFooArray() {
	return [new Foo, new Foo, new Foo];
}

/**
 * @return mixed
 */
function returnMixed() {}

/**
 * @return mixed[]
 */
function returnMixedArray() {}

function f() {
	$a = [10, 20, 30];
	$b = array_last_value($a);
	exprtype($b, "int");
	
	$c = [new Foo, new Foo, new Foo];
	$d = array_last_value($c);
	exprtype($d, "\Foo");

	$e = returnFooArray();
	$f = array_last_value($e);
	exprtype($f, "\Foo");

	$g = returnMixed();
	$h = array_last_value($g);
	exprtype($h, "mixed");

	$i = returnMixedArray();
	$j = array_last_value($i);
	exprtype($j, "mixed");

	$k = array_last_value([10, 20]);
	exprtype($k, "int");

	$l = array_last_value(20);
	exprtype($l, "mixed");

	$m = array_last_value();
	exprtype($m, "mixed");
}

function f1() {
	$a = [10, 20, 30];
	$b = array_first_value($a);
	exprtype($b, "int");
	
	$c = [new Foo, new Foo, new Foo];
	$d = array_first_value($c);
	exprtype($d, "\Foo");

	$e = returnFooArray();
	$f = array_first_value($e);
	exprtype($f, "\Foo");

	$g = returnMixed();
	$h = array_first_value($g);
	exprtype($h, "mixed");

	$i = returnMixedArray();
	$j = array_first_value($i);
	exprtype($j, "mixed");

	$k = array_first_value([10, 20]);
	exprtype($k, "int");

	$l = array_first_value(20);
	exprtype($l, "mixed");

	$m = array_first_value();
	exprtype($m, "mixed");
}
`
	runKPHPExprTypeTest(t, &exprTypeTestParams{code: code, stubs: "<?php /* no code */"})
}

<<<<<<< HEAD
func TestArrayFilterByKey(t *testing.T) {
	code := `<?php
class Foo {}

/**
 * @return Foo[]
 */
function returnFooArray() {
	return [new Foo, new Foo, new Foo];
}

/**
 * @return mixed
 */
function returnMixed() {}

/**
 * @return mixed[]
 */
function returnMixedArray() {}

function f() {
	$a = [10, 20, 30];
	$b = array_filter_by_key($a, function() { return true; });
	exprtype($b, "int[]");
	
	$c = [new Foo, new Foo, new Foo];
	$d = array_filter_by_key($c, function() { return true; });
	exprtype($d, "\Foo[]");

	$e = returnFooArray();
	$f = array_filter_by_key($e, function() { return true; });
	exprtype($f, "\Foo[]");

	$g = returnMixed();
	$h = array_filter_by_key($g, function() { return true; });
	exprtype($h, "mixed");

	$i = returnMixedArray();
	$j = array_filter_by_key($i, function() { return true; });
	exprtype($j, "mixed[]");

	$k = array_filter_by_key([10, 20], function() { return true; });
	exprtype($k, "int[]");

	$l = array_filter_by_key([10, "hello"], function() { return true; });
	exprtype($l, "mixed[]");

	$m = array_filter_by_key([], function() { return true; });
	exprtype($m, "mixed[]");
=======
func TestInstanceCastType(t *testing.T) {
	code := `<?php
class Foo {
	/** Method */
	public function method() {}
}

const CLASS_NAME = "Foo";

class Boo {
	/** Method */
	public function method() {
		$foo = new Foo;
		exprtype(instance_cast($foo, self::class), "\Boo");
		exprtype(instance_cast($foo, static::class), "\Boo");
		exprtype(instance_cast($foo, $this::class), "\Boo");
	}
}

function f() {
	$foo = new Foo;
	$className = "";

	exprtype(instance_cast($foo, Foo::class), "\Foo");
	exprtype(instance_cast($foo, "Foo"), "\Foo");
	exprtype(instance_cast($foo, 10), "mixed");
	exprtype(instance_cast($foo, $className), "mixed");
	exprtype(instance_cast($foo, CLASS_NAME), "mixed");
>>>>>>> bf88c6ee
}
`
	runKPHPExprTypeTest(t, &exprTypeTestParams{code: code, stubs: "<?php /* no code */"})
}

func runKPHPExprTypeTest(t *testing.T, params *exprTypeTestParams) {
	exprTypeTestImpl(t, params, true)
}<|MERGE_RESOLUTION|>--- conflicted
+++ resolved
@@ -174,7 +174,6 @@
 	runKPHPExprTypeTest(t, &exprTypeTestParams{code: code, stubs: "<?php /* no code */"})
 }
 
-<<<<<<< HEAD
 func TestArrayFilterByKey(t *testing.T) {
 	code := `<?php
 class Foo {}
@@ -225,7 +224,11 @@
 
 	$m = array_filter_by_key([], function() { return true; });
 	exprtype($m, "mixed[]");
-=======
+}
+`
+	runKPHPExprTypeTest(t, &exprTypeTestParams{code: code, stubs: "<?php /* no code */"})
+}
+
 func TestInstanceCastType(t *testing.T) {
 	code := `<?php
 class Foo {
@@ -254,7 +257,6 @@
 	exprtype(instance_cast($foo, 10), "mixed");
 	exprtype(instance_cast($foo, $className), "mixed");
 	exprtype(instance_cast($foo, CLASS_NAME), "mixed");
->>>>>>> bf88c6ee
 }
 `
 	runKPHPExprTypeTest(t, &exprTypeTestParams{code: code, stubs: "<?php /* no code */"})
