--- conflicted
+++ resolved
@@ -2825,7 +2825,6 @@
 	runExprTypeTest(t, &exprTypeTestParams{code: code})
 }
 
-<<<<<<< HEAD
 func TestClosureExprType(t *testing.T) {
 	code := `<?php
 class Foo {
@@ -2852,7 +2851,11 @@
 
   exprtype($f1, "\Closure(exprtype.php,func1):15");
   exprtype($foo1, "float");
-=======
+}
+`
+	runExprTypeTest(t, &exprTypeTestParams{code: code})
+}
+
 func TestNullableInTupleExprType(t *testing.T) {
 	code := `<?php
 class Boo {}
@@ -2954,7 +2957,6 @@
 		exprtype($b, "\Boo\C");
 		exprtype($c, "\Boo\C");
 	}
->>>>>>> 08f94ad7
 }
 `
 	runExprTypeTest(t, &exprTypeTestParams{code: code})
