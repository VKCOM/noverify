package exprtype_test

import (
	"strings"
	"sync"
	"testing"

	"github.com/google/go-cmp/cmp"

	"github.com/VKCOM/noverify/src/ir"
	"github.com/VKCOM/noverify/src/ir/irutil"
	"github.com/VKCOM/noverify/src/linter"
	"github.com/VKCOM/noverify/src/linttest"
	"github.com/VKCOM/noverify/src/meta"
	"github.com/VKCOM/noverify/src/workspace"
)

// Tests in this file make it less likely that type solving will break
// without being noticed.
//
// To add a new type expr test:
// 1. Create a new test function.
// 2. For every expression that needs a type assertion use exprtype().
//
// exprtype signature is:
//   function exprtype(mixed $expr, string $expectedType)
// Where $expr is an arbitrary expression and $expectedType is a
// constant string that describes the expected type.
// Use "precise " type prefix in $expectedType if IsPrecise() is
// expected to be set.
//
// How it works:
// 1. Code being tested is indexed and then walked by exprTypeCollector.
// 2. exprTypeCollector handles exprtype() calls inside the code.
// 3. Resolved types are saved into exprTypeResult global map.
// 4. After that exprTypeWalker is executed to verify the results.

var (
	exprTypeResultMu sync.Mutex
	exprTypeResult   map[ir.Node]meta.TypesMap
)

func init() {
	linter.RegisterBlockChecker(func(ctx *linter.BlockContext) linter.BlockChecker {
		return &exprTypeCollector{ctx: ctx}
	})
}

func TestExprTypeRecursiveType1(t *testing.T) {
	code := `<?php
class Feed {
  /** @var FeedItem[] */
  public $items;
}

class FeedItem {
  /**
   * @var FeedItem[]
   */
  public $stories;

  public $title = '';
}

exprtype((new FeedItem())->stories, '\FeedItem[]');
exprtype((new Feed())->items[0], '\FeedItem');

$feed = new Feed();
exprtype($feed->items[0]->stories, '\FeedItem[]');

function test(Feed $feed) {
  exprtype($feed->items, '\FeedItem[]');

  foreach ($feed->items as $item) {
    exprtype($item, '\FeedItem');
    exprtype($item->stories, '\FeedItem[]');

    foreach ($item->stories as $story) {
      exprtype($story, '\FeedItem');
      $_ = $story->title;
    }
  }
}
`

	runExprTypeTest(t, &exprTypeTestParams{code: code})
}

func TestExprTypeRecursiveType2(t *testing.T) {
	code := `<?php
class MyList {
  /** @var MyList */
  public $tail;

  /** @return MyList */
  public function getTail() { return $this->tail; }
}

/** @return MyList[][] */
function newList() { return [[new MyList()]]; }

$l = new MyList();

exprtype($l->tail, '\MyList');
exprtype($l->tail->tail, '\MyList');
exprtype($l->tail->tail->tail, '\MyList');

exprtype($l->getTail(), '\MyList');
exprtype($l->getTail()->getTail(), '\MyList');
exprtype($l->getTail()->getTail()->getTail(), '\MyList');

exprtype((newList())[0][0]->getTail(), '\MyList');
exprtype((newList())[0][0]->getTail()->getTail(), '\MyList');
exprtype((newList())[0][0]->getTail()->getTail()->getTail(), '\MyList');

class A {
  /** @var B */
  public $b;
}
class B {
  /** @var A */
  public $a;
}

$loop = new A();
exprtype($loop->b, '\B');
exprtype($loop->b->a, '\A');
exprtype($loop->b->a->b, '\B');
exprtype($loop->b->a->b->a, '\A');
`

	runExprTypeTest(t, &exprTypeTestParams{code: code})
}

func TestExprTypeTraitSelfStatic1(t *testing.T) {
	// Tests for WStaticMethodCall.
	code := `<?php
trait NewSelf {
  public static function instance() { return new self(); }
}

class FooSelf { use NewSelf; }
class BarSelf extends FooSelf {}
class BazSelf extends BarSelf { use NewSelf; }

exprtype(FooSelf::instance(), '\FooSelf');
exprtype(BarSelf::instance(), '\FooSelf');
exprtype(BazSelf::instance(), '\BazSelf');

trait NewStatic {
  public static function instance() { return new static(); }
}

class FooStatic { use NewStatic; }
class BarStatic extends FooStatic {}
class BazStatic extends BarStatic { use NewStatic; }

exprtype(FooStatic::instance(), '\FooStatic');
exprtype(BarStatic::instance(), '\BarStatic');
exprtype(BazStatic::instance(), '\BazStatic');
`
	runExprTypeTest(t, &exprTypeTestParams{code: code})
}

func TestExprTypeTraitSelfStatic2(t *testing.T) {
	// Tests for WStaticPropertyFetch.
	code := `<?php
trait NewSelf {
  /** @var self */
  public static $v = null;
}

class FooSelf {
  use NewSelf;
  private static function f() {
    exprtype(self::$v, '\FooSelf|null');
  }
}

class BarSelf extends FooSelf {
  private static function f() {
    exprtype(self::$v, '\FooSelf|null');
  }
}

class BazSelf {
  use NewSelf;
  private static function f() {
    exprtype(self::$v, '\BazSelf|null');
  }
}

exprtype(FooSelf::$v, '\FooSelf|null');
exprtype(BarSelf::$v, '\FooSelf|null');
exprtype(BazSelf::$v, '\BazSelf|null');

trait NewStatic {
  /** @var static */
  public static $v = null;
}

class FooStatic {
  use NewStatic;
  private static function f() {
    exprtype(self::$v, '\FooStatic|null');
  }
}

class BarStatic extends FooStatic {
  private static function f() {
    exprtype(self::$v, '\BarStatic|null');
  }
}

class BazStatic {
  use NewStatic;
  private static function f() {
    exprtype(self::$v, '\BazStatic|null');
  }
}

exprtype(FooStatic::$v, '\FooStatic|null');
exprtype(BarStatic::$v, '\BarStatic|null');
exprtype(BazStatic::$v, '\BazStatic|null');
`
	runExprTypeTest(t, &exprTypeTestParams{code: code})
}

func TestExprTypeIssue497(t *testing.T) {
	code := `<?php
/**
 * @param shape(a:int) $x
 *
 * @return T<int>
 */
function f($x) {
  exprtype($x, '\shape$exprtype.php$0$');
  return [$v];
}
`
	runExprTypeTest(t, &exprTypeTestParams{code: code})
}

func TestExprTypePrecise2(t *testing.T) {
	code := `<?php
function test1($data) {
  $s = '123';
  exprtype($s, 'precise string');

  if ($data['key1']) {
    $s = 3.5;
    exprtype($s, 'precise float');
  } else {
    $s = 123;
    exprtype($s, 'precise int');
  }
  exprtype($s, 'precise float|int|string');

  if ($data['key2']) {
    $s = $data['x'];
    exprtype($s, 'mixed');
  }
  exprtype($s, 'float|int|mixed|string');
}

function test2($data, int $i) {
  $s = '123';

  if ($data) {
    exprtype($s, 'precise string');
  }

  if ($data) {
    $s = \UnknownClass::UNKNOWN_CONST;
  } else {
    $s = 12;
  }
  exprtype($s, 'int|string');
}
`
	runExprTypeTest(t, &exprTypeTestParams{code: code})
}

func TestExprTypePrecise(t *testing.T) {
	code := `<?php
class Foo {
  // Default value should not be considered to be precise
  // enough, since anything can be assigned later.
  public $default_int = 10;

  const STRCONST = 'abc';
}

function return_precise_int_var() {
  $local = 10;
  return $local;
}

function precise_int() { return 10; }

function typehint_int(int $i) { return $i; }

/** @param bool $b */
function repeated_info1($b) : bool { return $b; }

/** @return bool */
function repeated_info2() { return false; }

function default_bool_param($v = false) { return $v; }

/** @param bool|int $v */
function mixed_info1(int $v) {
  return $v;
}

function test() {
  $foo = new Foo();

  // TODO(quasilyte): preserve type precision when resolving
  // wrapped (lazy) type expressions.
  exprtype(precise_int(), 'int');
  exprtype(return_precise_int_var(), 'int');
  exprtype(Foo::STRCONST, 'string');

  // Cases that are debatable, but right now result in imprecise types.
  exprtype(repeated_info1(true), 'bool');
  exprtype(repeated_info2(false), 'bool');

  // Type hints are not considered to be a precise type source for now.
  // Even with strict_mode.
  exprtype(typehint_int(10), 'int');

  // Cases below should never become precise.
  exprtype($foo->default_int, 'int');
  exprtype(default_bool_param(10), 'bool');
  exprtype(mixed_info1(), 'bool|int');
}
`
	runExprTypeTest(t, &exprTypeTestParams{code: code})
}

func TestExprTypeWithSpaces(t *testing.T) {
	code := `<?php
/**
 * @property $magicprop1 shape( k1: \Foo , k2 : string )
 */
class Foo {
  /** @var array<string, int> */
  public $prop1;

  /** @var $prop2 array< string, string> */
  public $prop2;

  /** @var array< string , float > $prop3 */
  public $prop3;
}

/** @param shape(a: int, b:float) $x */
function shape_param1($x) { return $x['a']; }

/** @param shape(a: int, b:float) $x */
function shape_param2($x) { return $x['b']; }

/** @param $x array{a: int, b: float} */
function array_param3($x) { return $x['a']; }

/** @param $x array{a : int, b:float} */
function array_param4($x) { return $x['b']; }

/** @return shape( x : string ) */
function shape_return1() {}

function test() {
  /** @var shape< y : int[] > $var1 */
  $var1;

  /** @var $var2 shape< z : float[] > */
  $var2;

  $foo = new Foo();

  exprtype(shape_param1($v), 'int');
  exprtype(shape_param2($v), 'float');
  exprtype(array_param3($v), 'int');
  exprtype(array_param4($v), 'float');

  exprtype($var1['y'], 'int[]');
  exprtype($var2['z'], 'float[]');

  exprtype(shape_return1()['x'], 'string');

  exprtype($foo->prop1, 'int[]');
  exprtype($foo->prop2, 'string[]');
  exprtype($foo->prop3, 'float[]');
  exprtype($foo->magicprop1['k1'], '\Foo');
  exprtype($foo->magicprop1['k2'], 'string');
}
`
	runExprTypeTest(t, &exprTypeTestParams{code: code})
}

func TestExprTypeShape(t *testing.T) {
	code := `<?php
/** @param $s shape(x:int,y:float) */
function shape_self0($s) { return $s; }

/** @param $s shape(key:string) */
function shape_self1($s) { return $s; }

/** @param $s shape(nested:shape(s:string),i:integer) */
function shape_self2($s) { return $s; }

/** @param $s shape(f:double,nested:shape(i:long[])) */
function shape_self3($s) { return $s; }

/** @param shape(x?:\Foo\Bar) */
function optional_shape($s) { return $s; }

/** @param $s shape(foo:int) */
function shape_index($s) { return $s['foo']; }

/** @param $s shape(10:int,42:string) */
function shape_intkey($s) { return $s; }


/** @return shape(*) */
function shape(array $a) { return $a; }


/** @param $t tuple(int, float) */
function tuple_self0($t) { return $t; }

/** @param $t tuple(string, shape(b:bool, t:tuple(int, float))) */
function tuple_self1($t) { return $t; }

function test() {
  $s0 = shape_self0(shape(['x' => 1, 'y' => 1.5]));
  $s2 = shape_self2(shape([]));
  $s3 = shape_self3(shape([]));
  $si = shape_intkey(shape([]));
  $opt = optional_shape(shape([]));
  $t0 = tuple_self0(tuple([]));
  $t1 = tuple_self1(tuple([]));

  exprtype(shape_self0(), '\shape$exprtype.php$0$');
  exprtype(shape_self1(), '\shape$exprtype.php$1$');
  exprtype(shape_index(), 'int');

  exprtype($s0, '\shape$exprtype.php$0$');
  exprtype($s0['x'], 'int');
  exprtype($s0['y'], 'float');

  exprtype($s2['nested']['s'], 'string');
  exprtype($s2['i'], 'int');
  exprtype($s3['nested']['i'], 'int[]');
  exprtype($s3['nested']['i'][10], 'int');
  exprtype($s3['f'], 'float');

  exprtype($si[0], 'mixed');
  exprtype($si[10], 'int');
  exprtype($si[42], 'string');

  // Shapes are represented as classes and their key-type
  // info are recorded in properties map. We have a special
  // ClassShape flag to suppress field type resolving for shapes.
  exprtype($s2->i, 'mixed');
  exprtype($s0->x, 'mixed');

  // Optional keys are resolved identically.
  exprtype($opt['x'], '\Foo\Bar');

  exprtype($t0[0], 'int');
  exprtype($t0['1'], 'float');
  exprtype($t1[0], 'string');
  exprtype($t1[1]['b'], 'bool');
  exprtype($t1[1]['t'][1], 'float');
}
`
	runExprTypeTest(t, &exprTypeTestParams{code: code})
}

func TestExprTypeMagicCall(t *testing.T) {
	code := `<?php
class Magic {
  public function __call() { return $this; }
  public function notMagic() { return 10; }
}

/**
 * @method int magicInt()
 * @method string magicString()
 * @method int add(int $x, int $y)
 * @method static Magic2 getInstance()
 */
class Magic2 {}

/**
 * @method int magicInt
 */
class Magic3 {
  public function __call() { return $this; }
}

/**
 * @method static int magicInt()
 */
class StaticMagic {
  public function __callStatic() { return new Magic(); }
}

function test() {
  $m = new Magic();
  $m2 = new Magic2();
  $m3 = new Magic3();

  exprtype($m->magic(), '\Magic');
  exprtype($m->magic()->f2(), '\Magic');
  exprtype($m->f2()->magic(), '\Magic');
  exprtype((new Magic())->magic(), '\Magic');
  exprtype($m->notMagic(), 'int');
  exprtype($m->magic()->notMagic(), 'int');
  exprtype($m->m1()->m2()->notMagic(), 'int');

  exprtype($m2->unknown(), 'mixed');
  exprtype($m2->magicInt(), 'int');
  exprtype($m2->magicString(), 'string');
  exprtype($m2->add(1, 2), 'int');
  exprtype(Magic2::getInstance()->magicInt(), 'int');
  exprtype(Magic2::unknown(), 'mixed');

  // @method annotations should take precedence over
  // generic __call return type info.
  exprtype($m3->magicInt(), 'int');
  exprtype($m3->unknown(), '\Magic3');
  exprtype($m3->magic()->magicInt(), 'int');

  exprtype(StaticMagic::magicInt(), 'int');
  exprtype(StaticMagic::newMagic(), '\Magic');
  exprtype(StaticMagic::magic()->magic(), '\Magic');
}
`
	runExprTypeTest(t, &exprTypeTestParams{code: code})
}

func TestExprTypeRef(t *testing.T) {
	code := `<?php
$ints = [1, 2];

function assign_ref_dim_fetch1() {
  global $ints;
  $x[] =& $ints;
  return $x;
}

function assign_ref_dim_fetch2() {
  global $ints;
  $x[] =& $ints[0];
  return $x;
}

function assign_ref_dim_fetch3() {
  global $ints;
  $x[0][] =& $ints[0];
  return $x;
}

exprtype($v =& $ints[0], 'mixed');
exprtype(assign_ref_dim_fetch1(), 'mixed[]');
exprtype(assign_ref_dim_fetch2(), 'mixed[]');
exprtype(assign_ref_dim_fetch3(), 'mixed[]');
`
	runExprTypeTest(t, &exprTypeTestParams{code: code})
}

func TestExprTypeGenerics(t *testing.T) {
	// For now, we erase most types info from the generics.

	code := `<?php
/** @return A<> */
function generic_a1() {}

/** @return A<X> */
function generic_a2() {}

/** @return A<X, Y>[] */
function generic_a3() {}

/** @return A<X, Y>|B<Z> */
function generic_a_or_b() {}

/** @return Either(int,float)|bool */
function alt_generic_intfloat() {}

exprtype(generic_a1(), '\A');
exprtype(generic_a2(), '\A');
exprtype(generic_a3(), '\A[]');
exprtype(generic_a_or_b(), '\A|\B');
exprtype(alt_generic_intfloat(), '\Either|bool');
`
	runExprTypeTest(t, &exprTypeTestParams{code: code})
}

func TestExprTypeFixes(t *testing.T) {
	// TODO: we need to run type normalization on union types as well.
	// {`union_integer_array()`, `int|mixed[]`},
	// {`union_boolean_ints()`, `bool|int[]`},

	code := `<?php
/** @return array[] */
function array_array() {}

/** @return integer|array */
function union_integer_array() {}

/** @return boolean|[]int */
function union_boolean_ints() {}

/** @return []real */
function alias_real_arr1() {}

/** @return [][]real */
function alias_real_arr2() {}

/** @return real */
function alias_real() {}

/** @return double */
function alias_double() {}

/** @return integer */
function alias_integer() {}

/** @return long */
function alias_long() {}

/** @return boolean */
function alias_boolean() {}

/** @return [] */
function untyped_array() {}

/** @return - some result */
function dash() {}

/** @return []int */
function array1() {}

/** @return [][]int */
function array2() {}

/** @return array<int> */
function array_int() {}

/** @return array<int, string> */
function array_int_string() {}

/** @return array<int, stdclass> */
function array_int_stdclass() {}

/** @param array<int,string> $a */
function array_return_string($a) { return $a[0]; }

exprtype(alias_double(), 'float');
exprtype(alias_real(), 'float');
exprtype(alias_integer(), 'int');
exprtype(alias_long(), 'int');
exprtype(alias_boolean(), 'bool');
exprtype(untyped_array(), 'mixed[]');
exprtype(dash(), 'mixed');
exprtype(array1(), 'int[]');
exprtype(array2(), 'int[][]');
exprtype(array_int(), 'int[]');
exprtype(array_int_string(), 'string[]');      // key type is currently ignored
exprtype(array_int_stdclass(), '\stdclass[]'); // key type is currently ignored
exprtype(array_return_string(), 'string');
exprtype(alias_real_arr1(), 'float[]');
exprtype(alias_real_arr2(), 'float[][]');
exprtype(array_array(), 'mixed[][]');
`

	runExprTypeTest(t, &exprTypeTestParams{code: code})
}

func TestExprTypeArrayOfComplexType(t *testing.T) {
	// `(A|B)[]` is not the same as `A[]|B[]`, but it's the
	// best we can get so far.
	//
	// For nullable types, it's also not very precise.
	// `?int[]` is a nullable array, as it should be,
	// but `(?int)[]` should be interpreted differently.
	// Since we don't have real nullable types support yet,
	// we treat it identically.

	code := `<?php
/** @return (int|float)[] */
function intfloat() {}

/** @return (int|float|null)[] */
function intfloatnull() {}

/** @return ?int[] */
function nullable_int_array() {}

/** @return (?int)[] */
function array_of_nullable_ints() {}

/** @return Foo[][][] */
function array3d() {}

exprtype(intfloat(), 'float[]|int[]');
exprtype(intfloatnull(), 'float[]|int[]|null[]');
exprtype(nullable_int_array(), 'int[]|null');
exprtype(array_of_nullable_ints(), 'int[]|null');
exprtype(array3d(), '\Foo[][][]');
`
	runExprTypeTest(t, &exprTypeTestParams{code: code})
}

func TestExprTypeVoid(t *testing.T) {
	code := `<?php
function void_func1() {
  echo 123;
}

function void_func2() { return; }

/** @return void */
function void_func3() {}

class Foo {
  public function voidMeth1() {}
  public function voidMeth2() { return; }

  /** @return void */
  public function voidMeth3() {}
}

function test() {
  $foo = new Foo();

  exprtype(void_func1(), 'void');
  exprtype(void_func2(), 'void');
  exprtype(void_func3(), 'void');
  exprtype($foo->voidMeth1(), 'void');
  exprtype($foo->voidMeth2(), 'void');
  exprtype($foo->voidMeth3(), 'void');
}
`
	runExprTypeTest(t, &exprTypeTestParams{code: code})
}

func TestExprTypeArrayAccess(t *testing.T) {
	code := `<?php
function getInts() { return new Ints(); }

class Ints implements ArrayAccess {
   /** @return bool */
   public function offsetExists($offset) {}
   /** @return int */
   public function offsetGet($offset) {}
   /** @return void */
   public function offsetSet($offset, $value) {}
   /** @return void */
   public function offsetUnset($offset) {}
}

class Self implements ArrayAccess {
   /** @return bool */
   public function offsetExists($offset) {}
   /** @return Self */
   public function offsetGet($offset) {}
   /** @return void */
   public function offsetSet($offset, $value) {}
   /** @return void */
   public function offsetUnset($offset) {}
}

function test() {
  $ints = new Ints(); $self = new Self();

  exprtype($ints[0], 'int');
  exprtype(getInts()[0], 'int');
  exprtype($self[0], '\Self');
  exprtype($self[0][1], '\Self');
  exprtype($self[0][1]->offsetGet(2), '\Self');
}
`
	runExprTypeTest(t, &exprTypeTestParams{code: code})
}

func TestExprTypeAnnotatedProperty(t *testing.T) {
	code := `<?php
/**
 * @property int $int optional description
 */
class Foo {
  /***/
  public function getInt() {
    return $this->int;
  }
}

function test() {
  $x = new Foo();
  exprtype($x->int, 'int');
  exprtype($x->getInt(), 'int');
}
`
	runExprTypeTest(t, &exprTypeTestParams{code: code})
}

func TestExprTypeScopeNoreplace(t *testing.T) {
	// These tests cover special NoReplace flag of the meta.ScopeVar.

	code := `<?php
/** @param string $v */
function phpdoc_param($v) {
  $v = 10;
  return $v;
}

function phpdoc_localvar() {
  /** @var string $x */
  $x = '123';
  $x = 10;
  return $x;
}

function localvar() {
  $x = '123';
  $x = 10;
  return $x;
}

exprtype(phpdoc_param($v), 'int');
exprtype(phpdoc_localvar(), 'int|string');
exprtype(localvar(), 'int');
`
	runExprTypeTest(t, &exprTypeTestParams{code: code})
}

func TestExprTypeMalformedPhpdoc(t *testing.T) {
	code := `<?php
/**
 * @param int &$x
 */
function return_int2(&$x) { return $x; }

/**
 * @param int &$x
 */
function return_int3($x) { return $x; }

/**
 * @param $x
 */
function return_mixed($x) { return $x; }

/**
 * @param int
 */
function return_int($x) { return $x; }

exprtype(return_mixed(0), 'mixed');
exprtype(return_int(0), 'int');
exprtype(return_int2(0), 'int');
exprtype(return_int3(0), 'int');
`
	runExprTypeTest(t, &exprTypeTestParams{code: code})
}

func TestExprTypeMagicGet(t *testing.T) {
	code := `
class Ints {
  public function __get($k) { return 0; }
}
class Chain {
  public function __get($k) { return $this; }
}

function test() {
  $ints = new Ints();
  $chain = new Chain();

  exprtype((new Ints)->a, 'int');
  exprtype($ints->a, 'int');
  exprtype($ints->b, 'int');
  exprtype((new Chain)->chain, '\Chain');
  exprtype($chain->chain, '\Chain');
  exprtype($chain->chain->chain, '\Chain');
}
`
	runExprTypeTest(t, &exprTypeTestParams{code: code})
}

func TestExprTypeHint(t *testing.T) {
	code := `
function array_hint(array $x) { return $x; }
function callable_hint(callable $x) { return $x; }

function integer_hint(integer $x) { return $x; }
function boolean_hint(boolean $x) { return $x; }
function real_hint(real $x) { return $x; }
function double_hint(double $x) { return $x; }

function integer_hint2() : integer {}
function boolean_hint2() : boolean {}
function real_hint2() : real {}
function double_hint2() : double {}

exprtype(array_hint(), 'mixed[]');
exprtype(callable_hint(), 'callable');

exprtype(integer_hint(), '\integer');
exprtype(boolean_hint(), '\boolean');
exprtype(real_hint(), '\real');
exprtype(double_hint(), '\double');
exprtype(integer_hint2(), '\integer');
exprtype(boolean_hint2(), '\boolean');
exprtype(real_hint2(), '\real');
exprtype(double_hint2(), '\double');
`
	runExprTypeTest(t, &exprTypeTestParams{code: code})
}

func TestExprTypeNullable(t *testing.T) {
	code := `
class A {
  /** @var ?B */
  public $b;
}
class B {
  public $c;
}

/**
 * @return ?int
 */
function nullable_int($cond) {
  if ($cond) {
    return 4;
  }
  return null;
}


/**
 * @return ?int[]
 */
function nullable_array($cond) {
  if ($cond) {
    return [1];
  }
  return null;
}

function nullable_string($cond) : ?string {
  if ($cond) {
    return '123';
  }
  return null;
}

function test() {
  /** @var ?int $int */
  $int = null;

  /** @var ?int|?string $foo */
  $foo = null;

  $a = new A();

  exprtype($int, 'int|null');
  exprtype($foo, 'int|string|null');
  exprtype($a->b, '\B|null');
  exprtype(nullable_int(1), 'int|null');
  exprtype(nullable_string(0), 'string|null');
  exprtype(nullable_array(0), 'int[]|null');
}
`
	runExprTypeTest(t, &exprTypeTestParams{code: code})
}

func TestExprTypeLateStaticBinding(t *testing.T) {
	code := `
class Base {
  /** @return $this */
  public function getThis() { return $this; }

  public function getThisNoHint() { return $this; }

  /** @return static */
  public function getStatic() { return $this; }

  /** @return static[] */
  public function getStaticArray($x) { return []; }

  /** @return static[][] */
  public function getStaticArrayArray($x) { return []; }

  /** Doesn't require return type hint */
  public function newStatic() { return new static(); }

  /** @return static */
  public function getStaticForOverride1() { return $this; }

  /** @return static */
  public function getStaticForOverride2() { return $this; }

  /** @return static */
  public function getStaticForOverride3() { return $this; }

  public static function staticNewStatic() { return new static(); }

  public function initAndReturnOther1() {
    $this->other1 = new static();
    return $this->other1;
  }

  public function initAndReturnOther2() {
    $other2 = new static();
    return $other2;
  }

  /** @var static */
  public $other1;
}

class Derived extends Base {
  /** @return static */
  public function derivedNewStatic() { return new static(); }

  /** @return static */
  public function derivedGetStatic() { return $this; }

  /** @return static */
  public function getStaticForOverride1() { return null; }

  public function getStaticForOverride2() { return $this; }

  /** @return $this */
  public function getStaticForOverride3() { return $this; }
}

class DerivedDerived extends Derived {
  /** @return Derived */
  public function asParent() { return $this; }
}

function getBase() {
  return (new Base())->getStatic();
}

function getDerived() {
  return (new Derived())->getStatic();
}

function getBase2() {
  $b = new Base();
  $b2 = $b->getStatic();
  return $b2;
}

function getDerived2() {
  $d = new Derived();
  $d2 = $d->getStatic();
  return $d2;
}

function eitherDerived($cond) {
  if ($cond) {
    return new Derived();
  }
  return new DerivedDerived();
}

function test() {
  $b = new Base();
  $d = new Derived();
  $dd = new DerivedDerived();

  exprtype(getBase(), '\Base');
  exprtype(getDerived(), '\Base|\Derived');
  exprtype(getBase2(), '\Base');
  exprtype(getDerived2(), '\Base|\Derived');
  exprtype(getBase2()->getStatic()->getStatic(), '\Base');
  exprtype(getDerived2()->getStatic()->getStatic(), '\Base|\Derived');
  exprtype(eitherDerived(), '\Derived|\DerivedDerived');
  exprtype(eitherDerived()->getStatic(), '\Base|\Derived|\DerivedDerived');

  exprtype(Base::staticNewStatic(), '\Base');
  exprtype(Base::staticNewStatic()->staticNewStatic(), '\Base');
  exprtype(Derived::staticNewStatic(), '\Derived');
  exprtype(Derived::staticNewStatic()->staticNewStatic(), '\Derived');
  exprtype(DerivedDerived::staticNewStatic(), '\DerivedDerived');
  exprtype(DerivedDerived::staticNewStatic()->staticNewStatic(), '\DerivedDerived');

  exprtype($b->newStatic(), '\Base');
  exprtype($d->newStatic(), '\Derived');
  exprtype($dd->newStatic(), '\DerivedDerived');

  exprtype($b->getStatic(), '\Base');
  exprtype($b->getStatic()->getStatic(), '\Base');
  exprtype($b->getStaticArray(), '\Base[]');
  exprtype($b->getStaticArray()[0], '\Base');
  exprtype($b->getStaticArrayArray(), '\Base[][]');
  exprtype($b->getStaticArrayArray()[0][0], '\Base');

  exprtype($d->getStatic(), '\Base|\Derived');
  exprtype($d->getStatic()->getStatic(), '\Base|\Derived');
  exprtype($d->getStaticArray(), '\Derived[]');
  exprtype($d->getStaticArray()[0], '\Derived');
  exprtype($d->getStaticArrayArray(), '\Derived[][]');
  exprtype($d->getStaticArrayArray()[0][0], '\Derived');

  exprtype($dd->getStatic(), '\Base|\DerivedDerived');
  exprtype($dd->getStatic()->getStatic(), '\Base|\DerivedDerived');
  exprtype($dd->getStaticArray(), '\DerivedDerived[]');
  exprtype($dd->getStaticArray()[0], '\DerivedDerived');
  exprtype($dd->getStaticArrayArray(), '\DerivedDerived[][]');
  exprtype($dd->getStaticArrayArray()[0][0], '\DerivedDerived');

  exprtype($b->initAndReturnOther1(), '\Base');
  exprtype($b->initAndReturnOther2(), '\Base');

  exprtype((new Base())->getStatic(), '\Base');
  exprtype((new Derived())->getStatic(), '\Base|\Derived');

  exprtype($d->derivedGetStatic(), '\Derived');
  exprtype($d->derivedNewStatic(), '\Derived');
  exprtype($dd->derivedGetStatic(), '\Derived|\DerivedDerived');
  exprtype($dd->derivedNewStatic(), '\DerivedDerived');

  exprtype($d->getStatic(), '\Base|\Derived');
  exprtype($d->getStatic()->getStatic(), '\Base|\Derived');
  exprtype($dd->getStatic(), '\Base|\DerivedDerived');
  exprtype($dd->getStatic()->getStatic(), '\Base|\DerivedDerived');

  exprtype($d->getStaticForOverride1(), 'null|\Derived');
  exprtype($d->getStaticForOverride2(), '\Derived');
  exprtype($d->getStaticForOverride3(), '\Derived');
  exprtype($dd->getStaticForOverride1(), 'null|\DerivedDerived');
  exprtype($dd->getStaticForOverride2(), '\Derived'); // Since $this works like 'self'
  exprtype($dd->getStaticForOverride3(), '\Derived|\DerivedDerived');

  exprtype($dd->asParent(), '\Derived|\DerivedDerived');
  exprtype($dd->asParent()->newStatic(), '\Derived|\DerivedDerived');
  exprtype($dd->asParent()->asParent(), '\Derived|\DerivedDerived');

  // Resolving of '$this' (which should be identical to 'static').
  exprtype($b->getThis(), '\Base');
  exprtype($d->getThis(), '\Base|\Derived');
  exprtype($b->getThis()->getThis(), '\Base');
  exprtype($d->getThis()->getThis(), '\Base|\Derived');

  // TODO: resolve $this without @return hint into 'static' as well?
  exprtype($b->getThisNoHint(), '\Base');
  exprtype($d->getThisNoHint(), '\Base');
  exprtype($dd->getThisNoHint(), '\Base');
}
`

	runExprTypeTest(t, &exprTypeTestParams{code: code})
}

func TestExprTypeSimple(t *testing.T) {
	code := `<?php
class Foo {}

function define($name, $value) {}
define('true', (bool)1);
define('false', (bool)0);
$int = 10;
$float = 20.5;
$string = "123";

function empty_array() { $x = []; return $x; }

function test() {
  global $int;
  global $float;
  global $string;

  exprtype(true, 'precise bool');
  exprtype(false, 'precise bool');
  exprtype((bool)1, 'precise bool');
  exprtype((boolean)1, 'precise bool');

  exprtype(1, 'precise int');
  exprtype((int)1.5, 'precise int');
  exprtype((integer)1.5, 'precise int');

  exprtype(1.21, 'precise float');
  exprtype((float)1, 'precise float');
  exprtype((real)1, 'precise float');
  exprtype((double)1, 'precise float');

  exprtype("", 'precise string');
  exprtype((string)1, 'precise string');

  exprtype([], 'mixed[]');
  exprtype([1, 'a', 4.5], 'mixed[]');

  exprtype(1+5<<2, 'precise int');

  exprtype(-1, 'int');
  exprtype(-1.4, 'float');
  exprtype(+1, 'int');
  exprtype(+1.4, 'float');

  exprtype(~$int, 'int');
  exprtype(~'dsds', 'string');

  exprtype($int & $int, 'int');

  exprtype($float & $int, 'int');
  exprtype($int & $float, 'int');
  exprtype(4.5 & 1.4, 'int');
  exprtype("abc" & "foo", 'string');
  exprtype($int | $int, 'int');
  exprtype(4.5 | 1.4, 'int');
  exprtype("abc" | "foo", 'string');
  exprtype($int ^ $int, 'int');
  exprtype(4.5 ^ 1.4, 'int');
  exprtype("abc" ^ "foo", 'string');

  exprtype($int, 'int');
  exprtype($float, 'float');
  exprtype($string, 'string');

  exprtype(define('foo', 0 == 0), 'void');
  exprtype(empty_array(), 'mixed[]');

  exprtype(new Foo(), 'precise \Foo');
  exprtype(clone (new Foo()), 'precise \Foo');

  exprtype(1 > 4, 'precise bool');
}
`
	runExprTypeTest(t, &exprTypeTestParams{code: code})
}

func TestExprTypeKeyword(t *testing.T) {
	code := `<?php
/** @return resource */
function f_resource() {}
exprtype(f_resource(), 'resource');

/** @return true */
function f_true() {}
exprtype(f_true(), 'true');

/** @return false */
function f_false() {}
exprtype(f_false(), 'false');

/** @return iterable */
function f_iterable() {}
exprtype(f_iterable(), 'iterable');

/** @return (resource[]) */
function f_resource2() {}
exprtype(f_resource2(), 'resource[]');

/** @return (true[]) */
function f_true2() {}
exprtype(f_true2(), 'true[]');

/** @return (false[]) */
function f_false2() {}
exprtype(f_false2(), 'false[]');

/** @return (iterable[]) */
function f_iterable2() {}
exprtype(f_iterable2(), 'iterable[]');
`
	runExprTypeTest(t, &exprTypeTestParams{code: code})
}

func TestExprTypeArray(t *testing.T) {
	code := `
function test() {
  $int = 10;
  $ints = [1, 2];

  exprtype([], 'mixed[]'); // Should never be "empty_array" after resolving
  exprtype([[]], 'mixed[]');
  exprtype([1, 2], 'int[]');
  exprtype([1.4, 3.5], 'float[]');
  exprtype(["1", "5"], 'string[]');
  exprtype(["k1" => 123, "k2" => 345], 'int[]');
  exprtype([0 => "a", 1 => "b"], 'string[]');

  exprtype([$int, $int], 'mixed[]'); // TODO: could be int[]
  exprtype($ints[0], 'int');
  exprtype(["11"][0], 'string');
  exprtype([1.4][0], 'float');
}
`
	runExprTypeTest(t, &exprTypeTestParams{code: code})
}

func TestExprTypeMulti(t *testing.T) {
	code := `
/** @return mixed */
function get_mixed($x) { return $x; }

$cond = "true";
$int_or_float = 10;
if ($cond) {
  $int_or_float = 10.5;
}

function test() {
  global $int_or_float;
  global $cond;

  /** @var bool|int $bool_or_int */
  $bool_or_int = 10;

  exprtype($cond ? 1 : 2, 'precise int');
  exprtype($int_or_float, 'int|float');
  exprtype($cond ? 10 : '123', 'precise int|string');
  exprtype($cond ? ($int_or_float ? 10 : 10.4) : (bool)1, 'precise int|float|bool');
  exprtype($bool_or_int, 'bool|int');
  exprtype($cond ? 10 : get_mixed(1), 'int|mixed');
  exprtype($cond ? get_mixed(1) : 10, 'int|mixed');
}
`
	runExprTypeTest(t, &exprTypeTestParams{code: code})
}

func TestExprTypeOps(t *testing.T) {
	code := `<?php
$global_int = 10;
$global_float = 20.5;

function test() {
  global $global_int;
  global $global_float;

  $int = 10;
  $float = 20.5;
  $string = "123";
  $bool = (bool)1;

  exprtype(1 + $int, 'int');
  exprtype($int + 1, 'int');
  exprtype(1 + (int)$float, 'int');
  exprtype(1 + $global_int, 'float'); // TODO: should be int?
  exprtype(1 + $float, 'float');
  exprtype($int . $float, 'precise string');
  exprtype($int && $float, 'precise bool');
  exprtype($int || 1, 'precise bool');
}
`
	runExprTypeTest(t, &exprTypeTestParams{code: code})
}

func TestExprTypeProperty(t *testing.T) {
	code := `<?php

class Gopher {
  /** @var string */
  public static $name = "unnamed";

  const POWER = 9001; // It's over 9000
}

/**
 * @property int $int
 */
class Magic {
  public function __get($prop_name) {}
}

class Point {
  /** @var double */
  public $x;
  /** @var float */
  public $y;
}

function test() {
  $point = new Point();
  $magic = new Magic();

  exprtype($point->x, 'float');
  exprtype($point->y, 'float');
  exprtype(Gopher::$name, 'string');
  exprtype(Gopher::POWER, 'int');
  exprtype($magic->int, 'int');
}
`
	runExprTypeTest(t, &exprTypeTestParams{code: code})
}

func TestExprTypeFunction(t *testing.T) {
	code := `<?php
class Foo {}

function mixed_array($x) {
  return [$x, 1, 2];
}
exprtype(mixed_array(0), 'mixed[]');
exprtype(mixed_array(0)[1], 'mixed');

function mixed_or_ints1($x) {
  if ($x) {
    return mixed_array($x);
  }
  return [0, 0];
}
exprtype(mixed_or_ints1(0), 'int[]|mixed[]');
exprtype(mixed_or_ints1(0)[1], 'int|mixed');

function mixed_or_ints2($x) {
  $a = array(0, 0);
  if ($x) {
    $a = mixed_array($x);
  }
  return $a;
}
exprtype(mixed_or_ints2(0), 'int[]|mixed[]');
exprtype(mixed_or_ints2(0)[1], 'int|mixed');

function recur1($cond) {
  if ($cond) { return 0; }
  return recur2($cond);
}
exprtype(recur1(true), 'int|string');

function recur2($cond) {
  if ($cond) { return ""; }
  return recur1($cond);
}
exprtype(recur2(true), 'int|string');

function recur3() { return recur4(); }
function recur4() { return recur5(); }
function recur5() { return recur3(); }

exprtype(recur3(), 'mixed');
exprtype(recur4(), 'mixed');
exprtype(recur5(), 'mixed');

function bare_ret1($cond) {
  if ($cond) { return; }
  return 10;
}
exprtype(bare_ret1(false), 'int|null');

function bare_ret2($cond) {
  if ($cond) { return 10; }
  return;
}
exprtype(bare_ret2(false), 'int|null');

function untyped_param($x) { return $x; }
exprtype(untyped_param(0), 'mixed');

function undefined_type1() {
  $x = unknown_func();
  return $x;
}
exprtype(undefined_type1(), 'mixed');

function undefined_type2() {
  return $x;
}
exprtype(undefined_type2(), 'mixed');

function foreach1($xs) {
  foreach ($xs as $_) {
    return 10;
  }
  return "";
}
exprtype(foreach1([]), 'int|string');

function foreach2($xs, $cond) {
  foreach ($xs as $_) {
    if ($cond[0]) {
      if ($cond[1]) {
        return 10;
      }
    }
  }
  return "";
}
exprtype(foreach2([]), 'int|string');

function throw1($cond) {
  if ($cond) {
    return 10;
  }
  throw new Exception();
}
exprtype(throw1(true), 'int');

function throw2($cond) {
  if ($cond[0]) {
    throw new Exception("");
  } else if ($cond[1]) {
    return 10;
  } else if ($cond[2]) {
    throw new Exception("");
  } else if ($cond[3]) {
    return false;
  }
  throw new Exception("");
}
exprtype(throw2(true), 'bool|int');

function get_ints() {
  $a = []; // "empty_array"
  $a[0] = 1;
  $a[1] = 2;
  return $a; // Should be resolved to just int[]
}
exprtype(get_ints(), 'int[]');

function switch1($v) {
  switch ($v) {
  case 10:
    return 10;
  case 20:
    return "";
  default:
    return false;
  }
}
exprtype(switch1(true), 'bool|int|string');

function switch2($v) {
  switch ($v) {
  case 10:
    return 10;
  case 20:
    return "";
  }
  return false;
}
exprtype(switch2(true), 'bool|int|string');

function switch3($v) {
  switch ($v) {
  default:
    return "";
  }
  return false;
}
exprtype(switch3(true), 'bool|string');

function ifelse1($cond) {
  if ($cond) {
    return 10;
  } else if ($cond+1) {
    return "";
  } else {
    return false;
  }
}
exprtype(ifelse1(true), 'bool|int|string');

function ifelse2($cond) {
  if ($cond) {
    return 10;
  } elseif ($cond+1) {
    return "";
  } else {
    return false;
  }
}
exprtype(ifelse2(true), 'bool|int|string');

function ifelse3($cond) {
  if ($cond) {
    return 10;
  } elseif ($cond+1) {
    return "";
  }
  return false;
}
exprtype(ifelse3(true), 'bool|int|string');

function try_catch1() {
  try {
    return 10;
  } catch (Exception $_) {
    return "";
  }
  return false;
}
exprtype(try_catch1(), 'bool|int|string');

function try_finally1() {
  try {
    return 10;
  } finally {
    return "";
  }
  return false;
}
exprtype(try_finally1(), 'bool|int|string');

/** @return float[] */
function get_floats() { return []; }
exprtype(get_floats(), 'float[]');

function get_array() { return []; }
exprtype(get_array(), 'mixed[]');

/** @return array */
function get_array_or_null() { return null; }
exprtype(get_array_or_null(), 'mixed[]|null');

/** @return null */
function get_null_or_array() { return []; }
exprtype(get_null_or_array(), 'mixed[]|null');
`
	runExprTypeTest(t, &exprTypeTestParams{code: code})
}

func TestExprTypeMethod(t *testing.T) {
	code := `<?php
namespace NS {
  class Test {
    public function getInt() { return 10; }
    public function getInts() { return [1, 2]; }
    public function getThis() { return $this; }

    public static function instance() {
      return self::$instances[0];
    }

    public static function instance2() {
      foreach (self::$instances as $instance) {
        return $instance;
      }
    }

    /** @var Test[] */
    public static $instances;
  }
}

namespace {
  function f() {
    $test = new \NS\Test();
    $derived = new Derived();

    exprtype(\NS\Test::instance(), '\NS\Test');
    exprtype(\NS\Test::instance2(), '\NS\Test');
    exprtype($test->getInt(), 'int');
    exprtype($test->getInts(), 'int[]');
    exprtype($test->getThis()->getThis()->getInt(), 'int');
    exprtype(new \NS\Test(), 'precise \NS\Test');
  }
}
`
	runExprTypeTest(t, &exprTypeTestParams{code: code})
}

func TestExprTypeInterface(t *testing.T) {
	code := `<?php
interface TestInterface {
  /**
   * @return self
   */
  public function getThis();

  /**
   * @param \TestInterface $x
   * @return \TestInterface
   */
  public function acceptThis($x);
}

class Foo implements TestInterface {
  public function getThis() { return $this; }

  public function acceptThis($x) { return $x->getThis(); }
}

exprtype(new Foo(), 'precise \Foo');

function f() {
  $foo = new Foo();
  exprtype($foo, 'precise \Foo');
  exprtype($foo->getThis(), '\Foo');
  exprtype($foo->acceptThis($foo), '\TestInterface');
  exprtype($foo->acceptThis($foo)->acceptThis($foo), '\TestInterface');
}
`
	runExprTypeTest(t, &exprTypeTestParams{code: code})
}

func TestExprTypeOverride(t *testing.T) {
	stubs := `<?php
/**
 * @param callable $callback
 * @param array $arr1
 * @param array $_ [optional]
 * @return array an array containing all the elements of arr1
 */
function array_map($callback, array $arr1, array $_ = null) { }

/**
 * @param array $array
 * @param int $offset
 * @param int $length [optional]
 * @param bool $preserve_keys [optional]
 * @return array the slice.
 */
function array_slice (array $array, $offset, $length = null, $preserve_keys = false) {}

/**
 * @param array $array
 * @return mixed the shifted value, or &null; if array is
 * empty or is not an array.
 */
function array_shift (array &$array) {}

namespace PHPSTORM_META {
	override(\array_slice(0), type(0));
	override(\array_shift(0), elementType(0));
}`
	code := `<?php
$ints = [1, 2, 3];
exprtype($ints, 'int[]');

function returns_array_shift() {
  global $ints;
  return array_shift($ints);
}
exprtype(returns_array_shift(), 'int');
exprtype(array_shift($ints), 'int|mixed');

function returns_array_slice() {
  global $ints;
  return array_slice($ints, 0, 2);
}
exprtype(returns_array_slice(), 'int[]');

exprtype(array_map(function($x) { return $x; }, $ints), 'mixed[]');
`
	runExprTypeTest(t, &exprTypeTestParams{stubs: stubs, code: code})
}

func TestPostfixPrefixIncDec(t *testing.T) {
	code := `<?php

$a = 100;

exprtype($a++, "int");
exprtype($a--, "int");
exprtype(++$a, "int");
exprtype(--$a, "int");


$a = 100.5;

exprtype($a++, "float");
exprtype($a--, "float");
exprtype(++$a, "float");
exprtype(--$a, "float");


$a = "100";

exprtype($a++, "float");
exprtype($a--, "float");
exprtype(++$a, "float");
exprtype(--$a, "float");


if ($a == 100) {
	$a = 56.5
} else {
	$a = 56
}

exprtype($a++, "float");
exprtype($a--, "float");
exprtype(++$a, "float");
exprtype(--$a, "float");


class Foo {};

$a = new Foo();

exprtype($a++, "float");
exprtype($a--, "float");
exprtype(++$a, "float");
exprtype(--$a, "float");

`
	runExprTypeTest(t, &exprTypeTestParams{code: code})
}

func TestTypesListOverTuple(t *testing.T) {
	code := `<?php
class Boo {}

/**
 * @return \tuple(int, \Boo, int, string)
 */
function foo() {
   return [5, new Boo(), 10, "gas"];
}

$tuple = foo();

[$i, $bo, $j, $str] = $tuple; // With short syntax

exprtype($i, "int");
exprtype($bo, "\Boo");
exprtype($j, "int");
exprtype($str, "string");


list($old_i, $old_bo, $old_j, $old_str) = $tuple; // With old syntax

exprtype($old_i, "int");
exprtype($old_bo, "\Boo");
exprtype($old_j, "int");
exprtype($old_str, "string");


class Bar {
   /**
    * @return \tuple(int, \Boo, int, string)
    */
   static function foo() {
      return [5, new Boo(), 10, "gas"];
   }
}

$class_static_tuple = Bar::foo();

[$class_static_i, $class_static_bo, $class_static_j, $class_static_str] = $class_static_tuple;

exprtype($class_static_i, "int");
exprtype($class_static_bo, "\Boo");
exprtype($class_static_j, "int");
exprtype($class_static_str, "string");


[$function_i, $function_bo, $function_j, $function_str] = Bar::foo();

exprtype($function_i, "int");
exprtype($function_bo, "\Boo");
exprtype($function_j, "int");
exprtype($function_str, "string");

$tuple_int = 10;
[$tuple_int_i, $tuple_int_foo, $tuple_int_j, $tuple_int_str] = $tuple_int;

exprtype($tuple_int_i, "unknown_from_list");
exprtype($tuple_int_foo, "unknown_from_list");
exprtype($tuple_int_j, "unknown_from_list");
exprtype($tuple_int_str, "unknown_from_list");
`
	runExprTypeTest(t, &exprTypeTestParams{code: code})
}

func TestTypesShapeOverList(t *testing.T) {
	code := `<?php
class Foo {}

/** @return shape(key:\Foo, key2:float, key3:int) */
function asShapeWithStringKey() { return []; }

/** @return shape(0:\Foo, 2:float, 1:int) */
function asShapeWithIntKey() { return []; }

/** @return shape(0:\Foo, 4:float, 2:int) */
function asShapeWithSomeIntKey() { return []; }

function foo() {
  // simple
  ["key" => $a1, "key2" => $b1, "key3" => $c1] = asShapeWithStringKey();

  exprtype($a1, "\Foo");
  exprtype($b1, "float");
  exprtype($c1, "int");


  // mixed positions
  ["key" => $a2, "key3" => $c2, "key2" => $b2] = asShapeWithStringKey();

  exprtype($a2, "\Foo");
  exprtype($b2, "float");
  exprtype($c2, "int");


  // without keys and shape with string key
  [$a3, $c3, $b3] = asShapeWithStringKey();

  exprtype($a3, "unknown_from_list");
  exprtype($b3, "unknown_from_list");
  exprtype($c3, "unknown_from_list");


  // without keys and shape with int key
  [$a4, $b4, $c4] = asShapeWithIntKey();

  exprtype($a4, "\Foo");
  exprtype($b4, "int");
  exprtype($c4, "float");


  // without keys and shape with some int key
  [$a5, $b5, $c5, $d5, $e5] = asShapeWithSomeIntKey();

  exprtype($a5, "\Foo");
  exprtype($b5, "unknown_from_list");
  exprtype($c5, "int");
  exprtype($d5, "unknown_from_list");
  exprtype($e5, "float");


  // with keys and shape with some int key
  [0 => $a6, 2 => $b6, 4 => $c6] = asShapeWithSomeIntKey();

  exprtype($a6, "\Foo");
  exprtype($b6, "int");
  exprtype($c6, "float");


  // with old style and keys and shape with some int key
  list(0 => $a7, 2 => $b7, 4 => $c7) = asShapeWithSomeIntKey();

  exprtype($a7, "\Foo");
  exprtype($b7, "int");
  exprtype($c7, "float");


  // with old style and without keys and shape with string key
  list($a8, $c8, $b8) = asShapeWithStringKey();

  exprtype($a8, "unknown_from_list");
  exprtype($b8, "unknown_from_list");
  exprtype($c8, "unknown_from_list");
}
`
	runExprTypeTest(t, &exprTypeTestParams{code: code})
}

func TestArrayTypes(t *testing.T) {
	code := `<?php
class Foo {}

/** @return Foo */
function f() {}
/** @return float */
function return_float() {}
/** @return int */
function return_int() {}
/** @return string */
function return_string() {}


$one_dimensional = [new Foo(), new Foo()];
exprtype($one_dimensional, "\Foo[]");


$two_dimensional = [[new Foo(), new Foo()],[new Foo(), new Foo()]];
exprtype($two_dimensional, "\Foo[][]");


$three_dimensional = [[[new Foo(), new Foo()],[new Foo(), new Foo()]],[[new Foo(), new Foo()],[new Foo(), new Foo()]]];
exprtype($three_dimensional, "\Foo[][][]");


$a = [10, 20, 30];
exprtype($a, "int[]");
$a = [return_int(), return_int(), return_int()];
exprtype($a, "int[]");
// but
$a = [return_int(), 1];
exprtype($a, "mixed[]");


$a = [10.5, 20.5, 30.5];
exprtype($a, "float[]");
$a = [return_float(), return_float(), return_float()];
exprtype($a, "float[]");
// but
$a = [return_float(), 12.5];
exprtype($a, "mixed[]");


$a = ["Hello", "World", "!"];
exprtype($a, "string[]");
$a = [return_string(), return_string(), return_string()];
exprtype($a, "string[]");
// but
$a = [return_string(), "World!"];
exprtype($a, "mixed[]");


$a = [f(), f()];
exprtype($a, "\Foo[]");
// but
$a = [f(), new Foo()];
exprtype($a, "mixed[]");


$a = [f(), g()];
exprtype($a, "mixed[]");


$a = [];
exprtype($a, "mixed[]");
`
	runExprTypeTest(t, &exprTypeTestParams{code: code})
}

func TestArrayTypesWithUnpack(t *testing.T) {
	code := `<?php
class Foo {}

/** @return Boo[] */
function returnBooArray() {}

function f() {
  // with simple type
  $a = [1,2,3];
  $b = [0, ...$a];
  exprtype($b, "int[]");


  // with class type
  $a1 = [new Foo(), new Foo()];
  $b1 = [new Foo(), ...$a1];
  exprtype($b1, "\Foo[]");


  // different types
  $a2 = [new Foo(), new Foo()];
  $b2 = [new Foo(), ...returnBooArray()];
  exprtype($b2, "mixed[]");


  // with two unpack
  $a3 = [new Foo(), new Foo()];
  $b3 = [new Foo(), new Foo()];
  $c3 = [...$a3, ...$b3];
  exprtype($c3, "\Foo[]");


  // with two unpack with different type
  $a4 = [new Foo(), new Foo()];
  $c4 = [...$a4, ...returnBooArray()];
  exprtype($c4, "mixed[]");


  // one unpack
  $a5 = [new Foo(), new Foo()];
  $b5 = [...$a5];
  exprtype($b5, "\Foo[]");


  // with two unpack and just type
  $a6 = [new Foo(), new Foo()];
  $b6 = [new Foo(), new Foo()];
  $c6 = [...$a6, new Foo(),...$b6];
  exprtype($c6, "\Foo[]");
}
`
	runExprTypeTest(t, &exprTypeTestParams{code: code})
}

func TestPropertyTypeHints(t *testing.T) {
	code := `<?php
class Too {}
class Boo {}

// simple use
class Foo {
  public int $int;
  public array $array;
  public Boo $boo;

  public static float $float;
  public static object $object;
  public static Too $too;
}

$f = new Foo();

exprtype($f->int, "int");
exprtype($f->array, "mixed[]");
exprtype($f->boo, "\Boo");

exprtype(Foo::$float, "float");
exprtype(Foo::$object, "object");
exprtype(Foo::$too, "\Too");


// with PHPDoc
class Poo {
  /** @var float $int */
  public static int $int;

  /** @var array $callable */
  public object $object;

  /** @var array $array */
  public array $array;

  /** @var float|int $a */
  public static int $a;

  /** @var int $b */
  public int $b;

  /** @var Foo|Too $c */
  public Boo $c;

  /** @var Boo $d */
  public Boo $d;
}

$p = new Poo();

exprtype(Poo::$int, "float|int");
exprtype($p->object, "mixed[]|object");
exprtype($p->array, "mixed[]");
exprtype(Poo::$a, "float|int");
exprtype($p->b, "int");
exprtype($p->c, "\Boo|\Foo|\Too");
exprtype($p->d, "\Boo");


// with default value
class Roo {
  /** @var float $a */
  public static int $a = 10;

  /** @var array $b */
  public array $b = [1,2,3];

  public bool $c = true;

  public static string $d = "Hello";
}

$r = new Roo();

exprtype(Roo::$a, "float|int");
exprtype($r->b, "int[]|mixed[]");
exprtype($r->c, "bool");
exprtype(Roo::$d, "string");
`
	runExprTypeTest(t, &exprTypeTestParams{code: code})
}

<<<<<<< HEAD
func TestArrowFunction(t *testing.T) {
	code := `<?php
function f() {
   $value = 10;
   $_ = fn($x) => $value = "probably now $value has type int|string";
   // but, no
   exprtype($value, "precise int"); // Ok, see specification
}
=======
func TestClosureCallbackArgumentsTypes(t *testing.T) {
	code := `<?php
function usort($array, $callback) {}
function uasort($array, $callback) {}
function array_map($callback, $array, $_ = null) {}
function array_walk($callback, $array) {}
function array_walk_recursive($callback, $array) {}
function array_filter($array, $callback) {}
function array_reduce($array, $callback) {}
function some_function_without_model($callback, $array) {}

class Foo { public function f() {} }
class Boo { public function b() {} }

/** @return Foo[] */
function return_foo() { return []; }

/** @return Boo[] */
function return_boo() { return []; }

$foo_array = return_foo();
$boo_array = return_boo();

usort($foo_array, function($a, $b) {
  exprtype($a, "\Foo");
  exprtype($b, "\Foo");
});

uasort($foo_array, function($a, $b) {
  exprtype($a, "\Foo");
  exprtype($b, "\Foo");
});

array_map(function($a) {
  exprtype($a, "\Foo");
}, $foo_array);

array_walk($foo_array, function($a, $b) {
  exprtype($a, "\Foo");
  exprtype($b, "mixed");
});

// wrong number of args
array_walk($foo_array, function($a, $b, $c) {
  exprtype($a, "\Foo");
  exprtype($b, "mixed");
  exprtype($c, "mixed");
});

array_walk_recursive($foo_array, function($a, $b) {
  exprtype($a, "\Foo");
  exprtype($b, "mixed");
});

array_filter($foo_array, function($a) {
  exprtype($a, "\Foo");
});

array_reduce($foo_array, function($carry, $item) {
  exprtype($carry, "\Foo");
  exprtype($item, "\Foo");
});

some_function_without_model(function($b) {
  exprtype($b, "mixed");
}, $d);

// Not supported
function callback($a) {
  exprtype($a, "mixed");
}

// Not supported
$callback = function($a) {
  exprtype($a, "mixed");
};

array_map($callback, $d);
array_map('callback', $d);
`
	runExprTypeTest(t, &exprTypeTestParams{code: code})
}

func TestClosureCallbackArgumentsPossibleErrorVariations(t *testing.T) {
	code := `<?php
function usort($array, $callback) {}
function uasort($array, $callback) {}
function array_map($callback, $array, $_ = null) {}
function array_walk($callback, $array) {}
function array_walk_recursive($callback, $array) {}
function array_filter($array, $callback) {}
function array_reduce($array, $callback) {}

class Foo { public function f() {} }

/** @return Foo[] */
function return_foo() { return []; }

$foo_array = return_foo();

// more arguments than necessary
usort($foo_array, function($a, $b, $c) {
  exprtype($a, "\Foo");
  exprtype($b, "\Foo");
  exprtype($c, "mixed");
});

// less arguments than necessary
uasort($foo_array, function($a) {
  exprtype($a, "\Foo");
});

// more arguments than necessary
array_map(function($a, $b) {
  exprtype($a, "\Foo");
  exprtype($b, "mixed");
}, $foo_array);

// less arguments than necessary
array_map(function() {

}, $foo_array);

// more arguments than necessary
array_walk($foo_array, function($a, $b, $c) {
  exprtype($a, "\Foo");
  exprtype($b, "mixed");
  exprtype($c, "mixed");
});

// less arguments than necessary
array_walk($foo_array, function() {
});

// more arguments than necessary
array_filter($foo_array, function($a, $b) {
  exprtype($a, "\Foo");
  exprtype($b, "mixed");
});

// less arguments than necessary
array_filter($foo_array, function() {
});

// more arguments than necessary
array_reduce($foo_array, function($carry, $item, $c) {
  exprtype($carry, "\Foo");
  exprtype($item, "\Foo");
  exprtype($c, "mixed");
});

// less arguments than necessary
array_reduce($foo_array, function() {
});
`
	runExprTypeTest(t, &exprTypeTestParams{code: code})
}

func TestNestedClosureCallback(t *testing.T) {
	code := `<?php
function array_map($callback, array $arr1, array $_ = null) {}
function usort($array, $callback) {}

class Foo { public function f() {} }
/** @return Foo[][] */

function return_foo() { return []; }

$foo_array = return_foo();

array_map(function($a) {
  exprtype($a, "\Foo[]");
  array_map(function($a) {
    exprtype($a, "\Foo");
  }, $a);
  exprtype($a, "\Foo[]");
}, $foo_array);

usort($foo_array, function($a, $b) {
  exprtype($a, "\Foo[]");
  exprtype($b, "\Foo[]");

  array_map(function($a) {
    exprtype($a, "\Foo");
  }, $a);

  array_map(function($b) {
    exprtype($b, "\Foo");
  }, $b);

  exprtype($a, "\Foo[]");
  exprtype($b, "\Foo[]");
});
>>>>>>> d38179ff
`
	runExprTypeTest(t, &exprTypeTestParams{code: code})
}

func runExprTypeTest(t *testing.T, params *exprTypeTestParams) {
	meta.ResetInfo()
	if params.stubs != "" {
		linter.InitStubs(func(ch chan workspace.FileInfo) {
			ch <- workspace.FileInfo{
				Filename: "stubs.php",
				Contents: []byte(params.stubs),
			}
		})
	}
	linttest.ParseTestFile(t, "exprtype.php", params.code)

	meta.SetIndexingComplete(true)

	// Reset results map and run expr type collector.
	exprTypeResult = map[ir.Node]meta.TypesMap{}
	root, _ := linttest.ParseTestFile(t, "exprtype.php", params.code)

	// Check that collected types are identical to the expected types.
	// We need the second walker to pass *testing.T parameter to
	// the walker that does the comparison.
	walker := exprTypeWalker{t: t}
	root.Walk(&walker)
}

type testTypesMap struct {
	Precise bool
	Types   string
}

func makeType(typ string) testTypesMap {
	if typ == "" {
		return testTypesMap{}
	}

	precise := strings.HasPrefix(typ, "precise ")
	if precise {
		typ = strings.TrimPrefix(typ, "precise ")
	}

	return testTypesMap{Precise: precise, Types: typ}
}

type exprTypeTestParams struct {
	code  string
	stubs string
}

type exprTypeWalker struct {
	t *testing.T
}

func (w *exprTypeWalker) LeaveNode(n ir.Node) {}

func (w *exprTypeWalker) EnterNode(n ir.Node) bool {
	call, ok := n.(*ir.FunctionCallExpr)
	if ok && meta.NameNodeEquals(call.Function, `exprtype`) {
		checkedExpr := call.Arg(0).Expr
		expectedType := call.Arg(1).Expr.(*ir.String).Value
		actualType, ok := exprTypeResult[checkedExpr]
		if !ok {
			w.t.Fatalf("no type found for %s expression", irutil.FmtNode(checkedExpr))
		}
		want := makeType(expectedType)
		have := testTypesMap{
			Types:   actualType.String(),
			Precise: actualType.IsPrecise(),
		}
		if diff := cmp.Diff(have, want); diff != "" {
			line := ir.GetPosition(checkedExpr).StartLine
			w.t.Errorf("line %d: type mismatch for %s (-have +want):\n%s",
				line, irutil.FmtNode(checkedExpr), diff)
		}
		return false
	}

	return true
}

type exprTypeCollector struct {
	ctx *linter.BlockContext
	linter.BlockCheckerDefaults
}

func (c *exprTypeCollector) AfterEnterNode(n ir.Node) {
	if !meta.IsIndexingComplete() {
		return
	}

	call, ok := n.(*ir.FunctionCallExpr)
	if !ok || !meta.NameNodeEquals(call.Function, `exprtype`) {
		return
	}
	checkedExpr := call.Arg(0).Expr

	// We need to clone a types map because if it belongs to a var
	// or some other symbol those type can be volatile we'll get
	// unexpected results.
	typ := c.ctx.ExprType(checkedExpr).Clone()

	exprTypeResultMu.Lock()
	exprTypeResult[checkedExpr] = typ
	exprTypeResultMu.Unlock()
}<|MERGE_RESOLUTION|>--- conflicted
+++ resolved
@@ -2159,7 +2159,6 @@
 	runExprTypeTest(t, &exprTypeTestParams{code: code})
 }
 
-<<<<<<< HEAD
 func TestArrowFunction(t *testing.T) {
 	code := `<?php
 function f() {
@@ -2168,7 +2167,10 @@
    // but, no
    exprtype($value, "precise int"); // Ok, see specification
 }
-=======
+`
+	runExprTypeTest(t, &exprTypeTestParams{code: code})
+}
+
 func TestClosureCallbackArgumentsTypes(t *testing.T) {
 	code := `<?php
 function usort($array, $callback) {}
@@ -2362,7 +2364,6 @@
   exprtype($a, "\Foo[]");
   exprtype($b, "\Foo[]");
 });
->>>>>>> d38179ff
 `
 	runExprTypeTest(t, &exprTypeTestParams{code: code})
 }
