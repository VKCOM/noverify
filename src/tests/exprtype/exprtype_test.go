package exprtype_test

import (
	"strings"
	"sync"
	"testing"

	"github.com/google/go-cmp/cmp"

	"github.com/VKCOM/noverify/src/ir"
	"github.com/VKCOM/noverify/src/ir/irutil"
	"github.com/VKCOM/noverify/src/linter"
	"github.com/VKCOM/noverify/src/linttest"
	"github.com/VKCOM/noverify/src/meta"
)

// Tests in this file make it less likely that type solving will break
// without being noticed.
//
// To add a new type expr test:
// 1. Create a new test function.
// 2. For every expression that needs a type assertion use exprtype().
//
// exprtype signature is:
//   function exprtype(mixed $expr, string $expectedType)
// Where $expr is an arbitrary expression and $expectedType is a
// constant string that describes the expected type.
// Use "precise " type prefix in $expectedType if IsPrecise() is
// expected to be set.
//
// How it works:
// 1. Code being tested is indexed and then walked by exprTypeCollector.
// 2. exprTypeCollector handles exprtype() calls inside the code.
// 3. Resolved types are saved into exprTypeResult global map.
// 4. After that exprTypeWalker is executed to verify the results.

var (
	exprTypeResultMu sync.Mutex
	exprTypeResult   map[ir.Node]meta.TypesMap
)

func init() {
	linter.RegisterBlockChecker(func(ctx *linter.BlockContext) linter.BlockChecker {
		return &exprTypeCollector{ctx: ctx}
	})
}

func TestExprTypeRecursiveType1(t *testing.T) {
	code := `<?php
class Feed {
  /** @var FeedItem[] */
  public $items;
}

class FeedItem {
  /**
   * @var FeedItem[]
   */
  public $stories;

  public $title = '';
}

exprtype((new FeedItem())->stories, '\FeedItem[]');
exprtype((new Feed())->items[0], '\FeedItem');

$feed = new Feed();
exprtype($feed->items[0]->stories, '\FeedItem[]');

function test(Feed $feed) {
  exprtype($feed->items, '\FeedItem[]');

  foreach ($feed->items as $item) {
    exprtype($item, '\FeedItem');
    exprtype($item->stories, '\FeedItem[]');

    foreach ($item->stories as $story) {
      exprtype($story, '\FeedItem');
      $_ = $story->title;
    }
  }
}
`

	runExprTypeTest(t, &exprTypeTestParams{code: code})
}

func TestExprTypeRecursiveType2(t *testing.T) {
	code := `<?php
class MyList {
  /** @var MyList */
  public $tail;

  /** @return MyList */
  public function getTail() { return $this->tail; }
}

/** @return MyList[][] */
function newList() { return [[new MyList()]]; }

$l = new MyList();

exprtype($l->tail, '\MyList');
exprtype($l->tail->tail, '\MyList');
exprtype($l->tail->tail->tail, '\MyList');

exprtype($l->getTail(), '\MyList');
exprtype($l->getTail()->getTail(), '\MyList');
exprtype($l->getTail()->getTail()->getTail(), '\MyList');

exprtype((newList())[0][0]->getTail(), '\MyList');
exprtype((newList())[0][0]->getTail()->getTail(), '\MyList');
exprtype((newList())[0][0]->getTail()->getTail()->getTail(), '\MyList');

class A {
  /** @var B */
  public $b;
}
class B {
  /** @var A */
  public $a;
}

$loop = new A();
exprtype($loop->b, '\B');
exprtype($loop->b->a, '\A');
exprtype($loop->b->a->b, '\B');
exprtype($loop->b->a->b->a, '\A');
`

	runExprTypeTest(t, &exprTypeTestParams{code: code})
}

func TestExprTypeTraitSelfStatic1(t *testing.T) {
	// Tests for WStaticMethodCall.
	code := `<?php
trait NewSelf {
  public static function instance() { return new self(); }
}

class FooSelf { use NewSelf; }
class BarSelf extends FooSelf {}
class BazSelf extends BarSelf { use NewSelf; }

exprtype(FooSelf::instance(), '\FooSelf');
exprtype(BarSelf::instance(), '\FooSelf');
exprtype(BazSelf::instance(), '\BazSelf');

trait NewStatic {
  public static function instance() { return new static(); }
}

class FooStatic { use NewStatic; }
class BarStatic extends FooStatic {}
class BazStatic extends BarStatic { use NewStatic; }

exprtype(FooStatic::instance(), '\FooStatic');
exprtype(BarStatic::instance(), '\BarStatic');
exprtype(BazStatic::instance(), '\BazStatic');
`
	runExprTypeTest(t, &exprTypeTestParams{code: code})
}

func TestExprTypeTraitSelfStatic2(t *testing.T) {
	// Tests for WStaticPropertyFetch.
	code := `<?php
trait NewSelf {
  /** @var self */
  public static $v = null;
}

class FooSelf {
  use NewSelf;
  private static function f() {
    exprtype(self::$v, '\FooSelf|null');
  }
}

class BarSelf extends FooSelf {
  private static function f() {
    exprtype(self::$v, '\FooSelf|null');
  }
}

class BazSelf {
  use NewSelf;
  private static function f() {
    exprtype(self::$v, '\BazSelf|null');
  }
}

exprtype(FooSelf::$v, '\FooSelf|null');
exprtype(BarSelf::$v, '\FooSelf|null');
exprtype(BazSelf::$v, '\BazSelf|null');

trait NewStatic {
  /** @var static */
  public static $v = null;
}

class FooStatic {
  use NewStatic;
  private static function f() {
    exprtype(self::$v, '\FooStatic|null');
  }
}

class BarStatic extends FooStatic {
  private static function f() {
    exprtype(self::$v, '\BarStatic|null');
  }
}

class BazStatic {
  use NewStatic;
  private static function f() {
    exprtype(self::$v, '\BazStatic|null');
  }
}

exprtype(FooStatic::$v, '\FooStatic|null');
exprtype(BarStatic::$v, '\BarStatic|null');
exprtype(BazStatic::$v, '\BazStatic|null');
`
	runExprTypeTest(t, &exprTypeTestParams{code: code})
}

func TestExprTypeIssue497(t *testing.T) {
	code := `<?php
/**
 * @param shape(a:int) $x
 *
 * @return T<int>
 */
function f($x) {
  exprtype($x, '\shape$exprtype.php$0$');
  return [$v];
}
`
	runExprTypeTest(t, &exprTypeTestParams{code: code})
}

func TestExprTypePrecise2(t *testing.T) {
	code := `<?php
function test1($data) {
  $s = '123';
  exprtype($s, 'precise string');

  if ($data['key1']) {
    $s = 3.5;
    exprtype($s, 'precise float');
  } else {
    $s = 123;
    exprtype($s, 'precise int');
  }
  exprtype($s, 'precise float|int|string');

  if ($data['key2']) {
    $s = $data['x'];
    exprtype($s, 'mixed');
  }
  exprtype($s, 'float|int|mixed|string');
}

function test2($data, int $i) {
  $s = '123';

  if ($data) {
    exprtype($s, 'precise string');
  }

  if ($data) {
    $s = \UnknownClass::UNKNOWN_CONST;
  } else {
    $s = 12;
  }
  exprtype($s, 'int|string');
}
`
	runExprTypeTest(t, &exprTypeTestParams{code: code})
}

func TestExprTypePrecise(t *testing.T) {
	code := `<?php
class Foo {
  // Default value should not be considered to be precise
  // enough, since anything can be assigned later.
  public $default_int = 10;

  const STRCONST = 'abc';
}

function return_precise_int_var() {
  $local = 10;
  return $local;
}

function precise_int() { return 10; }

function typehint_int(int $i) { return $i; }

/** @param bool $b */
function repeated_info1($b) : bool { return $b; }

/** @return bool */
function repeated_info2() { return false; }

function default_bool_param($v = false) { return $v; }

/** @param bool|int $v */
function mixed_info1(int $v) {
  return $v;
}

function test() {
  $foo = new Foo();

  // TODO(quasilyte): preserve type precision when resolving
  // wrapped (lazy) type expressions.
  exprtype(precise_int(), 'int');
  exprtype(return_precise_int_var(), 'int');
  exprtype(Foo::STRCONST, 'string');

  // Cases that are debatable, but right now result in imprecise types.
  exprtype(repeated_info1(true), 'bool');
  exprtype(repeated_info2(false), 'bool');

  // Type hints are not considered to be a precise type source for now.
  // Even with strict_mode.
  exprtype(typehint_int(10), 'int');

  // Cases below should never become precise.
  exprtype($foo->default_int, 'int');
  exprtype(default_bool_param(10), 'bool');
  exprtype(mixed_info1(), 'bool|int');
}
`
	runExprTypeTest(t, &exprTypeTestParams{code: code})
}

func TestExprTypeWithSpaces(t *testing.T) {
	code := `<?php
/**
 * @property $magicprop1 shape( k1: \Foo , k2 : string )
 */
class Foo {
  /** @var array<string, int> */
  public $prop1;

  /** @var $prop2 array< string, string> */
  public $prop2;

  /** @var array< string , float > $prop3 */
  public $prop3;
}

/** @param shape(a: int, b:float) $x */
function shape_param1($x) { return $x['a']; }

/** @param shape(a: int, b:float) $x */
function shape_param2($x) { return $x['b']; }

/** @param $x array{a: int, b: float} */
function array_param3($x) { return $x['a']; }

/** @param $x array{a : int, b:float} */
function array_param4($x) { return $x['b']; }

/** @return shape( x : string ) */
function shape_return1() {}

function test() {
  /** @var shape< y : int[] > $var1 */
  $var1;

  /** @var $var2 shape< z : float[] > */
  $var2;

  $foo = new Foo();

  exprtype(shape_param1($v), 'int');
  exprtype(shape_param2($v), 'float');
  exprtype(array_param3($v), 'int');
  exprtype(array_param4($v), 'float');

  exprtype($var1['y'], 'int[]');
  exprtype($var2['z'], 'float[]');

  exprtype(shape_return1()['x'], 'string');

  exprtype($foo->prop1, 'int[]');
  exprtype($foo->prop2, 'string[]');
  exprtype($foo->prop3, 'float[]');
  exprtype($foo->magicprop1['k1'], '\Foo');
  exprtype($foo->magicprop1['k2'], 'string');
}
`
	runExprTypeTest(t, &exprTypeTestParams{code: code})
}

func TestExprTypeShape(t *testing.T) {
	code := `<?php
/** @param $s shape(x:int,y:float) */
function shape_self0($s) { return $s; }

/** @param $s shape(key:string) */
function shape_self1($s) { return $s; }

/** @param $s shape(nested:shape(s:string),i:integer) */
function shape_self2($s) { return $s; }

/** @param $s shape(f:double,nested:shape(i:long[])) */
function shape_self3($s) { return $s; }

/** @param shape(x?:\Foo\Bar) */
function optional_shape($s) { return $s; }

/** @param $s shape(foo:int) */
function shape_index($s) { return $s['foo']; }

/** @param $s shape(10:int,42:string) */
function shape_intkey($s) { return $s; }


/** @return shape(*) */
function shape(array $a) { return $a; }


/** @param $t tuple(int, float) */
function tuple_self0($t) { return $t; }

/** @param $t tuple(string, shape(b:bool, t:tuple(int, float))) */
function tuple_self1($t) { return $t; }

function test() {
  $s0 = shape_self0(shape(['x' => 1, 'y' => 1.5]));
  $s2 = shape_self2(shape([]));
  $s3 = shape_self3(shape([]));
  $si = shape_intkey(shape([]));
  $opt = optional_shape(shape([]));
  $t0 = tuple_self0(tuple([]));
  $t1 = tuple_self1(tuple([]));

  exprtype(shape_self0(), '\shape$exprtype.php$0$');
  exprtype(shape_self1(), '\shape$exprtype.php$1$');
  exprtype(shape_index(), 'int');

  exprtype($s0, '\shape$exprtype.php$0$');
  exprtype($s0['x'], 'int');
  exprtype($s0['y'], 'float');

  exprtype($s2['nested']['s'], 'string');
  exprtype($s2['i'], 'int');
  exprtype($s3['nested']['i'], 'int[]');
  exprtype($s3['nested']['i'][10], 'int');
  exprtype($s3['f'], 'float');

  exprtype($si[0], 'mixed');
  exprtype($si[10], 'int');
  exprtype($si[42], 'string');

  // Shapes are represented as classes and their key-type
  // info are recorded in properties map. We have a special
  // ClassShape flag to suppress field type resolving for shapes.
  exprtype($s2->i, 'mixed');
  exprtype($s0->x, 'mixed');

  // Optional keys are resolved identically.
  exprtype($opt['x'], '\Foo\Bar');

  exprtype($t0[0], 'int');
  exprtype($t0['1'], 'float');
  exprtype($t1[0], 'string');
  exprtype($t1[1]['b'], 'bool');
  exprtype($t1[1]['t'][1], 'float');
}
`
	runExprTypeTest(t, &exprTypeTestParams{code: code})
}

func TestExprTypeMagicCall(t *testing.T) {
	code := `<?php
class Magic {
  public function __call() { return $this; }
  public function notMagic() { return 10; }
}

/**
 * @method int magicInt()
 * @method string magicString()
 * @method int add(int $x, int $y)
 * @method static Magic2 getInstance()
 */
class Magic2 {}

/**
 * @method int magicInt
 */
class Magic3 {
  public function __call() { return $this; }
}

/**
 * @method static int magicInt()
 */
class StaticMagic {
  public function __callStatic() { return new Magic(); }
}

function test() {
  $m = new Magic();
  $m2 = new Magic2();
  $m3 = new Magic3();

  exprtype($m->magic(), '\Magic');
  exprtype($m->magic()->f2(), '\Magic');
  exprtype($m->f2()->magic(), '\Magic');
  exprtype((new Magic())->magic(), '\Magic');
  exprtype($m->notMagic(), 'int');
  exprtype($m->magic()->notMagic(), 'int');
  exprtype($m->m1()->m2()->notMagic(), 'int');

  exprtype($m2->unknown(), 'mixed');
  exprtype($m2->magicInt(), 'int');
  exprtype($m2->magicString(), 'string');
  exprtype($m2->add(1, 2), 'int');
  exprtype(Magic2::getInstance()->magicInt(), 'int');
  exprtype(Magic2::unknown(), 'mixed');

  // @method annotations should take precedence over
  // generic __call return type info.
  exprtype($m3->magicInt(), 'int');
  exprtype($m3->unknown(), '\Magic3');
  exprtype($m3->magic()->magicInt(), 'int');

  exprtype(StaticMagic::magicInt(), 'int');
  exprtype(StaticMagic::newMagic(), '\Magic');
  exprtype(StaticMagic::magic()->magic(), '\Magic');
}
`
	runExprTypeTest(t, &exprTypeTestParams{code: code})
}

func TestExprTypeRef(t *testing.T) {
	code := `<?php
$ints = [1, 2];

function assign_ref_dim_fetch1() {
  global $ints;
  $x[] =& $ints;
  return $x;
}

function assign_ref_dim_fetch2() {
  global $ints;
  $x[] =& $ints[0];
  return $x;
}

function assign_ref_dim_fetch3() {
  global $ints;
  $x[0][] =& $ints[0];
  return $x;
}

exprtype($v =& $ints[0], 'mixed');
exprtype(assign_ref_dim_fetch1(), 'mixed[]');
exprtype(assign_ref_dim_fetch2(), 'mixed[]');
exprtype(assign_ref_dim_fetch3(), 'mixed[]');
`
	runExprTypeTest(t, &exprTypeTestParams{code: code})
}

func TestExprTypeGenerics(t *testing.T) {
	// For now, we erase most types info from the generics.

	code := `<?php
/** @return A<> */
function generic_a1() {}

/** @return A<X> */
function generic_a2() {}

/** @return A<X, Y>[] */
function generic_a3() {}

/** @return A<X, Y>|B<Z> */
function generic_a_or_b() {}

/** @return Either(int,float)|bool */
function alt_generic_intfloat() {}

exprtype(generic_a1(), '\A');
exprtype(generic_a2(), '\A');
exprtype(generic_a3(), '\A[]');
exprtype(generic_a_or_b(), '\A|\B');
exprtype(alt_generic_intfloat(), '\Either|bool');
`
	runExprTypeTest(t, &exprTypeTestParams{code: code})
}

func TestExprTypeFixes(t *testing.T) {
	// TODO: we need to run type normalization on union types as well.
	// {`union_integer_array()`, `int|mixed[]`},
	// {`union_boolean_ints()`, `bool|int[]`},

	code := `<?php
/** @return array[] */
function array_array() {}

/** @return integer|array */
function union_integer_array() {}

/** @return boolean|[]int */
function union_boolean_ints() {}

/** @return []real */
function alias_real_arr1() {}

/** @return [][]real */
function alias_real_arr2() {}

/** @return real */
function alias_real() {}

/** @return double */
function alias_double() {}

/** @return integer */
function alias_integer() {}

/** @return long */
function alias_long() {}

/** @return boolean */
function alias_boolean() {}

/** @return [] */
function untyped_array() {}

/** @return - some result */
function dash() {}

/** @return []int */
function array1() {}

/** @return [][]int */
function array2() {}

/** @return array<int> */
function array_int() {}

/** @return array<int, string> */
function array_int_string() {}

/** @return array<int, stdclass> */
function array_int_stdclass() {}

/** @param array<int,string> $a */
function array_return_string($a) { return $a[0]; }

exprtype(alias_double(), 'float');
exprtype(alias_real(), 'float');
exprtype(alias_integer(), 'int');
exprtype(alias_long(), 'int');
exprtype(alias_boolean(), 'bool');
exprtype(untyped_array(), 'mixed[]');
exprtype(dash(), 'mixed');
exprtype(array1(), 'int[]');
exprtype(array2(), 'int[][]');
exprtype(array_int(), 'int[]');
exprtype(array_int_string(), 'string[]');      // key type is currently ignored
exprtype(array_int_stdclass(), '\stdclass[]'); // key type is currently ignored
exprtype(array_return_string(), 'string');
exprtype(alias_real_arr1(), 'float[]');
exprtype(alias_real_arr2(), 'float[][]');
exprtype(array_array(), 'mixed[][]');
`

	runExprTypeTest(t, &exprTypeTestParams{code: code})
}

func TestExprTypeArrayOfComplexType(t *testing.T) {
	// `(A|B)[]` is not the same as `A[]|B[]`, but it's the
	// best we can get so far.
	//
	// For nullable types, it's also not very precise.
	// `?int[]` is a nullable array, as it should be,
	// but `(?int)[]` should be interpreted differently.
	// Since we don't have real nullable types support yet,
	// we treat it identically.

	code := `<?php
/** @return (int|float)[] */
function intfloat() {}

/** @return (int|float|null)[] */
function intfloatnull() {}

/** @return ?int[] */
function nullable_int_array() {}

/** @return (?int)[] */
function array_of_nullable_ints() {}

/** @return Foo[][][] */
function array3d() {}

exprtype(intfloat(), 'float[]|int[]');
exprtype(intfloatnull(), 'float[]|int[]|null[]');
exprtype(nullable_int_array(), 'int[]|null');
exprtype(array_of_nullable_ints(), 'int[]|null');
exprtype(array3d(), '\Foo[][][]');
`
	runExprTypeTest(t, &exprTypeTestParams{code: code})
}

func TestExprTypeVoid(t *testing.T) {
	code := `<?php
function void_func1() {
  echo 123;
}

function void_func2() { return; }

/** @return void */
function void_func3() {}

class Foo {
  public function voidMeth1() {}
  public function voidMeth2() { return; }

  /** @return void */
  public function voidMeth3() {}
}

function test() {
  $foo = new Foo();

  exprtype(void_func1(), 'void');
  exprtype(void_func2(), 'void');
  exprtype(void_func3(), 'void');
  exprtype($foo->voidMeth1(), 'void');
  exprtype($foo->voidMeth2(), 'void');
  exprtype($foo->voidMeth3(), 'void');
}
`
	runExprTypeTest(t, &exprTypeTestParams{code: code})
}

func TestExprTypeArrayAccess(t *testing.T) {
	code := `<?php
function getInts() { return new Ints(); }

class Ints implements ArrayAccess {
   /** @return bool */
   public function offsetExists($offset) {}
   /** @return int */
   public function offsetGet($offset) {}
   /** @return void */
   public function offsetSet($offset, $value) {}
   /** @return void */
   public function offsetUnset($offset) {}
}

class Self implements ArrayAccess {
   /** @return bool */
   public function offsetExists($offset) {}
   /** @return Self */
   public function offsetGet($offset) {}
   /** @return void */
   public function offsetSet($offset, $value) {}
   /** @return void */
   public function offsetUnset($offset) {}
}

function test() {
  $ints = new Ints(); $self = new Self();

  exprtype($ints[0], 'int');
  exprtype(getInts()[0], 'int');
  exprtype($self[0], '\Self');
  exprtype($self[0][1], '\Self');
  exprtype($self[0][1]->offsetGet(2), '\Self');
}
`
	runExprTypeTest(t, &exprTypeTestParams{code: code})
}

func TestExprTypeAnnotatedProperty(t *testing.T) {
	code := `<?php
/**
 * @property int $int optional description
 */
class Foo {
  /***/
  public function getInt() {
    return $this->int;
  }
}

function test() {
  $x = new Foo();
  exprtype($x->int, 'int');
  exprtype($x->getInt(), 'int');
}
`
	runExprTypeTest(t, &exprTypeTestParams{code: code})
}

func TestExprTypeScopeNoreplace(t *testing.T) {
	// These tests cover special NoReplace flag of the meta.ScopeVar.

	code := `<?php
/** @param string $v */
function phpdoc_param($v) {
  $v = 10;
  return $v;
}

function phpdoc_localvar() {
  /** @var string $x */
  $x = '123';
  $x = 10;
  return $x;
}

function localvar() {
  $x = '123';
  $x = 10;
  return $x;
}

exprtype(phpdoc_param($v), 'int');
exprtype(phpdoc_localvar(), 'int|string');
exprtype(localvar(), 'int');
`
	runExprTypeTest(t, &exprTypeTestParams{code: code})
}

func TestExprTypeMalformedPhpdoc(t *testing.T) {
	code := `<?php
/**
 * @param int &$x
 */
function return_int2(&$x) { return $x; }

/**
 * @param int &$x
 */
function return_int3($x) { return $x; }

/**
 * @param $x
 */
function return_mixed($x) { return $x; }

/**
 * @param int
 */
function return_int($x) { return $x; }

exprtype(return_mixed(0), 'mixed');
exprtype(return_int(0), 'int');
exprtype(return_int2(0), 'int');
exprtype(return_int3(0), 'int');
`
	runExprTypeTest(t, &exprTypeTestParams{code: code})
}

func TestExprTypeMagicGet(t *testing.T) {
	code := `
class Ints {
  public function __get($k) { return 0; }
}
class Chain {
  public function __get($k) { return $this; }
}

function test() {
  $ints = new Ints();
  $chain = new Chain();

  exprtype((new Ints)->a, 'int');
  exprtype($ints->a, 'int');
  exprtype($ints->b, 'int');
  exprtype((new Chain)->chain, '\Chain');
  exprtype($chain->chain, '\Chain');
  exprtype($chain->chain->chain, '\Chain');
}
`
	runExprTypeTest(t, &exprTypeTestParams{code: code})
}

func TestExprTypeHint(t *testing.T) {
	code := `
function array_hint(array $x) { return $x; }
function callable_hint(callable $x) { return $x; }

function integer_hint(integer $x) { return $x; }
function boolean_hint(boolean $x) { return $x; }
function real_hint(real $x) { return $x; }
function double_hint(double $x) { return $x; }

function integer_hint2() : integer {}
function boolean_hint2() : boolean {}
function real_hint2() : real {}
function double_hint2() : double {}

exprtype(array_hint(), 'mixed[]');
exprtype(callable_hint(), 'callable');

exprtype(integer_hint(), '\integer');
exprtype(boolean_hint(), '\boolean');
exprtype(real_hint(), '\real');
exprtype(double_hint(), '\double');
exprtype(integer_hint2(), '\integer');
exprtype(boolean_hint2(), '\boolean');
exprtype(real_hint2(), '\real');
exprtype(double_hint2(), '\double');
`
	runExprTypeTest(t, &exprTypeTestParams{code: code})
}

func TestExprTypeNullable(t *testing.T) {
	code := `
class A {
  /** @var ?B */
  public $b;
}
class B {
  public $c;
}

/**
 * @return ?int
 */
function nullable_int($cond) {
  if ($cond) {
    return 4;
  }
  return null;
}


/**
 * @return ?int[]
 */
function nullable_array($cond) {
  if ($cond) {
    return [1];
  }
  return null;
}

function nullable_string($cond) : ?string {
  if ($cond) {
    return '123';
  }
  return null;
}

function test() {
  /** @var ?int $int */
  $int = null;

  /** @var ?int|?string $foo */
  $foo = null;

  $a = new A();

  exprtype($int, 'int|null');
  exprtype($foo, 'int|string|null');
  exprtype($a->b, '\B|null');
  exprtype(nullable_int(1), 'int|null');
  exprtype(nullable_string(0), 'string|null');
  exprtype(nullable_array(0), 'int[]|null');
}
`
	runExprTypeTest(t, &exprTypeTestParams{code: code})
}

func TestExprTypeLateStaticBinding(t *testing.T) {
	code := `
class Base {
  /** @return $this */
  public function getThis() { return $this; }

  public function getThisNoHint() { return $this; }

  /** @return static */
  public function getStatic() { return $this; }

  /** @return static[] */
  public function getStaticArray($x) { return []; }

  /** @return static[][] */
  public function getStaticArrayArray($x) { return []; }

  /** Doesn't require return type hint */
  public function newStatic() { return new static(); }

  /** @return static */
  public function getStaticForOverride1() { return $this; }

  /** @return static */
  public function getStaticForOverride2() { return $this; }

  /** @return static */
  public function getStaticForOverride3() { return $this; }

  public static function staticNewStatic() { return new static(); }

  public function initAndReturnOther1() {
    $this->other1 = new static();
    return $this->other1;
  }

  public function initAndReturnOther2() {
    $other2 = new static();
    return $other2;
  }

  /** @var static */
  public $other1;
}

class Derived extends Base {
  /** @return static */
  public function derivedNewStatic() { return new static(); }

  /** @return static */
  public function derivedGetStatic() { return $this; }

  /** @return static */
  public function getStaticForOverride1() { return null; }

  public function getStaticForOverride2() { return $this; }

  /** @return $this */
  public function getStaticForOverride3() { return $this; }
}

class DerivedDerived extends Derived {
  /** @return Derived */
  public function asParent() { return $this; }
}

function getBase() {
  return (new Base())->getStatic();
}

function getDerived() {
  return (new Derived())->getStatic();
}

function getBase2() {
  $b = new Base();
  $b2 = $b->getStatic();
  return $b2;
}

function getDerived2() {
  $d = new Derived();
  $d2 = $d->getStatic();
  return $d2;
}

function eitherDerived($cond) {
  if ($cond) {
    return new Derived();
  }
  return new DerivedDerived();
}

function test() {
  $b = new Base();
  $d = new Derived();
  $dd = new DerivedDerived();

  exprtype(getBase(), '\Base');
  exprtype(getDerived(), '\Base|\Derived');
  exprtype(getBase2(), '\Base');
  exprtype(getDerived2(), '\Base|\Derived');
  exprtype(getBase2()->getStatic()->getStatic(), '\Base');
  exprtype(getDerived2()->getStatic()->getStatic(), '\Base|\Derived');
  exprtype(eitherDerived(), '\Derived|\DerivedDerived');
  exprtype(eitherDerived()->getStatic(), '\Base|\Derived|\DerivedDerived');

  exprtype(Base::staticNewStatic(), '\Base');
  exprtype(Base::staticNewStatic()->staticNewStatic(), '\Base');
  exprtype(Derived::staticNewStatic(), '\Derived');
  exprtype(Derived::staticNewStatic()->staticNewStatic(), '\Derived');
  exprtype(DerivedDerived::staticNewStatic(), '\DerivedDerived');
  exprtype(DerivedDerived::staticNewStatic()->staticNewStatic(), '\DerivedDerived');

  exprtype($b->newStatic(), '\Base');
  exprtype($d->newStatic(), '\Derived');
  exprtype($dd->newStatic(), '\DerivedDerived');

  exprtype($b->getStatic(), '\Base');
  exprtype($b->getStatic()->getStatic(), '\Base');
  exprtype($b->getStaticArray(), '\Base[]');
  exprtype($b->getStaticArray()[0], '\Base');
  exprtype($b->getStaticArrayArray(), '\Base[][]');
  exprtype($b->getStaticArrayArray()[0][0], '\Base');

  exprtype($d->getStatic(), '\Base|\Derived');
  exprtype($d->getStatic()->getStatic(), '\Base|\Derived');
  exprtype($d->getStaticArray(), '\Derived[]');
  exprtype($d->getStaticArray()[0], '\Derived');
  exprtype($d->getStaticArrayArray(), '\Derived[][]');
  exprtype($d->getStaticArrayArray()[0][0], '\Derived');

  exprtype($dd->getStatic(), '\Base|\DerivedDerived');
  exprtype($dd->getStatic()->getStatic(), '\Base|\DerivedDerived');
  exprtype($dd->getStaticArray(), '\DerivedDerived[]');
  exprtype($dd->getStaticArray()[0], '\DerivedDerived');
  exprtype($dd->getStaticArrayArray(), '\DerivedDerived[][]');
  exprtype($dd->getStaticArrayArray()[0][0], '\DerivedDerived');

  exprtype($b->initAndReturnOther1(), '\Base');
  exprtype($b->initAndReturnOther2(), '\Base');

  exprtype((new Base())->getStatic(), '\Base');
  exprtype((new Derived())->getStatic(), '\Base|\Derived');

  exprtype($d->derivedGetStatic(), '\Derived');
  exprtype($d->derivedNewStatic(), '\Derived');
  exprtype($dd->derivedGetStatic(), '\Derived|\DerivedDerived');
  exprtype($dd->derivedNewStatic(), '\DerivedDerived');

  exprtype($d->getStatic(), '\Base|\Derived');
  exprtype($d->getStatic()->getStatic(), '\Base|\Derived');
  exprtype($dd->getStatic(), '\Base|\DerivedDerived');
  exprtype($dd->getStatic()->getStatic(), '\Base|\DerivedDerived');

  exprtype($d->getStaticForOverride1(), 'null|\Derived');
  exprtype($d->getStaticForOverride2(), '\Derived');
  exprtype($d->getStaticForOverride3(), '\Derived');
  exprtype($dd->getStaticForOverride1(), 'null|\DerivedDerived');
  exprtype($dd->getStaticForOverride2(), '\Derived'); // Since $this works like 'self'
  exprtype($dd->getStaticForOverride3(), '\Derived|\DerivedDerived');

  exprtype($dd->asParent(), '\Derived|\DerivedDerived');
  exprtype($dd->asParent()->newStatic(), '\Derived|\DerivedDerived');
  exprtype($dd->asParent()->asParent(), '\Derived|\DerivedDerived');

  // Resolving of '$this' (which should be identical to 'static').
  exprtype($b->getThis(), '\Base');
  exprtype($d->getThis(), '\Base|\Derived');
  exprtype($b->getThis()->getThis(), '\Base');
  exprtype($d->getThis()->getThis(), '\Base|\Derived');

  // TODO: resolve $this without @return hint into 'static' as well?
  exprtype($b->getThisNoHint(), '\Base');
  exprtype($d->getThisNoHint(), '\Base');
  exprtype($dd->getThisNoHint(), '\Base');
}
`

	runExprTypeTest(t, &exprTypeTestParams{code: code})
}

func TestExprTypeSimple(t *testing.T) {
	code := `<?php
class Foo {}

function define($name, $value) {}
define('true', (bool)1);
define('false', (bool)0);
$int = 10;
$float = 20.5;
$string = "123";

function empty_array() { $x = []; return $x; }

function test() {
  global $int;
  global $float;
  global $string;

  exprtype(true, 'precise bool');
  exprtype(false, 'precise bool');
  exprtype((bool)1, 'precise bool');
  exprtype((boolean)1, 'precise bool');

  exprtype(1, 'precise int');
  exprtype((int)1.5, 'precise int');
  exprtype((integer)1.5, 'precise int');

  exprtype(1.21, 'precise float');
  exprtype((float)1, 'precise float');
  exprtype((real)1, 'precise float');
  exprtype((double)1, 'precise float');

  exprtype("", 'precise string');
  exprtype((string)1, 'precise string');

  exprtype([], 'mixed[]');
  exprtype([1, 'a', 4.5], 'mixed[]');

  exprtype(1+5<<2, 'precise int');

  exprtype(-1, 'int');
  exprtype(-1.4, 'float');
  exprtype(+1, 'int');
  exprtype(+1.4, 'float');

  exprtype(~$int, 'int');
  exprtype(~'dsds', 'string');

  exprtype($int & $int, 'int');

  exprtype($float & $int, 'int');
  exprtype($int & $float, 'int');
  exprtype(4.5 & 1.4, 'int');
  exprtype("abc" & "foo", 'string');
  exprtype($int | $int, 'int');
  exprtype(4.5 | 1.4, 'int');
  exprtype("abc" | "foo", 'string');
  exprtype($int ^ $int, 'int');
  exprtype(4.5 ^ 1.4, 'int');
  exprtype("abc" ^ "foo", 'string');

  exprtype($int, 'int');
  exprtype($float, 'float');
  exprtype($string, 'string');

  exprtype(define('foo', 0 == 0), 'void');
  exprtype(empty_array(), 'mixed[]');

  exprtype(new Foo(), 'precise \Foo');
  exprtype(clone (new Foo()), 'precise \Foo');

  exprtype(1 > 4, 'precise bool');
}
`
	runExprTypeTest(t, &exprTypeTestParams{code: code})
}

func TestExprTypeKeyword(t *testing.T) {
	code := `<?php
/** @return resource */
function f_resource() {}
exprtype(f_resource(), 'resource');

/** @return true */
function f_true() {}
exprtype(f_true(), 'true');

/** @return false */
function f_false() {}
exprtype(f_false(), 'false');

/** @return iterable */
function f_iterable() {}
exprtype(f_iterable(), 'iterable');

/** @return (resource[]) */
function f_resource2() {}
exprtype(f_resource2(), 'resource[]');

/** @return (true[]) */
function f_true2() {}
exprtype(f_true2(), 'true[]');

/** @return (false[]) */
function f_false2() {}
exprtype(f_false2(), 'false[]');

/** @return (iterable[]) */
function f_iterable2() {}
exprtype(f_iterable2(), 'iterable[]');
`
	runExprTypeTest(t, &exprTypeTestParams{code: code})
}

func TestExprTypeArray(t *testing.T) {
	code := `
function test() {
  $int = 10;
  $ints = [1, 2];

  exprtype([], 'mixed[]'); // Should never be "empty_array" after resolving
  exprtype([[]], 'mixed[]');
  exprtype([1, 2], 'int[]');
  exprtype([1.4, 3.5], 'float[]');
  exprtype(["1", "5"], 'string[]');
  exprtype(["k1" => 123, "k2" => 345], 'int[]');
  exprtype([0 => "a", 1 => "b"], 'string[]');

  exprtype([$int, $int], 'mixed[]'); // TODO: could be int[]
  exprtype($ints[0], 'int');
  exprtype(["11"][0], 'string');
  exprtype([1.4][0], 'float');
}
`
	runExprTypeTest(t, &exprTypeTestParams{code: code})
}

func TestExprTypeMulti(t *testing.T) {
	code := `
/** @return mixed */
function get_mixed($x) { return $x; }

$cond = "true";
$int_or_float = 10;
if ($cond) {
  $int_or_float = 10.5;
}

function test() {
  global $int_or_float;
  global $cond;

  /** @var bool|int $bool_or_int */
  $bool_or_int = 10;

  exprtype($cond ? 1 : 2, 'precise int');
  exprtype($int_or_float, 'int|float');
  exprtype($cond ? 10 : '123', 'precise int|string');
  exprtype($cond ? ($int_or_float ? 10 : 10.4) : (bool)1, 'precise int|float|bool');
  exprtype($bool_or_int, 'bool|int');
  exprtype($cond ? 10 : get_mixed(1), 'int|mixed');
  exprtype($cond ? get_mixed(1) : 10, 'int|mixed');
}
`
	runExprTypeTest(t, &exprTypeTestParams{code: code})
}

func TestExprTypeOps(t *testing.T) {
	code := `<?php
$global_int = 10;
$global_float = 20.5;

function test() {
  global $global_int;
  global $global_float;

  $int = 10;
  $float = 20.5;
  $string = "123";
  $bool = (bool)1;

  exprtype(1 + $int, 'int');
  exprtype($int + 1, 'int');
  exprtype(1 + (int)$float, 'int');
  exprtype(1 + $global_int, 'float'); // TODO: should be int?
  exprtype(1 + $float, 'float');
  exprtype($int . $float, 'precise string');
  exprtype($int && $float, 'precise bool');
  exprtype($int || 1, 'precise bool');
}
`
	runExprTypeTest(t, &exprTypeTestParams{code: code})
}

func TestExprTypeProperty(t *testing.T) {
	code := `<?php

class Gopher {
  /** @var string */
  public static $name = "unnamed";

  const POWER = 9001; // It's over 9000
}

/**
 * @property int $int
 */
class Magic {
  public function __get($prop_name) {}
}

class Point {
  /** @var double */
  public $x;
  /** @var float */
  public $y;
}

function test() {
  $point = new Point();
  $magic = new Magic();

  exprtype($point->x, 'float');
  exprtype($point->y, 'float');
  exprtype(Gopher::$name, 'string');
  exprtype(Gopher::POWER, 'int');
  exprtype($magic->int, 'int');
}
`
	runExprTypeTest(t, &exprTypeTestParams{code: code})
}

func TestExprTypeFunction(t *testing.T) {
	code := `<?php
class Foo {}

function mixed_array($x) {
  return [$x, 1, 2];
}
exprtype(mixed_array(0), 'mixed[]');
exprtype(mixed_array(0)[1], 'mixed');

function mixed_or_ints1($x) {
  if ($x) {
    return mixed_array($x);
  }
  return [0, 0];
}
exprtype(mixed_or_ints1(0), 'int[]|mixed[]');
exprtype(mixed_or_ints1(0)[1], 'int|mixed');

function mixed_or_ints2($x) {
  $a = array(0, 0);
  if ($x) {
    $a = mixed_array($x);
  }
  return $a;
}
exprtype(mixed_or_ints2(0), 'int[]|mixed[]');
exprtype(mixed_or_ints2(0)[1], 'int|mixed');

function recur1($cond) {
  if ($cond) { return 0; }
  return recur2($cond);
}
exprtype(recur1(true), 'int|string');

function recur2($cond) {
  if ($cond) { return ""; }
  return recur1($cond);
}
exprtype(recur2(true), 'int|string');

function recur3() { return recur4(); }
function recur4() { return recur5(); }
function recur5() { return recur3(); }

exprtype(recur3(), 'mixed');
exprtype(recur4(), 'mixed');
exprtype(recur5(), 'mixed');

function bare_ret1($cond) {
  if ($cond) { return; }
  return 10;
}
exprtype(bare_ret1(false), 'int|null');

function bare_ret2($cond) {
  if ($cond) { return 10; }
  return;
}
exprtype(bare_ret2(false), 'int|null');

function untyped_param($x) { return $x; }
exprtype(untyped_param(0), 'mixed');

function undefined_type1() {
  $x = unknown_func();
  return $x;
}
exprtype(undefined_type1(), 'mixed');

function undefined_type2() {
  return $x;
}
exprtype(undefined_type2(), 'mixed');

function foreach1($xs) {
  foreach ($xs as $_) {
    return 10;
  }
  return "";
}
exprtype(foreach1([]), 'int|string');

function foreach2($xs, $cond) {
  foreach ($xs as $_) {
    if ($cond[0]) {
      if ($cond[1]) {
        return 10;
      }
    }
  }
  return "";
}
exprtype(foreach2([]), 'int|string');

function throw1($cond) {
  if ($cond) {
    return 10;
  }
  throw new Exception();
}
exprtype(throw1(true), 'int');

function throw2($cond) {
  if ($cond[0]) {
    throw new Exception("");
  } else if ($cond[1]) {
    return 10;
  } else if ($cond[2]) {
    throw new Exception("");
  } else if ($cond[3]) {
    return false;
  }
  throw new Exception("");
}
exprtype(throw2(true), 'bool|int');

function get_ints() {
  $a = []; // "empty_array"
  $a[0] = 1;
  $a[1] = 2;
  return $a; // Should be resolved to just int[]
}
exprtype(get_ints(), 'int[]');

function switch1($v) {
  switch ($v) {
  case 10:
    return 10;
  case 20:
    return "";
  default:
    return false;
  }
}
exprtype(switch1(true), 'bool|int|string');

function switch2($v) {
  switch ($v) {
  case 10:
    return 10;
  case 20:
    return "";
  }
  return false;
}
exprtype(switch2(true), 'bool|int|string');

function switch3($v) {
  switch ($v) {
  default:
    return "";
  }
  return false;
}
exprtype(switch3(true), 'bool|string');

function ifelse1($cond) {
  if ($cond) {
    return 10;
  } else if ($cond+1) {
    return "";
  } else {
    return false;
  }
}
exprtype(ifelse1(true), 'bool|int|string');

function ifelse2($cond) {
  if ($cond) {
    return 10;
  } elseif ($cond+1) {
    return "";
  } else {
    return false;
  }
}
exprtype(ifelse2(true), 'bool|int|string');

function ifelse3($cond) {
  if ($cond) {
    return 10;
  } elseif ($cond+1) {
    return "";
  }
  return false;
}
exprtype(ifelse3(true), 'bool|int|string');

function try_catch1() {
  try {
    return 10;
  } catch (Exception $_) {
    return "";
  }
  return false;
}
exprtype(try_catch1(), 'bool|int|string');

function try_finally1() {
  try {
    return 10;
  } finally {
    return "";
  }
  return false;
}
exprtype(try_finally1(), 'bool|int|string');

/** @return float[] */
function get_floats() { return []; }
exprtype(get_floats(), 'float[]');

function get_array() { return []; }
exprtype(get_array(), 'mixed[]');

/** @return array */
function get_array_or_null() { return null; }
exprtype(get_array_or_null(), 'mixed[]|null');

/** @return null */
function get_null_or_array() { return []; }
exprtype(get_null_or_array(), 'mixed[]|null');
`
	runExprTypeTest(t, &exprTypeTestParams{code: code})
}

func TestExprTypeMethod(t *testing.T) {
	code := `<?php
namespace NS {
  class Test {
    public function getInt() { return 10; }
    public function getInts() { return [1, 2]; }
    public function getThis() { return $this; }

    public static function instance() {
      return self::$instances[0];
    }

    public static function instance2() {
      foreach (self::$instances as $instance) {
        return $instance;
      }
    }

    /** @var Test[] */
    public static $instances;
  }
}

namespace {
  function f() {
    $test = new \NS\Test();
    $derived = new Derived();

    exprtype(\NS\Test::instance(), '\NS\Test');
    exprtype(\NS\Test::instance2(), '\NS\Test');
    exprtype($test->getInt(), 'int');
    exprtype($test->getInts(), 'int[]');
    exprtype($test->getThis()->getThis()->getInt(), 'int');
    exprtype(new \NS\Test(), 'precise \NS\Test');
  }
}
`
	runExprTypeTest(t, &exprTypeTestParams{code: code})
}

func TestExprTypeInterface(t *testing.T) {
	code := `<?php
interface TestInterface {
  /**
   * @return self
   */
  public function getThis();

  /**
   * @param \TestInterface $x
   * @return \TestInterface
   */
  public function acceptThis($x);
}

class Foo implements TestInterface {
  public function getThis() { return $this; }

  public function acceptThis($x) { return $x->getThis(); }
}

exprtype(new Foo(), 'precise \Foo');

function f() {
  $foo = new Foo();
  exprtype($foo, 'precise \Foo');
  exprtype($foo->getThis(), '\Foo');
  exprtype($foo->acceptThis($foo), '\TestInterface');
  exprtype($foo->acceptThis($foo)->acceptThis($foo), '\TestInterface');
}
`
	runExprTypeTest(t, &exprTypeTestParams{code: code})
}

func TestExprTypeOverride(t *testing.T) {
	stubs := `<?php
/**
 * @param callable $callback
 * @param array $arr1
 * @param array $_ [optional]
 * @return array an array containing all the elements of arr1
 */
function array_map($callback, array $arr1, array $_ = null) { }

/**
 * @param array $array
 * @param int $offset
 * @param int $length [optional]
 * @param bool $preserve_keys [optional]
 * @return array the slice.
 */
function array_slice (array $array, $offset, $length = null, $preserve_keys = false) {}

/**
 * @param array $array
 * @return mixed the shifted value, or &null; if array is
 * empty or is not an array.
 */
function array_shift (array &$array) {}

namespace PHPSTORM_META {
	override(\array_slice(0), type(0));
	override(\array_shift(0), elementType(0));
}`
	code := `<?php
$ints = [1, 2, 3];
exprtype($ints, 'int[]');

function returns_array_shift() {
  global $ints;
  return array_shift($ints);
}
exprtype(returns_array_shift(), 'int');
exprtype(array_shift($ints), 'int|mixed');

function returns_array_slice() {
  global $ints;
  return array_slice($ints, 0, 2);
}
exprtype(returns_array_slice(), 'int[]');

exprtype(array_map(function($x) { return $x; }, $ints), 'mixed[]');
`
	runExprTypeTest(t, &exprTypeTestParams{stubs: stubs, code: code})
}

func TestPostfixPrefixIncDec(t *testing.T) {
	code := `<?php

$a = 100;

exprtype($a++, "int");
exprtype($a--, "int");
exprtype(++$a, "int");
exprtype(--$a, "int");


$a = 100.5;

exprtype($a++, "float");
exprtype($a--, "float");
exprtype(++$a, "float");
exprtype(--$a, "float");


$a = "100";

exprtype($a++, "float");
exprtype($a--, "float");
exprtype(++$a, "float");
exprtype(--$a, "float");


if ($a == 100) {
	$a = 56.5
} else {
	$a = 56
}

exprtype($a++, "float");
exprtype($a--, "float");
exprtype(++$a, "float");
exprtype(--$a, "float");


class Foo {};

$a = new Foo();

exprtype($a++, "float");
exprtype($a--, "float");
exprtype(++$a, "float");
exprtype(--$a, "float");

`
	runExprTypeTest(t, &exprTypeTestParams{code: code})
}

func TestTypesListOverTuple(t *testing.T) {
	code := `<?php
class Boo {}

/**
 * @return \tuple(int, \Boo, int, string)
 */
function foo() {
   return [5, new Boo(), 10, "gas"];
}

$tuple = foo();

[$i, $bo, $j, $str] = $tuple; // With short syntax

exprtype($i, "int");
exprtype($bo, "\Boo");
exprtype($j, "int");
exprtype($str, "string");


list($old_i, $old_bo, $old_j, $old_str) = $tuple; // With old syntax

exprtype($old_i, "int");
exprtype($old_bo, "\Boo");
exprtype($old_j, "int");
exprtype($old_str, "string");


class Bar {
   /**
    * @return \tuple(int, \Boo, int, string)
    */
   static function foo() {
      return [5, new Boo(), 10, "gas"];
   }
}

$class_static_tuple = Bar::foo();

[$class_static_i, $class_static_bo, $class_static_j, $class_static_str] = $class_static_tuple;

exprtype($class_static_i, "int");
exprtype($class_static_bo, "\Boo");
exprtype($class_static_j, "int");
exprtype($class_static_str, "string");


[$function_i, $function_bo, $function_j, $function_str] = Bar::foo();

exprtype($function_i, "int");
exprtype($function_bo, "\Boo");
exprtype($function_j, "int");
exprtype($function_str, "string");

$tuple_int = 10;
[$tuple_int_i, $tuple_int_foo, $tuple_int_j, $tuple_int_str] = $tuple_int;

exprtype($tuple_int_i, "unknown_from_list");
exprtype($tuple_int_foo, "unknown_from_list");
exprtype($tuple_int_j, "unknown_from_list");
exprtype($tuple_int_str, "unknown_from_list");
`
	runExprTypeTest(t, &exprTypeTestParams{code: code})
}

<<<<<<< HEAD
func TestArrowFunction(t *testing.T) {
	code := `<?php
function f() {
   $value = 10;
   $_ = fn($x) => $value = "probably now $value has type int|string";
   // but, no
   exprtype($value, "precise int"); // Ok, see specification
}
=======
func TestArrayTypes(t *testing.T) {
	code := `<?php
class Foo {}

/** @return Foo */
function f() {}
/** @return float */
function return_float() {}
/** @return int */
function return_int() {}
/** @return string */
function return_string() {}


$one_dimensional = [new Foo(), new Foo()];
exprtype($one_dimensional, "\Foo[]");


$two_dimensional = [[new Foo(), new Foo()],[new Foo(), new Foo()]];
exprtype($two_dimensional, "\Foo[][]");


$three_dimensional = [[[new Foo(), new Foo()],[new Foo(), new Foo()]],[[new Foo(), new Foo()],[new Foo(), new Foo()]]];
exprtype($three_dimensional, "\Foo[][][]");


$a = [10, 20, 30];
exprtype($a, "int[]");
$a = [return_int(), return_int(), return_int()];
exprtype($a, "int[]");
// but
$a = [return_int(), 1];
exprtype($a, "mixed[]");


$a = [10.5, 20.5, 30.5];
exprtype($a, "float[]");
$a = [return_float(), return_float(), return_float()];
exprtype($a, "float[]");
// but
$a = [return_float(), 12.5];
exprtype($a, "mixed[]");


$a = ["Hello", "World", "!"];
exprtype($a, "string[]");
$a = [return_string(), return_string(), return_string()];
exprtype($a, "string[]");
// but
$a = [return_string(), "World!"];
exprtype($a, "mixed[]");


$a = [f(), f()];
exprtype($a, "\Foo[]");
// but
$a = [f(), new Foo()];
exprtype($a, "mixed[]");


$a = [f(), g()];
exprtype($a, "mixed[]");


$a = [];
exprtype($a, "mixed[]");
>>>>>>> 6e78bb98
`
	runExprTypeTest(t, &exprTypeTestParams{code: code})
}

func TestPropertyTypeHints(t *testing.T) {
	code := `<?php
class Too {}
class Boo {}

// simple use
class Foo {
  public int $int;
  public array $array;
  public Boo $boo;

  public static float $float;
  public static object $object;
  public static Too $too;
}

$f = new Foo();

exprtype($f->int, "int");
exprtype($f->array, "mixed[]");
exprtype($f->boo, "\Boo");

exprtype(Foo::$float, "float");
exprtype(Foo::$object, "object");
exprtype(Foo::$too, "\Too");


// with PHPDoc
class Poo {
  /** @var float $int */
  public static int $int;

  /** @var array $callable */
  public object $object;

  /** @var array $array */
  public array $array;

  /** @var float|int $a */
  public static int $a;

  /** @var int $b */
  public int $b;

  /** @var Foo|Too $c */
  public Boo $c;

  /** @var Boo $d */
  public Boo $d;
}

$p = new Poo();

exprtype(Poo::$int, "float|int");
exprtype($p->object, "mixed[]|object");
exprtype($p->array, "mixed[]");
exprtype(Poo::$a, "float|int");
exprtype($p->b, "int");
exprtype($p->c, "\Boo|\Foo|\Too");
exprtype($p->d, "\Boo");


// with default value
class Roo {
  /** @var float $a */
  public static int $a = 10;

  /** @var array $b */
  public array $b = [1,2,3];

  public bool $c = true;

  public static string $d = "Hello";
}

$r = new Roo();

exprtype(Roo::$a, "float|int");
exprtype($r->b, "int[]|mixed[]");
exprtype($r->c, "bool");
exprtype(Roo::$d, "string");
`
	runExprTypeTest(t, &exprTypeTestParams{code: code})
}

func runExprTypeTest(t *testing.T, params *exprTypeTestParams) {
	meta.ResetInfo()
	if params.stubs != "" {
		linter.InitStubs(func(ch chan linter.FileInfo) {
			ch <- linter.FileInfo{
				Filename: "stubs.php",
				Contents: []byte(params.stubs),
			}
		})
	}
	linttest.ParseTestFile(t, "exprtype.php", params.code)

	meta.SetIndexingComplete(true)

	// Reset results map and run expr type collector.
	exprTypeResult = map[ir.Node]meta.TypesMap{}
	root, _ := linttest.ParseTestFile(t, "exprtype.php", params.code)

	// Check that collected types are identical to the expected types.
	// We need the second walker to pass *testing.T parameter to
	// the walker that does the comparison.
	walker := exprTypeWalker{t: t}
	root.Walk(&walker)
}

type testTypesMap struct {
	Precise bool
	Types   string
}

func makeType(typ string) testTypesMap {
	if typ == "" {
		return testTypesMap{}
	}

	precise := strings.HasPrefix(typ, "precise ")
	if precise {
		typ = strings.TrimPrefix(typ, "precise ")
	}

	return testTypesMap{Precise: precise, Types: typ}
}

type exprTypeTestParams struct {
	code  string
	stubs string
}

type exprTypeWalker struct {
	t *testing.T
}

func (w *exprTypeWalker) LeaveNode(n ir.Node) {}

func (w *exprTypeWalker) EnterNode(n ir.Node) bool {
	call, ok := n.(*ir.FunctionCallExpr)
	if ok && meta.NameNodeEquals(call.Function, `exprtype`) {
		checkedExpr := call.ArgumentList.Arguments[0].(*ir.Argument).Expr
		expectedType := call.ArgumentList.Arguments[1].(*ir.Argument).Expr.(*ir.String).Value
		actualType, ok := exprTypeResult[checkedExpr]
		if !ok {
			w.t.Fatalf("no type found for %s expression", irutil.FmtNode(checkedExpr))
		}
		want := makeType(expectedType[len(`"`) : len(expectedType)-len(`"`)])
		have := testTypesMap{
			Types:   actualType.String(),
			Precise: actualType.IsPrecise(),
		}
		if diff := cmp.Diff(have, want); diff != "" {
			line := ir.GetPosition(checkedExpr).StartLine
			w.t.Errorf("line %d: type mismatch for %s (-have +want):\n%s",
				line, irutil.FmtNode(checkedExpr), diff)
		}
		return false
	}

	return true
}

type exprTypeCollector struct {
	ctx *linter.BlockContext
	linter.BlockCheckerDefaults
}

func (c *exprTypeCollector) AfterEnterNode(n ir.Node) {
	if !meta.IsIndexingComplete() {
		return
	}

	call, ok := n.(*ir.FunctionCallExpr)
	if !ok || !meta.NameNodeEquals(call.Function, `exprtype`) {
		return
	}
	checkedExpr := call.ArgumentList.Arguments[0].(*ir.Argument).Expr

	// We need to clone a types map because if it belongs to a var
	// or some other symbol those type can be volatile we'll get
	// unexpected results.
	typ := c.ctx.ExprType(checkedExpr).Clone()

	exprTypeResultMu.Lock()
	exprTypeResult[checkedExpr] = typ
	exprTypeResultMu.Unlock()
}<|MERGE_RESOLUTION|>--- conflicted
+++ resolved
@@ -1865,7 +1865,6 @@
 	runExprTypeTest(t, &exprTypeTestParams{code: code})
 }
 
-<<<<<<< HEAD
 func TestArrowFunction(t *testing.T) {
 	code := `<?php
 function f() {
@@ -1874,7 +1873,10 @@
    // but, no
    exprtype($value, "precise int"); // Ok, see specification
 }
-=======
+`
+	runExprTypeTest(t, &exprTypeTestParams{code: code})
+}
+
 func TestArrayTypes(t *testing.T) {
 	code := `<?php
 class Foo {}
@@ -1941,7 +1943,6 @@
 
 $a = [];
 exprtype($a, "mixed[]");
->>>>>>> 6e78bb98
 `
 	runExprTypeTest(t, &exprTypeTestParams{code: code})
 }
