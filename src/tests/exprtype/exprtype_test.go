package exprtype_test

import (
	"strings"
	"sync"
	"testing"

	"github.com/google/go-cmp/cmp"

	"github.com/VKCOM/noverify/src/ir"
	"github.com/VKCOM/noverify/src/ir/irutil"
	"github.com/VKCOM/noverify/src/linter"
	"github.com/VKCOM/noverify/src/linttest"
	"github.com/VKCOM/noverify/src/meta"
	"github.com/VKCOM/noverify/src/workspace"
)

// Tests in this file make it less likely that type solving will break
// without being noticed.
//
// To add a new type expr test:
// 1. Create a new test function.
// 2. For every expression that needs a type assertion use exprtype().
//
// exprtype signature is:
//   function exprtype(mixed $expr, string $expectedType)
// Where $expr is an arbitrary expression and $expectedType is a
// constant string that describes the expected type.
// Use "precise " type prefix in $expectedType if IsPrecise() is
// expected to be set.
//
// How it works:
// 1. Code being tested is indexed and then walked by exprTypeCollector.
// 2. exprTypeCollector handles exprtype() calls inside the code.
// 3. Resolved types are saved into exprTypeResult global map.
// 4. After that exprTypeWalker is executed to verify the results.

var (
	exprTypeResultMu sync.Mutex
	exprTypeResult   map[ir.Node]meta.TypesMap
)

func init() {
	linter.RegisterBlockChecker(func(ctx *linter.BlockContext) linter.BlockChecker {
		return &exprTypeCollector{ctx: ctx}
	})
}

func TestExprTypeListOverArray(t *testing.T) {
	code := `<?php
/**
 * @param int[] $xs
 */
function ints($xs) {
  list ($a, $b) = $xs;
  exprtype($a, 'int');
  exprtype($b, 'int');
}

/**
 * @param string[]|false $xs
 */
function strings_or_false($xs) {
  list ($a, $b) = $xs;
  exprtype($a, 'string');
  exprtype($b, 'string');
}

/**
 * @param null|\Foo[]|int $xs
 */
function null_or_foos_or_int($xs) {
  list ($a, $b) = $xs;
  exprtype($a, '\Foo');
  exprtype($b, '\Foo');
}

/**
 * @param int[]|string[] $xs
 */
function ints_or_strings($xs) {
  list ($a, $b) = $xs;
  exprtype($a, 'int|string');
  exprtype($b, 'int|string');
}

/**
 * @param mixed[]|string[]|int[]|false $xs
 */
function mixeds_or_strings_or_ints_or_false($xs) {
  list ($a, $b) = $xs;
  exprtype($a, 'int|mixed|string');
  exprtype($b, 'int|mixed|string');
}

/**
 * @param int|float|null $xs
 */
function not_an_array($xs) {
  list ($a, $b) = $xs;
  exprtype($a, 'unknown_from_list');
  exprtype($b, 'unknown_from_list');
}
`
	runExprTypeTest(t, &exprTypeTestParams{code: code})
}

func TestExprTypeForeachKey(t *testing.T) {
	code := `<?php
$xs = [[1], [2]];

foreach ($xs as $k => $ys) {
  exprtype($k, 'int|string');

  foreach ($xs as $k2 => $_) {
    exprtype($k2, 'int|string');
    $k2 = 10;
    exprtype($k2, 'precise int');
  }

  exprtype($k, 'int|string');

  $v = $xs ? $k : [1];
  exprtype($v, 'int|int[]|string');
}
`
	runExprTypeTest(t, &exprTypeTestParams{code: code})
}

func TestExprTypeRecursiveType1(t *testing.T) {
	code := `<?php
class Feed {
  /** @var FeedItem[] */
  public $items;
}

class FeedItem {
  /**
   * @var FeedItem[]
   */
  public $stories;

  public $title = '';
}

exprtype((new FeedItem())->stories, '\FeedItem[]');
exprtype((new Feed())->items[0], '\FeedItem');

$feed = new Feed();
exprtype($feed->items[0]->stories, '\FeedItem[]');

function test(Feed $feed) {
  exprtype($feed->items, '\FeedItem[]');

  foreach ($feed->items as $item) {
    exprtype($item, '\FeedItem');
    exprtype($item->stories, '\FeedItem[]');

    foreach ($item->stories as $story) {
      exprtype($story, '\FeedItem');
      $_ = $story->title;
    }
  }
}
`

	runExprTypeTest(t, &exprTypeTestParams{code: code})
}

func TestExprTypeRecursiveType2(t *testing.T) {
	code := `<?php
class MyList {
  /** @var MyList */
  public $tail;

  /** @return MyList */
  public function getTail() { return $this->tail; }
}

/** @return MyList[][] */
function newList() { return [[new MyList()]]; }

$l = new MyList();

exprtype($l->tail, '\MyList');
exprtype($l->tail->tail, '\MyList');
exprtype($l->tail->tail->tail, '\MyList');

exprtype($l->getTail(), '\MyList');
exprtype($l->getTail()->getTail(), '\MyList');
exprtype($l->getTail()->getTail()->getTail(), '\MyList');

exprtype((newList())[0][0]->getTail(), '\MyList');
exprtype((newList())[0][0]->getTail()->getTail(), '\MyList');
exprtype((newList())[0][0]->getTail()->getTail()->getTail(), '\MyList');

class A {
  /** @var B */
  public $b;
}
class B {
  /** @var A */
  public $a;
}

$loop = new A();
exprtype($loop->b, '\B');
exprtype($loop->b->a, '\A');
exprtype($loop->b->a->b, '\B');
exprtype($loop->b->a->b->a, '\A');
`

	runExprTypeTest(t, &exprTypeTestParams{code: code})
}

func TestExprTypeTraitSelfStatic1(t *testing.T) {
	// Tests for WStaticMethodCall.
	code := `<?php
trait NewSelf {
  public static function instance() { return new self(); }
}

class FooSelf { use NewSelf; }
class BarSelf extends FooSelf {}
class BazSelf extends BarSelf { use NewSelf; }

exprtype(FooSelf::instance(), '\FooSelf');
exprtype(BarSelf::instance(), '\FooSelf');
exprtype(BazSelf::instance(), '\BazSelf');

trait NewStatic {
  public static function instance() { return new static(); }
}

class FooStatic { use NewStatic; }
class BarStatic extends FooStatic {}
class BazStatic extends BarStatic { use NewStatic; }

exprtype(FooStatic::instance(), '\FooStatic');
exprtype(BarStatic::instance(), '\BarStatic');
exprtype(BazStatic::instance(), '\BazStatic');
`
	runExprTypeTest(t, &exprTypeTestParams{code: code})
}

func TestExprTypeTraitSelfStatic2(t *testing.T) {
	// Tests for WStaticPropertyFetch.
	code := `<?php
trait NewSelf {
  /** @var self */
  public static $v = null;
}

class FooSelf {
  use NewSelf;
  private static function f() {
    exprtype(self::$v, '\FooSelf|null');
  }
}

class BarSelf extends FooSelf {
  private static function f() {
    exprtype(self::$v, '\FooSelf|null');
  }
}

class BazSelf {
  use NewSelf;
  private static function f() {
    exprtype(self::$v, '\BazSelf|null');
  }
}

exprtype(FooSelf::$v, '\FooSelf|null');
exprtype(BarSelf::$v, '\FooSelf|null');
exprtype(BazSelf::$v, '\BazSelf|null');

trait NewStatic {
  /** @var static */
  public static $v = null;
}

class FooStatic {
  use NewStatic;
  private static function f() {
    exprtype(self::$v, '\FooStatic|null');
  }
}

class BarStatic extends FooStatic {
  private static function f() {
    exprtype(self::$v, '\BarStatic|null');
  }
}

class BazStatic {
  use NewStatic;
  private static function f() {
    exprtype(self::$v, '\BazStatic|null');
  }
}

exprtype(FooStatic::$v, '\FooStatic|null');
exprtype(BarStatic::$v, '\BarStatic|null');
exprtype(BazStatic::$v, '\BazStatic|null');
`
	runExprTypeTest(t, &exprTypeTestParams{code: code})
}

func TestExprTypeIssue497(t *testing.T) {
	code := `<?php
/**
 * @param shape(a:int) $x
 *
 * @return T<int>
 */
function f($x) {
  exprtype($x, '\shape$exprtype.php$0$');
  return [$v];
}
`
	runExprTypeTest(t, &exprTypeTestParams{code: code})
}

func TestExprTypePrecise2(t *testing.T) {
	code := `<?php
function test1($data) {
  $s = '123';
  exprtype($s, 'precise string');

  if ($data['key1']) {
    $s = 3.5;
    exprtype($s, 'precise float');
  } else {
    $s = 123;
    exprtype($s, 'precise int');
  }
  exprtype($s, 'precise float|int|string');

  if ($data['key2']) {
    $s = $data['x'];
    exprtype($s, 'mixed');
  }
  exprtype($s, 'float|int|mixed|string');
}

function test2($data, int $i) {
  $s = '123';

  if ($data) {
    exprtype($s, 'precise string');
  }

  if ($data) {
    $s = \UnknownClass::UNKNOWN_CONST;
  } else {
    $s = 12;
  }
  exprtype($s, 'int|string');
}
`
	runExprTypeTest(t, &exprTypeTestParams{code: code})
}

func TestExprTypePrecise(t *testing.T) {
	code := `<?php
class Foo {
  // Default value should not be considered to be precise
  // enough, since anything can be assigned later.
  public $default_int = 10;

  const STRCONST = 'abc';
}

function return_precise_int_var() {
  $local = 10;
  return $local;
}

function precise_int() { return 10; }

function typehint_int(int $i) { return $i; }

/** @param bool $b */
function repeated_info1($b) : bool { return $b; }

/** @return bool */
function repeated_info2() { return false; }

function default_bool_param($v = false) { return $v; }

/** @param bool|int $v */
function mixed_info1(int $v) {
  return $v;
}

function test() {
  $foo = new Foo();

  // TODO(quasilyte): preserve type precision when resolving
  // wrapped (lazy) type expressions.
  exprtype(precise_int(), 'int');
  exprtype(return_precise_int_var(), 'int');
  exprtype(Foo::STRCONST, 'string');

  // Cases that are debatable, but right now result in imprecise types.
  exprtype(repeated_info1(true), 'bool');
  exprtype(repeated_info2(false), 'bool');

  // Type hints are not considered to be a precise type source for now.
  // Even with strict_mode.
  exprtype(typehint_int(10), 'int');

  // Cases below should never become precise.
  exprtype($foo->default_int, 'int');
  exprtype(default_bool_param(10), 'bool');
  exprtype(mixed_info1(), 'bool|int');
}
`
	runExprTypeTest(t, &exprTypeTestParams{code: code})
}

func TestExprTypeWithSpaces(t *testing.T) {
	code := `<?php
/**
 * @property $magicprop1 shape( k1: \Foo , k2 : string )
 */
class Foo {
  /** @var array<string, int> */
  public $prop1;

  /** @var $prop2 array< string, string> */
  public $prop2;

  /** @var array< string , float > $prop3 */
  public $prop3;
}

/** @param shape(a: int, b:float) $x */
function shape_param1($x) { return $x['a']; }

/** @param shape(a: int, b:float) $x */
function shape_param2($x) { return $x['b']; }

/** @param $x array{a: int, b: float} */
function array_param3($x) { return $x['a']; }

/** @param $x array{a : int, b:float} */
function array_param4($x) { return $x['b']; }

/** @return shape( x : string ) */
function shape_return1() {}

function test() {
  /** @var shape< y : int[] > $var1 */
  $var1;

  /** @var $var2 shape< z : float[] > */
  $var2;

  $foo = new Foo();

  exprtype(shape_param1($v), 'int');
  exprtype(shape_param2($v), 'float');
  exprtype(array_param3($v), 'int');
  exprtype(array_param4($v), 'float');

  exprtype($var1['y'], 'int[]');
  exprtype($var2['z'], 'float[]');

  exprtype(shape_return1()['x'], 'string');

  exprtype($foo->prop1, 'int[]');
  exprtype($foo->prop2, 'string[]');
  exprtype($foo->prop3, 'float[]');
  exprtype($foo->magicprop1['k1'], '\Foo');
  exprtype($foo->magicprop1['k2'], 'string');
}
`
	runExprTypeTest(t, &exprTypeTestParams{code: code})
}

func TestExprTypeShape(t *testing.T) {
	code := `<?php
/** @param $s shape(x:int,y:float) */
function shape_self0($s) { return $s; }

/** @param $s shape(key:string) */
function shape_self1($s) { return $s; }

/** @param $s shape(nested:shape(s:string),i:integer) */
function shape_self2($s) { return $s; }

/** @param $s shape(f:double,nested:shape(i:long[])) */
function shape_self3($s) { return $s; }

/** @param shape(x?:\Foo\Bar) */
function optional_shape($s) { return $s; }

/** @param $s shape(foo:int) */
function shape_index($s) { return $s['foo']; }

/** @param $s shape(10:int,42:string) */
function shape_intkey($s) { return $s; }


/** @return shape(*) */
function shape(array $a) { return $a; }


/** @param $t tuple(int, float) */
function tuple_self0($t) { return $t; }

/** @param $t tuple(string, shape(b:bool, t:tuple(int, float))) */
function tuple_self1($t) { return $t; }

function test() {
  $s0 = shape_self0(shape(['x' => 1, 'y' => 1.5]));
  $s2 = shape_self2(shape([]));
  $s3 = shape_self3(shape([]));
  $si = shape_intkey(shape([]));
  $opt = optional_shape(shape([]));
  $t0 = tuple_self0(tuple([]));
  $t1 = tuple_self1(tuple([]));

  exprtype(shape_self0(), '\shape$exprtype.php$0$');
  exprtype(shape_self1(), '\shape$exprtype.php$1$');
  exprtype(shape_index(), 'int');

  exprtype($s0, '\shape$exprtype.php$0$');
  exprtype($s0['x'], 'int');
  exprtype($s0['y'], 'float');

  exprtype($s2['nested']['s'], 'string');
  exprtype($s2['i'], 'int');
  exprtype($s3['nested']['i'], 'int[]');
  exprtype($s3['nested']['i'][10], 'int');
  exprtype($s3['f'], 'float');

  exprtype($si[0], 'mixed');
  exprtype($si[10], 'int');
  exprtype($si[42], 'string');

  // Shapes are represented as classes and their key-type
  // info are recorded in properties map. We have a special
  // ClassShape flag to suppress field type resolving for shapes.
  exprtype($s2->i, 'mixed');
  exprtype($s0->x, 'mixed');

  // Optional keys are resolved identically.
  exprtype($opt['x'], '\Foo\Bar');

  exprtype($t0[0], 'int');
  exprtype($t0['1'], 'float');
  exprtype($t1[0], 'string');
  exprtype($t1[1]['b'], 'bool');
  exprtype($t1[1]['t'][1], 'float');
}
`
	runExprTypeTest(t, &exprTypeTestParams{code: code})
}

func TestExprTypeMagicCall(t *testing.T) {
	code := `<?php
class Magic {
  public function __call() { return $this; }
  public function notMagic() { return 10; }
}

/**
 * @method int magicInt()
 * @method string magicString()
 * @method int add(int $x, int $y)
 * @method static Magic2 getInstance()
 */
class Magic2 {}

/**
 * @method int magicInt
 */
class Magic3 {
  public function __call() { return $this; }
}

/**
 * @method static int magicInt()
 */
class StaticMagic {
  public function __callStatic() { return new Magic(); }
}

function test() {
  $m = new Magic();
  $m2 = new Magic2();
  $m3 = new Magic3();

  exprtype($m->magic(), '\Magic');
  exprtype($m->magic()->f2(), '\Magic');
  exprtype($m->f2()->magic(), '\Magic');
  exprtype((new Magic())->magic(), '\Magic');
  exprtype($m->notMagic(), 'int');
  exprtype($m->magic()->notMagic(), 'int');
  exprtype($m->m1()->m2()->notMagic(), 'int');

  exprtype($m2->unknown(), 'mixed');
  exprtype($m2->magicInt(), 'int');
  exprtype($m2->magicString(), 'string');
  exprtype($m2->add(1, 2), 'int');
  exprtype(Magic2::getInstance()->magicInt(), 'int');
  exprtype(Magic2::unknown(), 'mixed');

  // @method annotations should take precedence over
  // generic __call return type info.
  exprtype($m3->magicInt(), 'int');
  exprtype($m3->unknown(), '\Magic3');
  exprtype($m3->magic()->magicInt(), 'int');

  exprtype(StaticMagic::magicInt(), 'int');
  exprtype(StaticMagic::newMagic(), '\Magic');
  exprtype(StaticMagic::magic()->magic(), '\Magic');
}
`
	runExprTypeTest(t, &exprTypeTestParams{code: code})
}

func TestExprTypeRef(t *testing.T) {
	code := `<?php
$ints = [1, 2];

function assign_ref_dim_fetch1() {
  global $ints;
  $x[] =& $ints;
  return $x;
}

function assign_ref_dim_fetch2() {
  global $ints;
  $x[] =& $ints[0];
  return $x;
}

function assign_ref_dim_fetch3() {
  global $ints;
  $x[0][] =& $ints[0];
  return $x;
}

exprtype($v =& $ints[0], 'mixed');
exprtype(assign_ref_dim_fetch1(), 'mixed[]');
exprtype(assign_ref_dim_fetch2(), 'mixed[]');
exprtype(assign_ref_dim_fetch3(), 'mixed[]');
`
	runExprTypeTest(t, &exprTypeTestParams{code: code})
}

func TestExprTypeGenerics(t *testing.T) {
	// For now, we erase most types info from the generics.

	code := `<?php
/** @return A<> */
function generic_a1() {}

/** @return A<X> */
function generic_a2() {}

/** @return A<X, Y>[] */
function generic_a3() {}

/** @return A<X, Y>|B<Z> */
function generic_a_or_b() {}

/** @return Either(int,float)|bool */
function alt_generic_intfloat() {}

exprtype(generic_a1(), '\A');
exprtype(generic_a2(), '\A');
exprtype(generic_a3(), '\A[]');
exprtype(generic_a_or_b(), '\A|\B');
exprtype(alt_generic_intfloat(), '\Either|bool');
`
	runExprTypeTest(t, &exprTypeTestParams{code: code})
}

func TestExprTypeFixes(t *testing.T) {
	// TODO: we need to run type normalization on union types as well.
	// {`union_integer_array()`, `int|mixed[]`},
	// {`union_boolean_ints()`, `bool|int[]`},

	code := `<?php
/** @return array[] */
function array_array() {}

/** @return integer|array */
function union_integer_array() {}

/** @return boolean|[]int */
function union_boolean_ints() {}

/** @return []real */
function alias_real_arr1() {}

/** @return [][]real */
function alias_real_arr2() {}

/** @return real */
function alias_real() {}

/** @return double */
function alias_double() {}

/** @return integer */
function alias_integer() {}

/** @return long */
function alias_long() {}

/** @return boolean */
function alias_boolean() {}

/** @return [] */
function untyped_array() {}

/** @return - some result */
function dash() {}

/** @return []int */
function array1() {}

/** @return [][]int */
function array2() {}

/** @return array<int> */
function array_int() {}

/** @return array<int, string> */
function array_int_string() {}

/** @return array<int, stdclass> */
function array_int_stdclass() {}

/** @param array<int,string> $a */
function array_return_string($a) { return $a[0]; }

exprtype(alias_double(), 'float');
exprtype(alias_real(), 'float');
exprtype(alias_integer(), 'int');
exprtype(alias_long(), 'int');
exprtype(alias_boolean(), 'bool');
exprtype(untyped_array(), 'mixed[]');
exprtype(dash(), 'mixed');
exprtype(array1(), 'int[]');
exprtype(array2(), 'int[][]');
exprtype(array_int(), 'int[]');
exprtype(array_int_string(), 'string[]');      // key type is currently ignored
exprtype(array_int_stdclass(), '\stdclass[]'); // key type is currently ignored
exprtype(array_return_string(), 'string');
exprtype(alias_real_arr1(), 'float[]');
exprtype(alias_real_arr2(), 'float[][]');
exprtype(array_array(), 'mixed[][]');
`

	runExprTypeTest(t, &exprTypeTestParams{code: code})
}

func TestExprTypeArrayOfComplexType(t *testing.T) {
	// `(A|B)[]` is not the same as `A[]|B[]`, but it's the
	// best we can get so far.
	//
	// For nullable types, it's also not very precise.
	// `?int[]` is a nullable array, as it should be,
	// but `(?int)[]` should be interpreted differently.
	// Since we don't have real nullable types support yet,
	// we treat it identically.

	code := `<?php
/** @return (int|float)[] */
function intfloat() {}

/** @return (int|float|null)[] */
function intfloatnull() {}

/** @return ?int[] */
function nullable_int_array() {}

/** @return (?int)[] */
function array_of_nullable_ints() {}

/** @return Foo[][][] */
function array3d() {}

exprtype(intfloat(), 'float[]|int[]');
exprtype(intfloatnull(), 'float[]|int[]|null[]');
exprtype(nullable_int_array(), 'int[]|null');
exprtype(array_of_nullable_ints(), 'int[]|null');
exprtype(array3d(), '\Foo[][][]');
`
	runExprTypeTest(t, &exprTypeTestParams{code: code})
}

func TestExprTypeVoid(t *testing.T) {
	code := `<?php
function void_func1() {
  echo 123;
}

function void_func2() { return; }

/** @return void */
function void_func3() {}

class Foo {
  public function voidMeth1() {}
  public function voidMeth2() { return; }

  /** @return void */
  public function voidMeth3() {}
}

function test() {
  $foo = new Foo();

  exprtype(void_func1(), 'void');
  exprtype(void_func2(), 'void');
  exprtype(void_func3(), 'void');
  exprtype($foo->voidMeth1(), 'void');
  exprtype($foo->voidMeth2(), 'void');
  exprtype($foo->voidMeth3(), 'void');
}
`
	runExprTypeTest(t, &exprTypeTestParams{code: code})
}

func TestExprTypeArrayAccess(t *testing.T) {
	code := `<?php
function getInts() { return new Ints(); }

class Ints implements ArrayAccess {
   /** @return bool */
   public function offsetExists($offset) {}
   /** @return int */
   public function offsetGet($offset) {}
   /** @return void */
   public function offsetSet($offset, $value) {}
   /** @return void */
   public function offsetUnset($offset) {}
}

class Self implements ArrayAccess {
   /** @return bool */
   public function offsetExists($offset) {}
   /** @return Self */
   public function offsetGet($offset) {}
   /** @return void */
   public function offsetSet($offset, $value) {}
   /** @return void */
   public function offsetUnset($offset) {}
}

function test() {
  $ints = new Ints(); $self = new Self();

  exprtype($ints[0], 'int');
  exprtype(getInts()[0], 'int');
  exprtype($self[0], '\Self');
  exprtype($self[0][1], '\Self');
  exprtype($self[0][1]->offsetGet(2), '\Self');
}
`
	runExprTypeTest(t, &exprTypeTestParams{code: code})
}

func TestExprTypeAnnotatedProperty(t *testing.T) {
	code := `<?php
/**
 * @property int $int optional description
 */
class Foo {
  /***/
  public function getInt() {
    return $this->int;
  }
}

function test() {
  $x = new Foo();
  exprtype($x->int, 'int');
  exprtype($x->getInt(), 'int');
}
`
	runExprTypeTest(t, &exprTypeTestParams{code: code})
}

func TestExprTypeScopeNoreplace(t *testing.T) {
	// These tests cover special NoReplace flag of the meta.ScopeVar.

	code := `<?php
/** @param string $v */
function phpdoc_param($v) {
  $v = 10;
  return $v;
}

function phpdoc_localvar() {
  /** @var string $x */
  $x = '123';
  $x = 10;
  return $x;
}

function localvar() {
  $x = '123';
  $x = 10;
  return $x;
}

exprtype(phpdoc_param($v), 'int');
exprtype(phpdoc_localvar(), 'int|string');
exprtype(localvar(), 'int');
`
	runExprTypeTest(t, &exprTypeTestParams{code: code})
}

func TestExprTypeMalformedPhpdoc(t *testing.T) {
	code := `<?php
/**
 * @param int &$x
 */
function return_int2(&$x) { return $x; }

/**
 * @param int &$x
 */
function return_int3($x) { return $x; }

/**
 * @param $x
 */
function return_mixed($x) { return $x; }

/**
 * @param int
 */
function return_int($x) { return $x; }

exprtype(return_mixed(0), 'mixed');
exprtype(return_int(0), 'int');
exprtype(return_int2(0), 'int');
exprtype(return_int3(0), 'int');
`
	runExprTypeTest(t, &exprTypeTestParams{code: code})
}

func TestExprTypeMagicGet(t *testing.T) {
	code := `
class Ints {
  public function __get($k) { return 0; }
}
class Chain {
  public function __get($k) { return $this; }
}

function test() {
  $ints = new Ints();
  $chain = new Chain();

  exprtype((new Ints)->a, 'int');
  exprtype($ints->a, 'int');
  exprtype($ints->b, 'int');
  exprtype((new Chain)->chain, '\Chain');
  exprtype($chain->chain, '\Chain');
  exprtype($chain->chain->chain, '\Chain');
}
`
	runExprTypeTest(t, &exprTypeTestParams{code: code})
}

func TestExprTypeHint(t *testing.T) {
	code := `
function array_hint(array $x) { return $x; }
function callable_hint(callable $x) { return $x; }

function integer_hint(integer $x) { return $x; }
function boolean_hint(boolean $x) { return $x; }
function real_hint(real $x) { return $x; }
function double_hint(double $x) { return $x; }

function integer_hint2() : integer {}
function boolean_hint2() : boolean {}
function real_hint2() : real {}
function double_hint2() : double {}

exprtype(array_hint(), 'mixed[]');
exprtype(callable_hint(), 'callable');

exprtype(integer_hint(), '\integer');
exprtype(boolean_hint(), '\boolean');
exprtype(real_hint(), '\real');
exprtype(double_hint(), '\double');
exprtype(integer_hint2(), '\integer');
exprtype(boolean_hint2(), '\boolean');
exprtype(real_hint2(), '\real');
exprtype(double_hint2(), '\double');
`
	runExprTypeTest(t, &exprTypeTestParams{code: code})
}

func TestExprTypeNullable(t *testing.T) {
	code := `
class A {
  /** @var ?B */
  public $b;
}
class B {
  public $c;
}

/**
 * @return ?int
 */
function nullable_int($cond) {
  if ($cond) {
    return 4;
  }
  return null;
}


/**
 * @return ?int[]
 */
function nullable_array($cond) {
  if ($cond) {
    return [1];
  }
  return null;
}

function nullable_string($cond) : ?string {
  if ($cond) {
    return '123';
  }
  return null;
}

function test() {
  /** @var ?int $int */
  $int = null;

  /** @var ?int|?string $foo */
  $foo = null;

  $a = new A();

  exprtype($int, 'int|null');
  exprtype($foo, 'int|string|null');
  exprtype($a->b, '\B|null');
  exprtype(nullable_int(1), 'int|null');
  exprtype(nullable_string(0), 'string|null');
  exprtype(nullable_array(0), 'int[]|null');
}
`
	runExprTypeTest(t, &exprTypeTestParams{code: code})
}

func TestExprTypeLateStaticBinding(t *testing.T) {
	code := `
class Base {
  /** @return $this */
  public function getThis() { return $this; }

  public function getThisNoHint() { return $this; }

  /** @return static */
  public function getStatic() { return $this; }

  /** @return static[] */
  public function getStaticArray($x) { return []; }

  /** @return static[][] */
  public function getStaticArrayArray($x) { return []; }

  /** Doesn't require return type hint */
  public function newStatic() { return new static(); }

  /** @return static */
  public function getStaticForOverride1() { return $this; }

  /** @return static */
  public function getStaticForOverride2() { return $this; }

  /** @return static */
  public function getStaticForOverride3() { return $this; }

  public static function staticNewStatic() { return new static(); }

  public function initAndReturnOther1() {
    $this->other1 = new static();
    return $this->other1;
  }

  public function initAndReturnOther2() {
    $other2 = new static();
    return $other2;
  }

  /** @var static */
  public $other1;
}

class Derived extends Base {
  /** @return static */
  public function derivedNewStatic() { return new static(); }

  /** @return static */
  public function derivedGetStatic() { return $this; }

  /** @return static */
  public function getStaticForOverride1() { return null; }

  public function getStaticForOverride2() { return $this; }

  /** @return $this */
  public function getStaticForOverride3() { return $this; }
}

class DerivedDerived extends Derived {
  /** @return Derived */
  public function asParent() { return $this; }
}

function getBase() {
  return (new Base())->getStatic();
}

function getDerived() {
  return (new Derived())->getStatic();
}

function getBase2() {
  $b = new Base();
  $b2 = $b->getStatic();
  return $b2;
}

function getDerived2() {
  $d = new Derived();
  $d2 = $d->getStatic();
  return $d2;
}

function eitherDerived($cond) {
  if ($cond) {
    return new Derived();
  }
  return new DerivedDerived();
}

function test() {
  $b = new Base();
  $d = new Derived();
  $dd = new DerivedDerived();

  exprtype(getBase(), '\Base');
  exprtype(getDerived(), '\Base|\Derived');
  exprtype(getBase2(), '\Base');
  exprtype(getDerived2(), '\Base|\Derived');
  exprtype(getBase2()->getStatic()->getStatic(), '\Base');
  exprtype(getDerived2()->getStatic()->getStatic(), '\Base|\Derived');
  exprtype(eitherDerived(), '\Derived|\DerivedDerived');
  exprtype(eitherDerived()->getStatic(), '\Base|\Derived|\DerivedDerived');

  exprtype(Base::staticNewStatic(), '\Base');
  exprtype(Base::staticNewStatic()->staticNewStatic(), '\Base');
  exprtype(Derived::staticNewStatic(), '\Derived');
  exprtype(Derived::staticNewStatic()->staticNewStatic(), '\Derived');
  exprtype(DerivedDerived::staticNewStatic(), '\DerivedDerived');
  exprtype(DerivedDerived::staticNewStatic()->staticNewStatic(), '\DerivedDerived');

  exprtype($b->newStatic(), '\Base');
  exprtype($d->newStatic(), '\Derived');
  exprtype($dd->newStatic(), '\DerivedDerived');

  exprtype($b->getStatic(), '\Base');
  exprtype($b->getStatic()->getStatic(), '\Base');
  exprtype($b->getStaticArray(), '\Base[]');
  exprtype($b->getStaticArray()[0], '\Base');
  exprtype($b->getStaticArrayArray(), '\Base[][]');
  exprtype($b->getStaticArrayArray()[0][0], '\Base');

  exprtype($d->getStatic(), '\Base|\Derived');
  exprtype($d->getStatic()->getStatic(), '\Base|\Derived');
  exprtype($d->getStaticArray(), '\Derived[]');
  exprtype($d->getStaticArray()[0], '\Derived');
  exprtype($d->getStaticArrayArray(), '\Derived[][]');
  exprtype($d->getStaticArrayArray()[0][0], '\Derived');

  exprtype($dd->getStatic(), '\Base|\DerivedDerived');
  exprtype($dd->getStatic()->getStatic(), '\Base|\DerivedDerived');
  exprtype($dd->getStaticArray(), '\DerivedDerived[]');
  exprtype($dd->getStaticArray()[0], '\DerivedDerived');
  exprtype($dd->getStaticArrayArray(), '\DerivedDerived[][]');
  exprtype($dd->getStaticArrayArray()[0][0], '\DerivedDerived');

  exprtype($b->initAndReturnOther1(), '\Base');
  exprtype($b->initAndReturnOther2(), '\Base');

  exprtype((new Base())->getStatic(), '\Base');
  exprtype((new Derived())->getStatic(), '\Base|\Derived');

  exprtype($d->derivedGetStatic(), '\Derived');
  exprtype($d->derivedNewStatic(), '\Derived');
  exprtype($dd->derivedGetStatic(), '\Derived|\DerivedDerived');
  exprtype($dd->derivedNewStatic(), '\DerivedDerived');

  exprtype($d->getStatic(), '\Base|\Derived');
  exprtype($d->getStatic()->getStatic(), '\Base|\Derived');
  exprtype($dd->getStatic(), '\Base|\DerivedDerived');
  exprtype($dd->getStatic()->getStatic(), '\Base|\DerivedDerived');

  exprtype($d->getStaticForOverride1(), 'null|\Derived');
  exprtype($d->getStaticForOverride2(), '\Derived');
  exprtype($d->getStaticForOverride3(), '\Derived');
  exprtype($dd->getStaticForOverride1(), 'null|\DerivedDerived');
  exprtype($dd->getStaticForOverride2(), '\Derived'); // Since $this works like 'self'
  exprtype($dd->getStaticForOverride3(), '\Derived|\DerivedDerived');

  exprtype($dd->asParent(), '\Derived|\DerivedDerived');
  exprtype($dd->asParent()->newStatic(), '\Derived|\DerivedDerived');
  exprtype($dd->asParent()->asParent(), '\Derived|\DerivedDerived');

  // Resolving of '$this' (which should be identical to 'static').
  exprtype($b->getThis(), '\Base');
  exprtype($d->getThis(), '\Base|\Derived');
  exprtype($b->getThis()->getThis(), '\Base');
  exprtype($d->getThis()->getThis(), '\Base|\Derived');

  // TODO: resolve $this without @return hint into 'static' as well?
  exprtype($b->getThisNoHint(), '\Base');
  exprtype($d->getThisNoHint(), '\Base');
  exprtype($dd->getThisNoHint(), '\Base');
}
`

	runExprTypeTest(t, &exprTypeTestParams{code: code})
}

func TestExprTypeSimple(t *testing.T) {
	code := `<?php
class Foo {}

function define($name, $value) {}
define('true', (bool)1);
define('false', (bool)0);
$int = 10;
$float = 20.5;
$string = "123";

function empty_array() { $x = []; return $x; }

function test() {
  global $int;
  global $float;
  global $string;

  exprtype(true, 'precise bool');
  exprtype(false, 'precise bool');
  exprtype((bool)1, 'precise bool');
  exprtype((boolean)1, 'precise bool');

  exprtype(1, 'precise int');
  exprtype((int)1.5, 'precise int');
  exprtype((integer)1.5, 'precise int');

  exprtype(1.21, 'precise float');
  exprtype((float)1, 'precise float');
  exprtype((real)1, 'precise float');
  exprtype((double)1, 'precise float');

  exprtype("", 'precise string');
  exprtype((string)1, 'precise string');

  exprtype([], 'mixed[]');
  exprtype([1, 'a', 4.5], 'mixed[]');

  exprtype(1+5<<2, 'precise int');

  exprtype(-1, 'int');
  exprtype(-1.4, 'float');
  exprtype(+1, 'int');
  exprtype(+1.4, 'float');

  exprtype(~$int, 'int');
  exprtype(~'dsds', 'string');

  exprtype($int & $int, 'int');

  exprtype($float & $int, 'int');
  exprtype($int & $float, 'int');
  exprtype(4.5 & 1.4, 'int');
  exprtype("abc" & "foo", 'string');
  exprtype($int | $int, 'int');
  exprtype(4.5 | 1.4, 'int');
  exprtype("abc" | "foo", 'string');
  exprtype($int ^ $int, 'int');
  exprtype(4.5 ^ 1.4, 'int');
  exprtype("abc" ^ "foo", 'string');

  exprtype($int, 'int');
  exprtype($float, 'float');
  exprtype($string, 'string');

  exprtype(define('foo', 0 == 0), 'void');
  exprtype(empty_array(), 'mixed[]');

  exprtype(new Foo(), 'precise \Foo');
  exprtype(clone (new Foo()), 'precise \Foo');

  exprtype(1 > 4, 'precise bool');
}
`
	runExprTypeTest(t, &exprTypeTestParams{code: code})
}

func TestExprTypeKeyword(t *testing.T) {
	code := `<?php
/** @return resource */
function f_resource() {}
exprtype(f_resource(), 'resource');

/** @return true */
function f_true() {}
exprtype(f_true(), 'true');

/** @return false */
function f_false() {}
exprtype(f_false(), 'false');

/** @return iterable */
function f_iterable() {}
exprtype(f_iterable(), 'iterable');

/** @return (resource[]) */
function f_resource2() {}
exprtype(f_resource2(), 'resource[]');

/** @return (true[]) */
function f_true2() {}
exprtype(f_true2(), 'true[]');

/** @return (false[]) */
function f_false2() {}
exprtype(f_false2(), 'false[]');

/** @return (iterable[]) */
function f_iterable2() {}
exprtype(f_iterable2(), 'iterable[]');
`
	runExprTypeTest(t, &exprTypeTestParams{code: code})
}

func TestExprTypeArray(t *testing.T) {
	code := `
function test() {
  $int = 10;
  $ints = [1, 2];

  exprtype([], 'mixed[]'); // Should never be "empty_array" after resolving
  exprtype([[]], 'mixed[]');
  exprtype([1, 2], 'int[]');
  exprtype([1.4, 3.5], 'float[]');
  exprtype(["1", "5"], 'string[]');
  exprtype(["k1" => 123, "k2" => 345], 'int[]');
  exprtype([0 => "a", 1 => "b"], 'string[]');

  exprtype([$int, $int], 'mixed[]'); // TODO: could be int[]
  exprtype($ints[0], 'int');
  exprtype(["11"][0], 'string');
  exprtype([1.4][0], 'float');
}
`
	runExprTypeTest(t, &exprTypeTestParams{code: code})
}

func TestExprTypeMulti(t *testing.T) {
	code := `
/** @return mixed */
function get_mixed($x) { return $x; }

$cond = "true";
$int_or_float = 10;
if ($cond) {
  $int_or_float = 10.5;
}

function test() {
  global $int_or_float;
  global $cond;

  /** @var bool|int $bool_or_int */
  $bool_or_int = 10;

  exprtype($cond ? 1 : 2, 'precise int');
  exprtype($int_or_float, 'int|float');
  exprtype($cond ? 10 : '123', 'precise int|string');
  exprtype($cond ? ($int_or_float ? 10 : 10.4) : (bool)1, 'precise int|float|bool');
  exprtype($bool_or_int, 'bool|int');
  exprtype($cond ? 10 : get_mixed(1), 'int|mixed');
  exprtype($cond ? get_mixed(1) : 10, 'int|mixed');
}
`
	runExprTypeTest(t, &exprTypeTestParams{code: code})
}

func TestExprTypeOps(t *testing.T) {
	code := `<?php
$global_int = 10;
$global_float = 20.5;

function test() {
  global $global_int;
  global $global_float;

  $int = 10;
  $float = 20.5;
  $string = "123";
  $bool = (bool)1;

  exprtype(1 + $int, 'int');
  exprtype($int + 1, 'int');
  exprtype(1 + (int)$float, 'int');
  exprtype(1 + $global_int, 'float'); // TODO: should be int?
  exprtype(1 + $float, 'float');
  exprtype($int . $float, 'precise string');
  exprtype($int && $float, 'precise bool');
  exprtype($int || 1, 'precise bool');
}
`
	runExprTypeTest(t, &exprTypeTestParams{code: code})
}

func TestExprTypeProperty(t *testing.T) {
	code := `<?php

class Gopher {
  /** @var string */
  public static $name = "unnamed";

  const POWER = 9001; // It's over 9000
}

/**
 * @property int $int
 */
class Magic {
  public function __get($prop_name) {}
}

class Point {
  /** @var double */
  public $x;
  /** @var float */
  public $y;
}

function test() {
  $point = new Point();
  $magic = new Magic();

  exprtype($point->x, 'float');
  exprtype($point->y, 'float');
  exprtype(Gopher::$name, 'string');
  exprtype(Gopher::POWER, 'int');
  exprtype($magic->int, 'int');
}
`
	runExprTypeTest(t, &exprTypeTestParams{code: code})
}

func TestExprTypeFunction(t *testing.T) {
	code := `<?php
class Foo {}

function mixed_array($x) {
  return [$x, 1, 2];
}
exprtype(mixed_array(0), 'mixed[]');
exprtype(mixed_array(0)[1], 'mixed');

function mixed_or_ints1($x) {
  if ($x) {
    return mixed_array($x);
  }
  return [0, 0];
}
exprtype(mixed_or_ints1(0), 'int[]|mixed[]');
exprtype(mixed_or_ints1(0)[1], 'int|mixed');

function mixed_or_ints2($x) {
  $a = array(0, 0);
  if ($x) {
    $a = mixed_array($x);
  }
  return $a;
}
exprtype(mixed_or_ints2(0), 'int[]|mixed[]');
exprtype(mixed_or_ints2(0)[1], 'int|mixed');

function recur1($cond) {
  if ($cond) { return 0; }
  return recur2($cond);
}
exprtype(recur1(true), 'int|string');

function recur2($cond) {
  if ($cond) { return ""; }
  return recur1($cond);
}
exprtype(recur2(true), 'int|string');

function recur3() { return recur4(); }
function recur4() { return recur5(); }
function recur5() { return recur3(); }

exprtype(recur3(), 'mixed');
exprtype(recur4(), 'mixed');
exprtype(recur5(), 'mixed');

function bare_ret1($cond) {
  if ($cond) { return; }
  return 10;
}
exprtype(bare_ret1(false), 'int|null');

function bare_ret2($cond) {
  if ($cond) { return 10; }
  return;
}
exprtype(bare_ret2(false), 'int|null');

function untyped_param($x) { return $x; }
exprtype(untyped_param(0), 'mixed');

function undefined_type1() {
  $x = unknown_func();
  return $x;
}
exprtype(undefined_type1(), 'mixed');

function undefined_type2() {
  return $x;
}
exprtype(undefined_type2(), 'mixed');

function foreach1($xs) {
  foreach ($xs as $_) {
    return 10;
  }
  return "";
}
exprtype(foreach1([]), 'int|string');

function foreach2($xs, $cond) {
  foreach ($xs as $_) {
    if ($cond[0]) {
      if ($cond[1]) {
        return 10;
      }
    }
  }
  return "";
}
exprtype(foreach2([]), 'int|string');

function throw1($cond) {
  if ($cond) {
    return 10;
  }
  throw new Exception();
}
exprtype(throw1(true), 'int');

function throw2($cond) {
  if ($cond[0]) {
    throw new Exception("");
  } else if ($cond[1]) {
    return 10;
  } else if ($cond[2]) {
    throw new Exception("");
  } else if ($cond[3]) {
    return false;
  }
  throw new Exception("");
}
exprtype(throw2(true), 'bool|int');

function get_ints() {
  $a = []; // "empty_array"
  $a[0] = 1;
  $a[1] = 2;
  return $a; // Should be resolved to just int[]
}
exprtype(get_ints(), 'int[]');

function switch1($v) {
  switch ($v) {
  case 10:
    return 10;
  case 20:
    return "";
  default:
    return false;
  }
}
exprtype(switch1(true), 'bool|int|string');

function switch2($v) {
  switch ($v) {
  case 10:
    return 10;
  case 20:
    return "";
  }
  return false;
}
exprtype(switch2(true), 'bool|int|string');

function switch3($v) {
  switch ($v) {
  default:
    return "";
  }
  return false;
}
exprtype(switch3(true), 'bool|string');

function ifelse1($cond) {
  if ($cond) {
    return 10;
  } else if ($cond+1) {
    return "";
  } else {
    return false;
  }
}
exprtype(ifelse1(true), 'bool|int|string');

function ifelse2($cond) {
  if ($cond) {
    return 10;
  } elseif ($cond+1) {
    return "";
  } else {
    return false;
  }
}
exprtype(ifelse2(true), 'bool|int|string');

function ifelse3($cond) {
  if ($cond) {
    return 10;
  } elseif ($cond+1) {
    return "";
  }
  return false;
}
exprtype(ifelse3(true), 'bool|int|string');

function try_catch1() {
  try {
    return 10;
  } catch (Exception $_) {
    return "";
  }
  return false;
}
exprtype(try_catch1(), 'bool|int|string');

function try_finally1() {
  try {
    return 10;
  } finally {
    return "";
  }
  return false;
}
exprtype(try_finally1(), 'bool|int|string');

/** @return float[] */
function get_floats() { return []; }
exprtype(get_floats(), 'float[]');

function get_array() { return []; }
exprtype(get_array(), 'mixed[]');

/** @return array */
function get_array_or_null() { return null; }
exprtype(get_array_or_null(), 'mixed[]|null');

/** @return null */
function get_null_or_array() { return []; }
exprtype(get_null_or_array(), 'mixed[]|null');
`
	runExprTypeTest(t, &exprTypeTestParams{code: code})
}

func TestExprTypeMethod(t *testing.T) {
	code := `<?php
namespace NS {
  class Test {
    public function getInt() { return 10; }
    public function getInts() { return [1, 2]; }
    public function getThis() { return $this; }

    public static function instance() {
      return self::$instances[0];
    }

    public static function instance2() {
      foreach (self::$instances as $instance) {
        return $instance;
      }
    }

    /** @var Test[] */
    public static $instances;
  }
}

namespace {
  function f() {
    $test = new \NS\Test();
    $derived = new Derived();

    exprtype(\NS\Test::instance(), '\NS\Test');
    exprtype(\NS\Test::instance2(), '\NS\Test');
    exprtype($test->getInt(), 'int');
    exprtype($test->getInts(), 'int[]');
    exprtype($test->getThis()->getThis()->getInt(), 'int');
    exprtype(new \NS\Test(), 'precise \NS\Test');
  }
}
`
	runExprTypeTest(t, &exprTypeTestParams{code: code})
}

func TestExprTypeInterface(t *testing.T) {
	code := `<?php
interface TestInterface {
  /**
   * @return self
   */
  public function getThis();

  /**
   * @param \TestInterface $x
   * @return \TestInterface
   */
  public function acceptThis($x);
}

class Foo implements TestInterface {
  public function getThis() { return $this; }

  public function acceptThis($x) { return $x->getThis(); }
}

exprtype(new Foo(), 'precise \Foo');

function f() {
  $foo = new Foo();
  exprtype($foo, 'precise \Foo');
  exprtype($foo->getThis(), '\Foo');
  exprtype($foo->acceptThis($foo), '\TestInterface');
  exprtype($foo->acceptThis($foo)->acceptThis($foo), '\TestInterface');
}
`
	runExprTypeTest(t, &exprTypeTestParams{code: code})
}

func TestExprTypeOverride(t *testing.T) {
	stubs := `<?php
/**
 * @param callable $callback
 * @param array $arr1
 * @param array $_ [optional]
 * @return array an array containing all the elements of arr1
 */
function array_map($callback, array $arr1, array $_ = null) { }

/**
 * @param array $array
 * @param int $offset
 * @param int $length [optional]
 * @param bool $preserve_keys [optional]
 * @return array the slice.
 */
function array_slice (array $array, $offset, $length = null, $preserve_keys = false) {}

/**
 * @param array $array
 * @return mixed the shifted value, or &null; if array is
 * empty or is not an array.
 */
function array_shift (array &$array) {}

namespace PHPSTORM_META {
	override(\array_slice(0), type(0));
	override(\array_shift(0), elementType(0));
}`
	code := `<?php
$ints = [1, 2, 3];
exprtype($ints, 'int[]');

function returns_array_shift() {
  global $ints;
  return array_shift($ints);
}
exprtype(returns_array_shift(), 'int');
exprtype(array_shift($ints), 'int|mixed');

function returns_array_slice() {
  global $ints;
  return array_slice($ints, 0, 2);
}
exprtype(returns_array_slice(), 'int[]');

exprtype(array_map(function($x) { return $x; }, $ints), 'mixed[]');
`
	runExprTypeTest(t, &exprTypeTestParams{stubs: stubs, code: code})
}

func TestPostfixPrefixIncDec(t *testing.T) {
	code := `<?php

$a = 100;

exprtype($a++, "int");
exprtype($a--, "int");
exprtype(++$a, "int");
exprtype(--$a, "int");


$a = 100.5;

exprtype($a++, "float");
exprtype($a--, "float");
exprtype(++$a, "float");
exprtype(--$a, "float");


$a = "100";

exprtype($a++, "float");
exprtype($a--, "float");
exprtype(++$a, "float");
exprtype(--$a, "float");


if ($a == 100) {
	$a = 56.5
} else {
	$a = 56
}

exprtype($a++, "float");
exprtype($a--, "float");
exprtype(++$a, "float");
exprtype(--$a, "float");


class Foo {};

$a = new Foo();

exprtype($a++, "float");
exprtype($a--, "float");
exprtype(++$a, "float");
exprtype(--$a, "float");

`
	runExprTypeTest(t, &exprTypeTestParams{code: code})
}

func TestTypesListOverTuple(t *testing.T) {
	code := `<?php
class Boo {}

/**
 * @return \tuple(int, \Boo, int, string)
 */
function foo() {
   return [5, new Boo(), 10, "gas"];
}

$tuple = foo();

[$i, $bo, $j, $str] = $tuple; // With short syntax

exprtype($i, "int");
exprtype($bo, "\Boo");
exprtype($j, "int");
exprtype($str, "string");


list($old_i, $old_bo, $old_j, $old_str) = $tuple; // With old syntax

exprtype($old_i, "int");
exprtype($old_bo, "\Boo");
exprtype($old_j, "int");
exprtype($old_str, "string");


class Bar {
   /**
    * @return \tuple(int, \Boo, int, string)
    */
   static function foo() {
      return [5, new Boo(), 10, "gas"];
   }
}

$class_static_tuple = Bar::foo();

[$class_static_i, $class_static_bo, $class_static_j, $class_static_str] = $class_static_tuple;

exprtype($class_static_i, "int");
exprtype($class_static_bo, "\Boo");
exprtype($class_static_j, "int");
exprtype($class_static_str, "string");


[$function_i, $function_bo, $function_j, $function_str] = Bar::foo();

exprtype($function_i, "int");
exprtype($function_bo, "\Boo");
exprtype($function_j, "int");
exprtype($function_str, "string");

$tuple_int = 10;
[$tuple_int_i, $tuple_int_foo, $tuple_int_j, $tuple_int_str] = $tuple_int;

exprtype($tuple_int_i, "unknown_from_list");
exprtype($tuple_int_foo, "unknown_from_list");
exprtype($tuple_int_j, "unknown_from_list");
exprtype($tuple_int_str, "unknown_from_list");
`
	runExprTypeTest(t, &exprTypeTestParams{code: code})
}

func TestTypesShapeOverList(t *testing.T) {
	code := `<?php
class Foo {}

/** @return shape(key:\Foo, key2:float, key3:int) */
function asShapeWithStringKey() { return []; }

/** @return shape(0:\Foo, 2:float, 1:int) */
function asShapeWithIntKey() { return []; }

/** @return shape(0:\Foo, 4:float, 2:int) */
function asShapeWithSomeIntKey() { return []; }

function foo() {
  // simple
  ["key" => $a1, "key2" => $b1, "key3" => $c1] = asShapeWithStringKey();

  exprtype($a1, "\Foo");
  exprtype($b1, "float");
  exprtype($c1, "int");


  // mixed positions
  ["key" => $a2, "key3" => $c2, "key2" => $b2] = asShapeWithStringKey();

  exprtype($a2, "\Foo");
  exprtype($b2, "float");
  exprtype($c2, "int");


  // without keys and shape with string key
  [$a3, $c3, $b3] = asShapeWithStringKey();

  exprtype($a3, "unknown_from_list");
  exprtype($b3, "unknown_from_list");
  exprtype($c3, "unknown_from_list");


  // without keys and shape with int key
  [$a4, $b4, $c4] = asShapeWithIntKey();

  exprtype($a4, "\Foo");
  exprtype($b4, "int");
  exprtype($c4, "float");


  // without keys and shape with some int key
  [$a5, $b5, $c5, $d5, $e5] = asShapeWithSomeIntKey();

  exprtype($a5, "\Foo");
  exprtype($b5, "unknown_from_list");
  exprtype($c5, "int");
  exprtype($d5, "unknown_from_list");
  exprtype($e5, "float");


  // with keys and shape with some int key
  [0 => $a6, 2 => $b6, 4 => $c6] = asShapeWithSomeIntKey();

  exprtype($a6, "\Foo");
  exprtype($b6, "int");
  exprtype($c6, "float");


  // with old style and keys and shape with some int key
  list(0 => $a7, 2 => $b7, 4 => $c7) = asShapeWithSomeIntKey();

  exprtype($a7, "\Foo");
  exprtype($b7, "int");
  exprtype($c7, "float");


  // with old style and without keys and shape with string key
  list($a8, $c8, $b8) = asShapeWithStringKey();

  exprtype($a8, "unknown_from_list");
  exprtype($b8, "unknown_from_list");
  exprtype($c8, "unknown_from_list");
}
`
	runExprTypeTest(t, &exprTypeTestParams{code: code})
}

func TestArrayTypes(t *testing.T) {
	code := `<?php
class Foo {}

/** @return Foo */
function f() {}
/** @return float */
function return_float() {}
/** @return int */
function return_int() {}
/** @return string */
function return_string() {}


$one_dimensional = [new Foo(), new Foo()];
exprtype($one_dimensional, "\Foo[]");


$two_dimensional = [[new Foo(), new Foo()],[new Foo(), new Foo()]];
exprtype($two_dimensional, "\Foo[][]");


$three_dimensional = [[[new Foo(), new Foo()],[new Foo(), new Foo()]],[[new Foo(), new Foo()],[new Foo(), new Foo()]]];
exprtype($three_dimensional, "\Foo[][][]");


$a = [10, 20, 30];
exprtype($a, "int[]");
$a = [return_int(), return_int(), return_int()];
exprtype($a, "int[]");
// but
$a = [return_int(), 1];
exprtype($a, "mixed[]");


$a = [10.5, 20.5, 30.5];
exprtype($a, "float[]");
$a = [return_float(), return_float(), return_float()];
exprtype($a, "float[]");
// but
$a = [return_float(), 12.5];
exprtype($a, "mixed[]");


$a = ["Hello", "World", "!"];
exprtype($a, "string[]");
$a = [return_string(), return_string(), return_string()];
exprtype($a, "string[]");
// but
$a = [return_string(), "World!"];
exprtype($a, "mixed[]");


$a = [f(), f()];
exprtype($a, "\Foo[]");
// but
$a = [f(), new Foo()];
exprtype($a, "mixed[]");


$a = [f(), g()];
exprtype($a, "mixed[]");


$a = [];
exprtype($a, "mixed[]");
`
	runExprTypeTest(t, &exprTypeTestParams{code: code})
}

func TestArrayTypesWithUnpack(t *testing.T) {
	code := `<?php
class Foo {}

/** @return Boo[] */
function returnBooArray() {}

function f() {
  // with simple type
  $a = [1,2,3];
  $b = [0, ...$a];
  exprtype($b, "int[]");


  // with class type
  $a1 = [new Foo(), new Foo()];
  $b1 = [new Foo(), ...$a1];
  exprtype($b1, "\Foo[]");


  // different types
  $a2 = [new Foo(), new Foo()];
  $b2 = [new Foo(), ...returnBooArray()];
  exprtype($b2, "mixed[]");


  // with two unpack
  $a3 = [new Foo(), new Foo()];
  $b3 = [new Foo(), new Foo()];
  $c3 = [...$a3, ...$b3];
  exprtype($c3, "\Foo[]");


  // with two unpack with different type
  $a4 = [new Foo(), new Foo()];
  $c4 = [...$a4, ...returnBooArray()];
  exprtype($c4, "mixed[]");


  // one unpack
  $a5 = [new Foo(), new Foo()];
  $b5 = [...$a5];
  exprtype($b5, "\Foo[]");


  // with two unpack and just type
  $a6 = [new Foo(), new Foo()];
  $b6 = [new Foo(), new Foo()];
  $c6 = [...$a6, new Foo(),...$b6];
  exprtype($c6, "\Foo[]");
}
`
	runExprTypeTest(t, &exprTypeTestParams{code: code})
}

func TestPropertyTypeHints(t *testing.T) {
	code := `<?php
class Too {}
class Boo {}

// simple use
class Foo {
  public int $int;
  public array $array;
  public Boo $boo;

  public static float $float;
  public static object $object;
  public static Too $too;
}

$f = new Foo();

exprtype($f->int, "int");
exprtype($f->array, "mixed[]");
exprtype($f->boo, "\Boo");

exprtype(Foo::$float, "float");
exprtype(Foo::$object, "object");
exprtype(Foo::$too, "\Too");


// with PHPDoc
class Poo {
  /** @var float $int */
  public static int $int;

  /** @var array $callable */
  public object $object;

  /** @var array $array */
  public array $array;

  /** @var float|int $a */
  public static int $a;

  /** @var int $b */
  public int $b;

  /** @var Foo|Too $c */
  public Boo $c;

  /** @var Boo $d */
  public Boo $d;
}

$p = new Poo();

exprtype(Poo::$int, "float|int");
exprtype($p->object, "mixed[]|object");
exprtype($p->array, "mixed[]");
exprtype(Poo::$a, "float|int");
exprtype($p->b, "int");
exprtype($p->c, "\Boo|\Foo|\Too");
exprtype($p->d, "\Boo");


// with default value
class Roo {
  /** @var float $a */
  public static int $a = 10;

  /** @var array $b */
  public array $b = [1,2,3];

  public bool $c = true;

  public static string $d = "Hello";
}

$r = new Roo();

exprtype(Roo::$a, "float|int");
exprtype($r->b, "int[]|mixed[]");
exprtype($r->c, "bool");
exprtype(Roo::$d, "string");
`
	runExprTypeTest(t, &exprTypeTestParams{code: code})
}

func TestArrowFunction(t *testing.T) {
	code := `<?php
function f() {
   $value = 10;
   $_ = fn($x) => $value = "probably now $value has type int|string";
   // but, no
   exprtype($value, "precise int"); // Ok, see specification
}
`
	runExprTypeTest(t, &exprTypeTestParams{code: code})
}

func TestClosureCallbackArgumentsTypes(t *testing.T) {
	code := `<?php
function usort($array, $callback) {}
function uasort($array, $callback) {}
function array_map($callback, $array, $_ = null) {}
function array_walk($callback, $array) {}
function array_walk_recursive($callback, $array) {}
function array_filter($array, $callback) {}
function array_reduce($array, $callback) {}
function some_function_without_model($callback, $array) {}

class Foo { public function f() {} }
class Boo { public function b() {} }

/** @return Foo[] */
function return_foo() { return []; }

/** @return Boo[] */
function return_boo() { return []; }

$foo_array = return_foo();
$boo_array = return_boo();

usort($foo_array, function($a, $b) {
  exprtype($a, "\Foo");
  exprtype($b, "\Foo");
});

uasort($foo_array, function($a, $b) {
  exprtype($a, "\Foo");
  exprtype($b, "\Foo");
});

array_map(function($a) {
  exprtype($a, "\Foo");
}, $foo_array);

array_walk($foo_array, function($a, $b) {
  exprtype($a, "\Foo");
  exprtype($b, "mixed");
});

// wrong number of args
array_walk($foo_array, function($a, $b, $c) {
  exprtype($a, "\Foo");
  exprtype($b, "mixed");
  exprtype($c, "mixed");
});

array_walk_recursive($foo_array, function($a, $b) {
  exprtype($a, "\Foo");
  exprtype($b, "mixed");
});

array_filter($foo_array, function($a) {
  exprtype($a, "\Foo");
});

array_reduce($foo_array, function($carry, $item) {
  exprtype($carry, "\Foo");
  exprtype($item, "\Foo");
});

// mixed array, but function args with type hints
$mixed_arr = [];
usort($mixed_arr, function(Foo $a, Foo $b) {
  exprtype($a, "\Foo");
  exprtype($b, "\Foo");
});

$mixed_arr_2 = [];
usort($mixed_arr_2, function(int $a, int $b) {
  exprtype($a, "int");
  exprtype($b, "int");
});

// mixed array, but not all function args have type hints
$mixed_arr_3 = [];
usort($mixed_arr_3, function(Foo $a, $b) {
  exprtype($a, "\Foo");
  exprtype($b, "mixed");
});

// non mixed array, but function args with type hints
$non_mixed_arr = [1, 2, 3];
usort($non_mixed_arr, function(int $a, int $b) {
  exprtype($a, "int");
  exprtype($b, "int");
});

// non mixed array, but not all function args have type hints
$non_mixed_arr_2 = [new Foo, new Foo, new Foo];
usort($non_mixed_arr_2, function(Foo $a, $b) {
  exprtype($a, "\Foo");
  exprtype($b, "\Foo");
});

some_function_without_model(function($b) {
  exprtype($b, "mixed");
}, $d);

// Not supported
function callback($a) {
  exprtype($a, "mixed");
}

// Not supported
$callback = function($a) {
  exprtype($a, "mixed");
};

array_map($callback, $d);
array_map('callback', $d);
`
	runExprTypeTest(t, &exprTypeTestParams{code: code})
}

func TestClosureCallbackArgumentsPossibleErrorVariations(t *testing.T) {
	code := `<?php
function usort($array, $callback) {}
function uasort($array, $callback) {}
function array_map($callback, $array, $_ = null) {}
function array_walk($callback, $array) {}
function array_walk_recursive($callback, $array) {}
function array_filter($array, $callback) {}
function array_reduce($array, $callback) {}

class Foo { public function f() {} }

/** @return Foo[] */
function return_foo() { return []; }

$foo_array = return_foo();

// more arguments than necessary
usort($foo_array, function($a, $b, $c) {
  exprtype($a, "\Foo");
  exprtype($b, "\Foo");
  exprtype($c, "mixed");
});

// less arguments than necessary
uasort($foo_array, function($a) {
  exprtype($a, "\Foo");
});

// more arguments than necessary
array_map(function($a, $b) {
  exprtype($a, "\Foo");
  exprtype($b, "mixed");
}, $foo_array);

// less arguments than necessary
array_map(function() {

}, $foo_array);

// more arguments than necessary
array_walk($foo_array, function($a, $b, $c) {
  exprtype($a, "\Foo");
  exprtype($b, "mixed");
  exprtype($c, "mixed");
});

// less arguments than necessary
array_walk($foo_array, function() {
});

// more arguments than necessary
array_filter($foo_array, function($a, $b) {
  exprtype($a, "\Foo");
  exprtype($b, "mixed");
});

// less arguments than necessary
array_filter($foo_array, function() {
});

// more arguments than necessary
array_reduce($foo_array, function($carry, $item, $c) {
  exprtype($carry, "\Foo");
  exprtype($item, "\Foo");
  exprtype($c, "mixed");
});

// less arguments than necessary
array_reduce($foo_array, function() {
});
`
	runExprTypeTest(t, &exprTypeTestParams{code: code})
}

func TestNestedClosureCallback(t *testing.T) {
	code := `<?php
function array_map($callback, array $arr1, array $_ = null) {}
function usort($array, $callback) {}

class Foo { public function f() {} }
/** @return Foo[][] */

function return_foo() { return []; }

$foo_array = return_foo();

array_map(function($a) {
  exprtype($a, "\Foo[]");
  array_map(function($a) {
    exprtype($a, "\Foo");
  }, $a);
  exprtype($a, "\Foo[]");
}, $foo_array);

usort($foo_array, function($a, $b) {
  exprtype($a, "\Foo[]");
  exprtype($b, "\Foo[]");

  array_map(function($a) {
    exprtype($a, "\Foo");
  }, $a);

  array_map(function($b) {
    exprtype($b, "\Foo");
  }, $b);

  exprtype($a, "\Foo[]");
  exprtype($b, "\Foo[]");
});
`
	runExprTypeTest(t, &exprTypeTestParams{code: code})
}

func TestMemberTypeInPHPDoc(t *testing.T) {
	code := `<?php
class Foo {
	const BAR = 5;
	const BAZ = 10;
}

/**
 * @return \Foo::BAR|\Foo::BAZ
 */
function f() {}

function f2() {
	exprtype(f(), "mixed");
}

`
	runExprTypeTest(t, &exprTypeTestParams{code: code})
}

func TestTypeWithAssignOperators(t *testing.T) {
	code := `<?php
function g($x) {
	exprtype($x <<= 5, 'precise int');
	exprtype($x, 'precise int');

	exprtype($x .= 'abc', 'precise string');
	exprtype($x, 'precise string');

	exprtype($x >>= 5, 'precise int');
	exprtype($x, 'precise int');
}

function f() {
	$a = 10;
	$a += 12.5;
	exprtype($a, "float");
	$a = 10;
	$a += 12;
	exprtype($a, "int");

	$a = 10;
	$a -= 12.5;
	exprtype($a, "float");
	$a = 10;
	$a -= 12;
	exprtype($a, "int");

	$a = "Hello";
	$a .= 12.5;
	exprtype($a, "precise string");
	$a = "Hello";
	$a .= " World";
	exprtype($a, "precise string");

	$a = 5;
	$a /= 5.5;
	exprtype($a, "float");
	$a = 5;
	$a /= 5;
	exprtype($a, "int");

	$a = 5;
	$a *= 5.5;
	exprtype($a, "float");
	$a = 5;
	$a *= 5;
	exprtype($a, "int");
}
`
	runExprTypeTest(t, &exprTypeTestParams{code: code})
}

func TestMagicConstants(t *testing.T) {
	code := `<?php
class Foo {}

function f() {
	$line = __LINE__;
	exprtype($line, "precise int");

	$file = __FILE__;
	exprtype($file, "precise string");

	$dir = __DIR__;
	exprtype($dir, "precise string");

	$function = __FUNCTION__;
	exprtype($function, "precise string");

	$class = __CLASS__;
	exprtype($class, "precise string");

	$trait = __TRAIT__;
	exprtype($trait, "precise string");

	$method = __METHOD__;
	exprtype($method, "precise string");

	$namespace = __NAMESPACE__;
	exprtype($namespace, "precise string");

	$className = Foo::class;
	exprtype($className, "precise string");
}
`
	runExprTypeTest(t, &exprTypeTestParams{code: code})
}

func TestNullCoalesceType(t *testing.T) {
	code := `<?php
class Foo {}

function f() {
	$a = 10;
	$b = "Hello";

	$c = $a ?? $b;
	exprtype($c, "precise int|string");

	$f = new Foo();

	$s = $c ?? $f;
	exprtype($s, "\Foo|int|string");

	$e = 10.5;

	$e ??= $s;
	exprtype($e, "\Foo|float|int|string");
  }
`
	runExprTypeTest(t, &exprTypeTestParams{code: code})
}

<<<<<<< HEAD
func TestIsArrayType(t *testing.T) {
	code := `<?php
class Foo {}

/** @return mixed */
function getMixed() {}

/** @return int[]|string[] */
function getIntOrStringArray() {}

/** @return int[]|null */
function getIntArrayOrNull() {}

/** @return int|null */
function getIntOrNull() {}

function f() {
  // simple
  // array and non-array
  $foo = new Foo;
  if (1) {
    $foo = [new Foo];
  }
  if (is_array($foo)) {
    exprtype($foo, "\Foo[]");
  }


  // both array
  $a = [100];
  if (1) {
    $a = ["sss"];
  }
  if (is_array($a)) {
    exprtype($a, "int[]|string[]");
  }



  // with function call
  // both non-array
  $b = 100;
  if (1) {
    $b = "hello";
  }
  if (is_array($b)) {
    exprtype($b, "mixed[]");
  }


  // if mixed
  $c = getMixed();
  if (is_array($c)) {
    exprtype($c, "mixed[]");
  }


  // return both array
  $d = getIntOrStringArray();
  if (is_array($d)) {
    exprtype($d, "int[]|string[]");
  }


  // return array and non-array
  $e = getIntArrayOrNull();
  if (is_array($e)) {
    exprtype($e, "int[]");
  }


  // return both non-array
  $f = getIntOrNull();
  if (is_array($f)) {
    exprtype($f, "mixed[]");
  }



  // type after if
  // if mixed
  $ca = getMixed();
  if (is_array($ca)) {
    exprtype($ca, "mixed[]");
  }
  exprtype($ca, "mixed");


  // return both array
  $da = getIntOrStringArray();
  if (is_array($da)) {
    exprtype($da, "int[]|string[]");
  }
  exprtype($da, "int[]|string[]");


  // return array and non-array
  $ea = getIntArrayOrNull();
  if (is_array($ea)) {
    exprtype($ea, "int[]");
  }
  exprtype($ea, "int[]|null");


  // return both non-array
  $fa = getIntOrNull();
  if (is_array($fa)) {
    exprtype($fa, "mixed[]");
  }
  exprtype($fa, "int|null");
}
`
	runExprTypeTest(t, &exprTypeTestParams{code: code})
=======
func TestArrayFirstLastType(t *testing.T) {
	code := `<?php
class Foo {}

/**
 * @return Foo[]
 */
function returnFooArray() {
	return [new Foo, new Foo, new Foo];
}

/**
 * @return mixed
 */
function returnMixed() {}

/**
 * @return mixed[]
 */
function returnMixedArray() {}

function f() {
	$a = [10, 20, 30];
	$b = array_last_element($a);
	exprtype($b, "int");
	
	$c = [new Foo, new Foo, new Foo];
	$d = array_last_element($c);
	exprtype($d, "\Foo");

	$e = returnFooArray();
	$f = array_last_element($e);
	exprtype($f, "\Foo");

	$g = returnMixed();
	$h = array_last_element($g);
	exprtype($h, "mixed");

	$i = returnMixedArray();
	$j = array_last_element($i);
	exprtype($j, "mixed");

	$k = array_last_element([10, 20]);
	exprtype($k, "int");

	$l = array_last_element(20);
	exprtype($l, "mixed");

	$m = array_last_element();
	exprtype($m, "mixed");
}

function f1() {
	$a = [10, 20, 30];
	$b = array_first_element($a);
	exprtype($b, "int");
	
	$c = [new Foo, new Foo, new Foo];
	$d = array_first_element($c);
	exprtype($d, "\Foo");

	$e = returnFooArray();
	$f = array_first_element($e);
	exprtype($f, "\Foo");

	$g = returnMixed();
	$h = array_first_element($g);
	exprtype($h, "mixed");

	$i = returnMixedArray();
	$j = array_first_element($i);
	exprtype($j, "mixed");

	$k = array_first_element([10, 20]);
	exprtype($k, "int");

	$l = array_first_element(20);
	exprtype($l, "mixed");

	$m = array_first_element();
	exprtype($m, "mixed");
}
`
	linter.KPHP = true
	defer func() {
		linter.KPHP = false
	}()
	runExprTypeTest(t, &exprTypeTestParams{code: code, stubs: "<?php /* no code */"})
>>>>>>> 8fcb5f96
}

func runExprTypeTest(t *testing.T, params *exprTypeTestParams) {
	meta.ResetInfo()
	if params.stubs != "" {
		linter.InitStubs(func(ch chan workspace.FileInfo) {
			ch <- workspace.FileInfo{
				Filename: "stubs.php",
				Contents: []byte(params.stubs),
			}
		})
	}
	linttest.ParseTestFile(t, "exprtype.php", params.code)

	meta.SetIndexingComplete(true)

	// Reset results map and run expr type collector.
	exprTypeResult = map[ir.Node]meta.TypesMap{}
	root, _ := linttest.ParseTestFile(t, "exprtype.php", params.code)

	// Check that collected types are identical to the expected types.
	// We need the second walker to pass *testing.T parameter to
	// the walker that does the comparison.
	walker := exprTypeWalker{t: t}
	root.Walk(&walker)
}

type testTypesMap struct {
	Precise bool
	Types   string
}

func makeType(typ string) testTypesMap {
	if typ == "" {
		return testTypesMap{}
	}

	precise := strings.HasPrefix(typ, "precise ")
	if precise {
		typ = strings.TrimPrefix(typ, "precise ")
	}

	return testTypesMap{Precise: precise, Types: typ}
}

type exprTypeTestParams struct {
	code  string
	stubs string
}

type exprTypeWalker struct {
	t *testing.T
}

func (w *exprTypeWalker) LeaveNode(n ir.Node) {}

func (w *exprTypeWalker) EnterNode(n ir.Node) bool {
	call, ok := n.(*ir.FunctionCallExpr)
	if ok && meta.NameNodeEquals(call.Function, `exprtype`) {
		checkedExpr := call.Arg(0).Expr
		expectedType := call.Arg(1).Expr.(*ir.String).Value
		actualType, ok := exprTypeResult[checkedExpr]
		if !ok {
			w.t.Fatalf("no type found for %s expression", irutil.FmtNode(checkedExpr))
		}
		want := makeType(expectedType)
		have := testTypesMap{
			Types:   actualType.String(),
			Precise: actualType.IsPrecise(),
		}
		if diff := cmp.Diff(have, want); diff != "" {
			line := ir.GetPosition(checkedExpr).StartLine
			w.t.Errorf("line %d: type mismatch for %s (-have +want):\n%s",
				line, irutil.FmtNode(checkedExpr), diff)
		}
		return false
	}

	return true
}

type exprTypeCollector struct {
	ctx *linter.BlockContext
	linter.BlockCheckerDefaults
}

func (c *exprTypeCollector) AfterEnterNode(n ir.Node) {
	if !meta.IsIndexingComplete() {
		return
	}

	call, ok := n.(*ir.FunctionCallExpr)
	if !ok || !meta.NameNodeEquals(call.Function, `exprtype`) {
		return
	}
	checkedExpr := call.Arg(0).Expr

	// We need to clone a types map because if it belongs to a var
	// or some other symbol those type can be volatile we'll get
	// unexpected results.
	typ := c.ctx.ExprType(checkedExpr).Clone()

	exprTypeResultMu.Lock()
	exprTypeResult[checkedExpr] = typ
	exprTypeResultMu.Unlock()
}<|MERGE_RESOLUTION|>--- conflicted
+++ resolved
@@ -2617,7 +2617,6 @@
 	runExprTypeTest(t, &exprTypeTestParams{code: code})
 }
 
-<<<<<<< HEAD
 func TestIsArrayType(t *testing.T) {
 	code := `<?php
 class Foo {}
@@ -2731,7 +2730,8 @@
 }
 `
 	runExprTypeTest(t, &exprTypeTestParams{code: code})
-=======
+}
+
 func TestArrayFirstLastType(t *testing.T) {
 	code := `<?php
 class Foo {}
@@ -2820,7 +2820,6 @@
 		linter.KPHP = false
 	}()
 	runExprTypeTest(t, &exprTypeTestParams{code: code, stubs: "<?php /* no code */"})
->>>>>>> 8fcb5f96
 }
 
 func runExprTypeTest(t *testing.T, params *exprTypeTestParams) {
