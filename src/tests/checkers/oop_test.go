--- conflicted
+++ resolved
@@ -1264,11 +1264,7 @@
 
 		`Class \T6\Bad must implement \T6\TraitAbstractA::a method`,
 	}
-<<<<<<< HEAD
 	linttest.RunFilterMatch(test, `unimplemented`, "nameMismatch", `undefined`)
-=======
-	linttest.RunFilterMatch(test, `unimplemented`, `nameMismatch`, `undefined`)
->>>>>>> 7f563195
 }
 
 func TestInterfaceRules(t *testing.T) {
