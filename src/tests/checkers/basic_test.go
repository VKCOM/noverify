package checkers_test

import (
	"log"
	"regexp"
	"strings"
	"testing"

	"github.com/VKCOM/noverify/src/cmd"
	"github.com/VKCOM/noverify/src/linter"
	"github.com/VKCOM/noverify/src/linttest"
	"github.com/VKCOM/noverify/src/meta"
)

func TestBadString(t *testing.T) {
	test := linttest.NewSuite(t)
	test.AddFile(`<?php
$_ = "\u{";
$_ = "\u{zzzz}";
`)
	test.Expect = []string{
		`missing closing '}' for UTF-8 sequence`,
		`decode UTF-8 codepoints: invalid syntax`,
	}
	test.RunAndMatch()
}

func TestStringNoQuotes(t *testing.T) {
	linttest.SimpleNegativeTest(t, `<?php
$arr = [];
echo "$arr[key]\n";
`)
}

func TestIntOverflow(t *testing.T) {
	// See https://bugs.php.net/bug.php?id=53934

	test := linttest.NewSuite(t)
	test.AddFile(`<?php
// Overflow cases.
echo -9223372036854775808;
echo 9223372036854775808;
echo 9223372036854775807000;

// Valid cases.
echo 9223372036854775807;
echo -9223372036854775807;
echo 123;
echo -9223372036854775807 - 1;

// Explicit float literals are OK.
echo 9223372036854775807000.0;
echo -9223372036854775807000.0;
echo -9.2233720368548E+18;
`)
	test.Expect = []string{
		`9223372036854775808 will be interpreted as float due to the overflow`,
		`9223372036854775808 will be interpreted as float due to the overflow`,
		`9223372036854775807000 will be interpreted as float due to the overflow`,
	}
	test.RunAndMatch()
}

func TestDupGlobalRoot(t *testing.T) {
	linttest.SimpleNegativeTest(t, `<?php
global $x;
global $x;
`)
}

func TestDupGlobalCond(t *testing.T) {
	linttest.SimpleNegativeTest(t, `<?php
function both_conditional($cond1, $cond2) {
  if ($cond1) {
    global $x3;
    return $x3;
  }
  if ($cond2) {
    global $x3;
    return $x3;
  }
  return 0;
}
`)
}

func TestDupGlobalSameStatement(t *testing.T) {
	test := linttest.NewSuite(t)
	test.AddFile(`<?php
function f1($cond) {
  if ($cond) {
    // global is conditional, but contains local duplicates.
    global $x, $x;
  }
}
`)
	test.Expect = []string{`global statement mentions $x more than once`}
	test.RunAndMatch()
}

func TestDupGlobal(t *testing.T) {
	test := linttest.NewSuite(t)
	test.AddFile(`<?php
function f1() {
  global $x1, $x1;
  return $x1;
}

function f2() {
  global $x2;
  global $x2;
  return $x2;
}

function f3() {
  global $x3;
  global $x4;
  global $x3;
  return $x3 + $x4;
}
`)
	test.Expect = []string{
		`global statement mentions $x1 more than once`,
		`$x2 already global'ed above`,
		`$x3 already global'ed above`,
	}
	test.RunAndMatch()
}

func TestRedundantGlobal(t *testing.T) {
	test := linttest.NewSuite(t)
	test.AddFile(`<?php
$foo = 0;

function f1() {
  global $GLOBALS;
  global $_GET;
  global $foo; // OK
  return $foo;
}

function f2() {
  global $_POST, $foo, $_ENV;
  return $foo;
}
`)
	// A full warning message is `redundantGlobal: $varname is superglobal`.
	test.Expect = []string{
		`GLOBALS is superglobal`,
		`_GET is superglobal`,
		`_POST is superglobal`,
		`_ENV is superglobal`,
	}
	test.RunAndMatch()
}

func TestForeachEmpty(t *testing.T) {
	test := linttest.NewSuite(t)
	test.AddFile(`<?php
$xs = [];
foreach ($xs as $k => $v) {
  $_ = [$k, $v];
}
$_ = [$k, $v]; // Bad
foreach ($xs as $x) {
  $_ = [$x];
}
$_ = [$x]; // Bad
`)
	test.Expect = []string{
		`Variable might have not been defined: k`,
		`Variable might have not been defined: v`,
		`Variable might have not been defined: x`,
	}
	test.RunAndMatch()
}

func TestForeachSimplify(t *testing.T) {
	test := linttest.NewSuite(t)
	test.AddFile(`<?php
function f() {
    $x = [];

    foreach ($x as $i => $v) {
      echo $v;
    }

    foreach ([1, 2, 3, 4] as $i => $v) {
      echo $v;
    }
}
`)
	test.Expect = []string{
		`foreach key $i is unused, can simplify $i => $v to just $v`,
		`foreach key $i is unused, can simplify $i => $v to just $v`,
	}
	test.RunAndMatch()
}

func TestBareTry(t *testing.T) {
	test := linttest.NewSuite(t)
	test.AddFile(`<?php
try {
  echo 123;
}
`)
	test.Expect = []string{
		`At least one catch or finally block must be present`,
	}
	test.RunAndMatch()
}

func TestLinterDisableUnmatchedFilename(t *testing.T) {
	test := linttest.NewSuite(t)
	test.AllowDisable = regexp.MustCompile(`will match nothing`)
	test.AddFile(`<?php
/** @linter disable */
$_ = array(1);
`)
	test.Expect = []string{
		`You are not allowed to disable linter`,
		`Use of old array syntax`,
	}
	test.RunAndMatch()
}

func TestLinterDisable(t *testing.T) {
	test := linttest.NewSuite(t)
	test.AllowDisable = regexp.MustCompile(`.*`)
	test.AddFile(`<?php
/** @linter disable */
$_ = array(1);
`)
	test.RunAndMatch()
}

func TestLinterDisableTwice(t *testing.T) {
	test := linttest.NewSuite(t)
	test.AllowDisable = regexp.MustCompile(`.*`)
	test.AddFile(`<?php
/** @linter disable */
$_ = array(1);
/** @linter disable */
`)
	test.Expect = []string{
		`Linter is already disabled for this file`,
	}
	test.RunAndMatch()
}

func TestMultiplyLinterDisable(t *testing.T) {
	test := linttest.NewSuite(t)
	test.AddFile(`<?php
/** @linter disable */
$_ = array(1);

/** @linter disable */
$_ = [
	1 => 1,
	1 => 2
];

/** @linter disable */

/** @linter disable */
$_ = array(1);

`)
	test.Expect = []string{
		`You are not allowed to disable linter`,
		`You are not allowed to disable linter`,
		`You are not allowed to disable linter`,
		`You are not allowed to disable linter`,
		`Use of old array syntax (use short form instead)`,
		`Duplicate array key 1`,
		`last element in a multi-line array must have a trailing comma`,
		`Use of old array syntax (use short form instead)`,
	}
	test.RunAndMatch()
}

func TestKeywordCaseElseif(t *testing.T) {
	test := linttest.NewSuite(t)

	test.AddFile(`<?php
function f($cond) {
  if ($cond+0) {
  } Else  If ($cond+1) {
  } elsE/**/IF ($cond+2) {
  } elseiF ($cond+3) {
  } else /*a*/ /*b*/  iF ($cond+4) {
  } ElsE {}
}
`)
	test.Expect = []string{
		`Use if instead of If`,
		`Use if instead of IF`,
		`Use if instead of iF`,
		`Use else instead of Else`,
		`Use else instead of elsE`,
		`Use elseif instead of elseiF`,
		`Use else instead of ElsE`,
	}
	test.RunAndMatch()
}

func TestKeywordCase(t *testing.T) {
	test := linttest.NewSuite(t)

	// TODO:
	// - "as" in foreach; no clear way to get the pos range
	// - "class"; because of modifiers
	// - "function" for methods; because of modifiers
	// - "const" inside classes; because of modifiers
	// - "instanceof"; located in between 2 operands
	// - "while" in do
	// - "endif" and other "end*" tokens
	// - "insteadof" from trait adaptations
	// - "from" from yield-from

	test.AddFile(`<?php
Namespace Foo;
Include '.';
Include_Once '.';
Require '.';
Require_Once '.';
class TheBase {}
CONST  C1 = 1;
ABSTRACT Final class TheClass  extendS  TheBase {
  Const C2 = 2;
}
class NonAbstract {}
FOREACH ([] as $_) {}
whilE (0) { breaK; }
$a = NeW NonAbstract();
$b = CLONE  $a;
$b = Clone($a);
FUNCTION f() {
  GLOBAL $xx;
  While (0) { BREAK; }
  wHILE (0) { CONTINUE; }
  SWITCH ($xx) {
  Case 1: Break;
  DEFAULT: return 0;
  }
  if (0) {
  } ELSEIF (1) {
  } ELSE {}
  Do {
  } While (0);
  DO {} WHILE (0);
  switch (0):
  ENDswitch;
  Goto label;
  label:
  YIELD 'yelling!';
  yielD  FROM 'blah!';
  FOR (;;) {}
  for (;;):
  EndFor;
  if (0):
  ENDIF;
  TRY {
  } CATCH (Exception $_) {
  } FINALLY {
  }
  $_ = $xx InstanceOf TheClass;
  $_ = Function () {};
  Return(1);
}
TRAit TheTrait1 {
  /***/
  public function f() {}
}
trait TheTrait2 {
  /***/
  public function f() {}
}
Interface TheInterface {
  PubliC function f();
}
class UsingTrait IMPLEMENTs TheInterface {
  Var $xdd;
  USE TheTrait1, TheTrait2 {
    TheTrait1::f Insteadof TheTrait2;
  }
}
THrow new NonAbstract();
function good() {
  switch (0):
  endswitch;
  foreach ([] as /* aS */ $_) {}
  foreach ([] as $_) {} // aS
  foreach ([] as $_) /* aS */ {}
  return(1);
}
`)

	test.Expect = []string{
		`Use abstract instead of ABSTRACT`,
		`Use var instead of Var`,
		`Use break instead of BREAK`,
		`Use break instead of Break`,
		`Use break instead of breaK`,
		`Use case instead of Case`,
		`Use catch instead of CATCH`,
		`Use clone instead of CLONE`,
		`Use clone instead of Clone`,
		`Use const instead of CONST`,
		`Use continue instead of CONTINUE`,
		`Use default instead of DEFAULT`,
		`Use do instead of DO`,
		`Use do instead of Do`,
		`Use else instead of ELSE`,
		`Use elseif instead of ELSEIF`,
		`Use extends instead of extendS`,
		`Use final instead of Final`,
		`Use finally instead of FINALLY`,
		`Use for instead of FOR`,
		`Use foreach instead of FOREACH`,
		`Use function instead of FUNCTION`,
		`Use global instead of GLOBAL`,
		`Use goto instead of Goto`,
		`Use implements instead of IMPLEMENTs`,
		`Use include instead of Include`,
		`Use include_once instead of Include_Once`,
		`Use interface instead of Interface`,
		`Use namespace instead of Namespace`,
		`Use new instead of NeW`,
		`Use require instead of Require`,
		`Use require_once instead of Require_Once`,
		`Use return instead of Return`,
		`Use throw instead of THrow`,
		`Use trait instead of TRAit`,
		`Use try instead of TRY`,
		`Use use instead of USE`,
		`Use while instead of While`,
		`Use while instead of wHILE`,
		`Use while instead of whilE`,
		`Use yield instead of YIELD`,
		`Use yield instead of yielD`,
		`Use from instead of FROM`,
		`Use public instead of PubliC`,
	}

	test.RunAndMatch()
}

func TestCallStaticParent(t *testing.T) {
	test := linttest.NewSuite(t)
	test.AddFile(`<?php
	class Base { protected function f() { return 1; } }
	class Derived extends Base {
		private function g() {
			return parent::f() + 1;
		}
	}
`)
	linttest.RunFilterMatch(test, "callStatic")
}

func TestVoidResultUsedInAssignment(t *testing.T) {
	test := linttest.NewSuite(t)
	test.AddFile(`<?php
	/**
	* @return void
	*/
	function f() {}
	$_ = f();
`)
	test.Expect = []string{
		`void function result used`,
	}
	test.RunAndMatch()
}

func TestVoidResultUsedInBinary(t *testing.T) {
	test := linttest.NewSuite(t)
	test.AddFile(`<?php
	/**
	 * @return void
	 */
	function f() {}

	$_ = f() % 2;
	$_ = f() & 1;
	$_ = f() | 1;
	$_ = f() ^ 1;
	$_ = f() && true;
	$_ = f() || true;
	$_ = (f() xor true);
	$_ = f() + 1;
	$_ = f() - 1;
	$_ = f() * 1;
	$_ = f() / 1;
	$_ = f() % 2;
	$_ = f() ** 2;
	$_ = f() == 1;
	$_ = f() != 1;
	$_ = f() === 1;
	$_ = f() !== 1;
	$_ = f() < 1;
	$_ = f() <= 1;
	$_ = f() > 1;
	$_ = f() >= 1;
`)
	test.Expect = []string{
		`void function result used`,
		`void function result used`,
		`void function result used`,
		`void function result used`,
		`void function result used`,
		`void function result used`,
		`void function result used`,
		`void function result used`,
		`void function result used`,
		`void function result used`,
		`void function result used`,
		`void function result used`,
		`void function result used`,
		`void function result used`,
		`void function result used`,
		`void function result used`,
		`void function result used`,
		`void function result used`,
		`void function result used`,

		// $x = void() xor $y;
		//      ^^^^^^ 1st void warning
		// ^^^^^^^^^^^ 2nd void warning
		// TODO: do we want to reduce these 2 warnings into a single warning?
		`void function result used`,
		`void function result used`, // 1 extra warning is tolerated for now...
	}
	test.RunAndMatch()
}

func TestVoidParam(t *testing.T) {
	test := linttest.NewSuite(t)
	test.AddFile(`<?php
	/**
	* @param void $x
	* @param int $y
	* @return void
	*/
	function f($x, $y) {}
`)
	test.Expect = []string{
		`void is not a valid type for input parameter`,
	}
	test.RunAndMatch()
}

func TestCallStatic(t *testing.T) {
	test := linttest.NewSuite(t)
	test.AddFile(`<?php
	class T {
		public static function sf($_) {}
		public function f($_) {}
	}
	$v = new T();
	$v->sf(1);
	T::f(1);
	`)
	test.Expect = []string{
		`Calling static method as instance method`,
		`Calling instance method as static method`,
	}
	linttest.RunFilterMatch(test, "callStatic")
}

func TestForeachList(t *testing.T) {
	linttest.SimpleNegativeTest(t, `<?php

foreach ([[1, 2]] as list($x, $y)) {
  $_ = [$x => $y];
}

foreach ([[1, 2, 3, 4]] as list($x, $y,,$z)) {
  $_ = [$x => $y, 5 => $z];
}
`)
}

func TestArgsCount(t *testing.T) {
	test := linttest.NewSuite(t)
	test.AddFile(`<?php
function f() {
$_ = mt_rand();        // OK
$_ = mt_rand(1);       // Not OK
$_ = mt_rand(1, 2);    // OK
$_ = mt_rand(1, 2, 3); // Not OK
}

function mt_rand($x = 0, $y = 0) { return 1; }`)
	test.Expect = []string{
		`mt_rand expects 0 or 2 args`,
		`mt_rand expects 0 or 2 args`,
	}
	test.RunAndMatch()
}

func TestArgsArraysSyntax(t *testing.T) {
	test := linttest.NewSuite(t)
	test.AddFile(`<?php
function bad($a = array()) {}
function good($a = []) {}
`)
	test.Expect = []string{
		`Use of old array syntax (use short form instead)`,
	}
	test.RunAndMatch()
}

func TestMethodComplexity(t *testing.T) {
	funcCode := strings.Repeat("$_ = 0;\n", 9999)
	test := linttest.NewSuite(t)
	test.AddFile(`<?php class C { private function f() {` + funcCode + `} }`)
	test.Expect = []string{"Too big method: more than 150"}
	test.RunAndMatch()
}

func TestFuncComplexity(t *testing.T) {
	funcCode := strings.Repeat("$_ = 0;\n", 9999)
	test := linttest.NewSuite(t)
	test.AddFile(`<?php function f() {` + funcCode + `}`)
	test.Expect = []string{"Too big function: more than 150"}
	test.RunAndMatch()
}

func TestPrecedenceGood(t *testing.T) {
	linttest.SimpleNegativeTest(t, `<?php
function foo() { return 10; }

function rhs($x, $mask) {
  $_ = ($x & $mask) == 0;
  $_ = ($x & $mask) != 0;
  $_ = ($x & $mask) === 0;
  $_ = ($x & $mask) !== 0;

  $_ = ($x | $mask) == 0;
  $_ = ($x | $mask) != 0;
  $_ = ($x | $mask) === 0;
  $_ = ($x | $mask) !== 0;

  $_ = 0x02 | (($x & $mask) != 0);
  $_ = 0x02 & (foo() !== 0);
}

function lhs($x, $mask) {
  $_ = 0 == ($mask & $x);
  $_ = 0 != ($mask & $x);
  $_ = 0 === ($mask & $x);
  $_ = 0 !== ($mask & $x);

  $_ = 0 == ($mask | $x);
  $_ = 0 != ($mask | $x);
  $_ = 0 === ($mask | $x);
  $_ = 0 !== ($mask | $x);

  $_ = (($x & $mask) != 0) | 0x02;
  $_ = (foo() !== 0) & 0x02;
}
`)
}

func TestArgvGlobal(t *testing.T) {
	test := linttest.NewSuite(t)

	test.AddFile(`<?php
// OK - accessed from the global scope.
$_ = $argv[0];
$_ = $argc;

function f_good() {
  // OK - used "global" with argc and argv.
  global $argv;
  global $argc;
  $_ = $argv[0];
  $_ = $argc;
}

class Foo {
  // Same as with functions.
  public function method() {
    global $argv;
    global $argc;
    $_ = $argv[1];
    $_ = $argc;
  }
}`)
	test.AddFile(`<?php
function f_bad() {
  // Not OK - need to use "global".
  $_ = $argv[1];
}

class Foo {
  // Same as with functions.
  public function method() {
    $_ = $argc;
  }
}
`)

	test.Expect = []string{
		"Undefined variable: argv",
		"Undefined variable: argc",
	}

	linttest.RunFilterMatch(test, "undefined")
}

func TestAutogenSkip(t *testing.T) {
	linttest.SimpleNegativeTest(t, `<?php
// auto-generated file, DO NOT EDIT!
$_ = array();`)

	linttest.SimpleNegativeTest(t, `<?php
// auto-generated file
// DO NOT EDIT!

$_ = array();`)

	linttest.SimpleNegativeTest(t, `<?php

/*
 * AUTO-GENERATED
 *
 * DO NOT EDIT UNLESS YOU KNOW WHAT YOU'RE DOING!
 */

$_ = array();`)

	linttest.SimpleNegativeTest(t, `<?php
// autogenerated (DO NOT EDIT)

$_ = array();`)

	linttest.SimpleNegativeTest(t, `<?php
/* autogenerated (DO NOT EDIT) */

$_ = array();`)

	linttest.SimpleNegativeTest(t, `<?php
// File generated by foobar.
// Do not edit (re-run generator instead).

$_ = array();`)

	linttest.SimpleNegativeTest(t, `<?php
// Do not edit this file.
// It's auto-generated.

$_ = array();`)

	linttest.SimpleNegativeTest(t, `<?php
// This file is auto-generated.
//
// This comment contains a few extra lines of text.
// Autogen files headers really shouldn't be that complex.
// Why can't we have some standard format, like in Go?
// (https://github.com/golang/go/issues/13560)
//
// DO NOT EDIT though.
$_ = array();`)

	test := linttest.NewSuite(t)
	test.AddFile(`<?php
$_ = "autogenerated; do not edit";

$_ = array();`)
	test.Expect = []string{
		`Use of old array syntax (use short form instead)`,
	}
	test.RunAndMatch()
}

func TestAssignmentsInForLoop(t *testing.T) {
	linttest.SimpleNegativeTest(t, `<?php
function increment($i) { return $i + 1; }

for ($i = 0; $i <= 10; $i = increment($i)) {}
for ($i = increment(0); $i <= 10; $i = $i + 1) {}
for ($i = 0; $i == 0; $i++) {}
for ($i = 0; $i == 0; ++$i) {}
for ($i = 0; $i == 0; $i = $i++) {}
`)
}

func TestCustomUnusedVarRegex(t *testing.T) {
	isDiscardVar := func(s string) bool {
		return strings.HasPrefix(s, "_")
	}

	config := linter.NewConfig()
	config.IsDiscardVar = isDiscardVar

	test := linttest.NewSuite(t)
	test.UseConfig(config)
	test.AddFile(`<?php
class Foo {
  public $_;
  private $_foo;
  public static $_bar;
  private function f1() { return $this->_; }
  protected function f2() { return $this->_foo; }
  private function f3() { return self::$_bar; }
  private function f4() { return __CLASS__; }
}
$_ = __FILE__;
`)
	test.RunAndMatch()

	test = linttest.NewSuite(t)
	test.UseConfig(config)
	test.AddFile(`<?php
$_unused = 10;

function f() {
  $_unused2 = 20;
  $_ = 30;
  foreach ([1] as $_ => $_user) {}

  $_POST = ["foo" => 123];
  $_ = $_POST["foo"];
  $_ = $_ENV["GOPATH"];
}
`)

	test = linttest.NewSuite(t)
	test.UseConfig(config)
	test.AddFile(`<?php
function var_dump($v) {}
$_global = 120;
function f() {
  global $_global;
  $_a = 1;
  $_FOO = 2;
  var_dump($_a);
  $xs = [$_global];
  $xs = $_FOO;
  if ($_POST) {} // No warning
  if (0 == $_GET["a"]) {} // No warning
  $_ = $xs;
}
var_dump($_global);
`)

	test.Expect = []string{
		`Used var $_a that is supposed to be unused (rename variable if it's intended)`,
		`Used var $_global that is supposed to be unused (rename variable if it's intended)`,
		`Used var $_FOO that is supposed to be unused (rename variable if it's intended)`,
		`Used var $_global that is supposed to be unused (rename variable if it's intended)`,
	}

	test.RunAndMatch()
}

func TestDiscardVarUsage(t *testing.T) {
	test := linttest.NewSuite(t)
	test.AddFile(`<?php
function var_dump($v) {}
function f() {
  $_ = 1;
  var_dump($_); // 1. Used as argument
  $xs = [$_]; // 2. Used as array element
  $xs = $_; // 3. Used in assignment RHS
  if ($_) {} // 4. Used inside if condition
  if (0 == $_) {} // 5. Used inside binary operator
  $_ = $xs;
}
$_ = 1; // Global var
var_dump($_); // 6. Also forbidden in global scope
`)

	test.Expect = []string{
		`Used var $_ that is supposed to be unused (rename variable if it's intended)`,
		`Used var $_ that is supposed to be unused (rename variable if it's intended)`,
		`Used var $_ that is supposed to be unused (rename variable if it's intended)`,
		`Used var $_ that is supposed to be unused (rename variable if it's intended)`,
		`Used var $_ that is supposed to be unused (rename variable if it's intended)`,
		`Used var $_ that is supposed to be unused (rename variable if it's intended)`,
	}

	test.RunAndMatch()
}

func TestDiscardVarNotUsage(t *testing.T) {
	linttest.SimpleNegativeTest(t, `<?php
function foo(): int { return 0; }

function f() {
  list($_, $b) = foo(); // $_ is not used.
  echo $b;
  $_ = function($_, $x) {}; // $_ is not used.
  $_ = fn($_, $x) => $x; // $_ is not used.
  try {} catch(Exception $_) {} // $_ is not used.
}
`)
}

func TestClosureCapture(t *testing.T) {
	test := linttest.NewSuite(t)
	test.AddFile(`<?php
	class omg {
		public $some_property;
	}

	function doSomething($a, omg $b) {
		return function() use($b) {
			echo $b->some_property;
			echo $b->other_property;
		};
	}`)
	test.Expect = []string{"other_property does not exist"}
	test.RunAndMatch()
}

func TestOrDie1(t *testing.T) {
	linttest.SimpleNegativeTest(t, `<?php
global $ok;
$ok or die("not ok");
echo "quite reachable\n";
`)
}

func TestOrDie2(t *testing.T) {
	// Check that we still check "or" LHS and RHS properly.
	test := linttest.NewSuite(t)
	test.AddFile(`<?php
$undef1 or die($undef2);
`)
	test.Expect = []string{
		"Undefined variable: undef1",
		"Undefined variable: undef2",
	}
	test.RunAndMatch()
}

func TestOrExit(t *testing.T) {
	linttest.SimpleNegativeTest(t, `<?php
global $ok;
$ok or exit("");
echo "quite reachable\n";
`)
}

func TestUnusedInInstanceof(t *testing.T) {
	linttest.SimpleNegativeTest(t, `<?php
class Foo {}

function f1($cond) {
  global $g;
  $x = $g;
  if ($x instanceof Foo) {
    // Do nothing.
  }
  if ($cond) {
    $_ = $x; // Use $x
    if ($x instanceof Foo) {
      // Should not warn about unused var.
    }
  }
}

function f2() {
  global $v;
  return $v instanceof Foo;
}

function f3() {
  global $v;
  if ($v instanceof Foo) {
    return 1;
  }
  return 0;
}
`)
}

func TestUnusedInVarPropFetch(t *testing.T) {
	linttest.SimpleNegativeTest(t, `<?php
class Foo {}
function foo(Foo $x) {
	$y = "propname";
	return $x->$y;
}
	`)
}

func TestUnusedInVarPropAssign(t *testing.T) {
	linttest.SimpleNegativeTest(t, `<?php
class Foo {}
function foo(Foo $x) {
	$y = "propname";
	$x->$y = "propval";
}
	`)
}

func TestStaticPropFetch(t *testing.T) {
	test := linttest.NewSuite(t)
	test.AddFile(`<?php
class Foo {}
function foo() {
	$x = "propname";
	return Foo::$$y; // $y is undefined, but $x is defined
}
`)
	test.Expect = []string{
		`Variable x is unused`,
		`Undefined variable: y`,
	}
	test.RunAndMatch()
}

func TestUnusedInStaticVarPropFetch(t *testing.T) {
	linttest.SimpleNegativeTest(t, `<?php
class Foo {}
function foo() {
	$x = "propname";
	return Foo::$$x;
}
`)
}

func TestUnusedInStaticVarPropAssign(t *testing.T) {
	linttest.SimpleNegativeTest(t, `<?php
class Foo {}
function foo() {
	$x = "propname";
	Foo::$$x = "propval";
}
`)
}

func TestUnusedInSwitch(t *testing.T) {
	test := linttest.NewSuite(t)
	test.AddFile(`<?php
	function f($a) {
		switch ($a) {
		case 0:
			$x = 0; // Warning
		}
	}
	function nested($a) {
		for ($i = 0; $i < 3; $i++) {
			switch ($a) {
			case 0:
				$j = 10; // Inside loop, no warning
			}
		}
	}
	function nested2($a) {
		for ($i = 0; $i < 3; $i++) {
			switch ($a + $a) {
			case 0:
				switch ($a) {
				case 0:
					$j = 10; // Inside loop, no warning
				}
			}
		}
	}
	function insideCase($a, $b) {
		$b2 = $b;
		switch ($a) {
		case $b2['key']:
			return 10;
		}
		return 20;
	}`)
	test.Expect = []string{`Variable x is unused`}
	linttest.RunFilterMatch(test, "unused")
}

func TestSwitchContinue1(t *testing.T) {
	test := linttest.NewSuite(t)
	test.AddFile(`<?php
	global $x;
	global $y;

	switch ($x) {
	case 10:
		continue;
	}

	switch ($x) {
	case 10:
		if ($x == $y) {
			continue;
		}
	}

	for ($i = 0; $i < 10; $i++) {
		switch ($i) {
		case 5:
			continue;
		}
	}`)
	test.Expect = []string{
		`'continue' inside switch is 'break'`,
		`'continue' inside switch is 'break'`,
		`'continue' inside switch is 'break'`,
	}
	test.RunAndMatch()
}

func TestSwitchContinue2(t *testing.T) {
	test := linttest.NewSuite(t)
	test.AddFile(`<?php
	global $x;
	switch ($x) {
	case 10:
		for ($i = 0; $i < 10; $i++) {
			if ($i == $x) {
				continue; // OK, bound to 'for'
			}
		}
	}

	// OK, "continue 2" does the right thing.
	// Phpstorm finds incorrect label "level" values,
	// but it doesn't report 'continue' (without level) as being bad.
	for ($i = 0; $i < 3; $i++) {
		switch ($x) {
		case 10:
			continue 2;
		}
	}`)
	test.RunAndMatch()
}

func TestBuiltinConstant(t *testing.T) {
	test := linttest.NewSuite(t)
	test.AddFile(`<?php
	function f() {
		$_ = NULL;
		$_ = True;
		$_ = FaLsE;
		$_ = false;
		$_ = true;
		$_ = null;
	}`)
	test.Expect = []string{
		"Use null instead of NULL",
		"Use true instead of True",
		"Use false instead of FaLsE",
	}
	test.RunAndMatch()
}

func TestFunctionNotOnlyExits2(t *testing.T) {
	linttest.SimpleNegativeTest(t, `<?php
	function rand() {
		return 4;
	}

	class RuntimeException {}

	class Something {
		/** may throw */
		public static function doExit() {
			if (rand()) {
				throw new \RuntimeException("OMG");
			}

			return rand();
		}
	}

	function doSomething() {
		Something::doExit();
		echo "Not always dead code";
	}`)
}

func TestArrayAccessForClass(t *testing.T) {
	test := linttest.NewSuite(t)
	test.AddFile(`<?php
	class three {}
	class five {}
	function test() {
		$a = 1==2 ? new three : new five;
		return $a['test'];
	}`)
	test.Expect = []string{"Array access to non-array type"}
	test.RunAndMatch()
}

// This test checks that expressions are evaluated in correct order.
// If order is incorrect then there would be an error that we are referencing elements of a class
// that does not implement ArrayAccess.
func TestCorrectTypes(t *testing.T) {
	linttest.SimpleNegativeTest(t, `<?php
	class three {}
	class five {}
	function test() {
		$a = ['test' => 1];
		$a = ($a['test']) ? new three : new five;
		return $a;
	}`)
}

func TestAllowReturnAfterUnreachable(t *testing.T) {
	linttest.SimpleNegativeTest(t, `<?php
	function unreachable() {
		exit;
	}

	function test() {
		unreachable();
		return;
	}`)
}

func TestFunctionReferenceParams(t *testing.T) {
	linttest.SimpleNegativeTest(t, `<?php
	function doSometing(&$result) {
		$result = 5;
	}`)
}

func TestFunctionReferenceParamsInAnonymousFunction(t *testing.T) {
	test := linttest.NewSuite(t)
	test.AddFile(`<?php
	function doSometing() {
		return function() use($a, &$result) {
			echo $a;
			$result = 1;
		};
	}`)
	test.Expect = []string{"Undefined variable a"}
	test.RunAndMatch()
}

func TestFunctionCallSplatArg(t *testing.T) {
	linttest.SimpleNegativeTest(t, `<?php
function doSomething($a, $b, $c) {}
$x = [1, 2, 3];
doSomething(...$x);
	`)
}

func TestForeachByRef(t *testing.T) {
	linttest.SimpleNegativeTest(t, `<?php
$xs = [1, 2];
foreach ($xs as &$x) {
    if ($x) {
        $_ = $x;
    }
}
foreach ($xs as &$x) {
    $_ = $x;
}
`)
}

func TestForeachByRefUnused(t *testing.T) {
	linttest.SimpleNegativeTest(t, `<?php
	class SomeClass {
		public $a;
	}

	/**
	 * @param SomeClass[] $some_arr
	 */
	function doSometing($some_arr) {
		$_ = $some_arr;
		$some_arr = [];

		foreach ($some_arr as $var) {
			$var->a = 1;
		}

		foreach ($some_arr as &$var2) {
			$var2->a = 2;
		}
	}`)
}

func TestAllowAssignmentInForLoop(t *testing.T) {
	linttest.SimpleNegativeTest(t, `<?php
	function test() {
	  for ($day = 0; $day <= 100; $day = $day + 1) {
		echo $day;
	  }
	}
	`)
}

func TestDuplicateArrayKeyEscapes(t *testing.T) {
	test := linttest.NewSuite(t)
	test.AddFile(`<?php
$_ = ["\n" => 1, "\xa" => 2];
`)
	test.Expect = []string{`Duplicate array key "\n"`}
	test.RunAndMatch()
}

func TestDuplicateArrayKeyGood(t *testing.T) {
	linttest.SimpleNegativeTest(t, `<?php
$valid_quotes = [
  '"' => 1,
  "'" => 1,
];
`)
}

func TestDuplicateArrayKey(t *testing.T) {
	test := linttest.NewSuite(t)
	test.AddFile(`<?php
function test() {
  return [
	  'key1' => 'something',
	  'key2' => 'other_thing',
	  'key1' => 'third_thing', // duplicate
  ];
}
`)
	test.Expect = []string{"Duplicate array key 'key1'"}
	test.RunAndMatch()
}

func TestDuplicateArrayKeyWithBoolConstants(t *testing.T) {
	test := linttest.NewSuite(t)
	test.AddFile(`<?php
define('TRUE_CONST', true);
define('FALSE_CONST', false);

$_ = [TRUE_CONST => 1, true => 2];
$_ = [FALSE_CONST => 1, false => 2];
$_ = [0 => 1, false => 2];
$_ = [1 => 1, true => 2];
`)
	test.Expect = []string{
		"Duplicate array key TRUE_CONST (value `1`)",
		"Duplicate array key FALSE_CONST (value `0`)",
		`Duplicate array key 0`,
		`Duplicate array key 1`,
	}
	test.RunAndMatch()
}

func TestDuplicateArrayKeyWithConstants(t *testing.T) {
	test := linttest.NewSuite(t)
	test.AddFile(`<?php
const MAX_VALUE = 1;
const MIN_VALUE = 0+1; // Const-folded to 1
$a = [
  MAX_VALUE => 'something',
  MIN_VALUE => 'other_thing',
];
const FIRST_SEARCH_KEY = "apple";
const SECOND_SEARCH_KEY = "apple";
$b = [
  FIRST_SEARCH_KEY => 1,
  SECOND_SEARCH_KEY => 45,
];

const START_PERCENT = 0.1;
const END_PERCENT = 0.1;
$c = [
  START_PERCENT => 1,
  END_PERCENT => 45,
];

const START_PERCENT_REVERT = -1;
const END_PERCENT_REVERT = -1.51;

$a = [
	START_PERCENT_REVERT => 2,
	END_PERCENT_REVERT => 3,
];

const START_PERCENT_NORMAL = 2;
const END_PERCENT_NORMAL = 2.51;

$b = [
	START_PERCENT_NORMAL => 2,
	END_PERCENT_NORMAL => 3,
];

`)
	test.Expect = []string{
		"Duplicate array key MAX_VALUE (value `1`)",
		"Duplicate array key FIRST_SEARCH_KEY (value `apple`)",
		"Duplicate array key START_PERCENT (value `0`)",
		"Duplicate array key START_PERCENT_REVERT (value `-1`)",
		"Duplicate array key START_PERCENT_NORMAL (value `2`)",
	}

	test.RunAndMatch()
}

func TestMixedArrayKeys(t *testing.T) {
	test := linttest.NewSuite(t)
	test.AddFile(`<?php
	function test() {
	  return [
		  'something',
		  'key2' => 'other_thing',
		  'key3' => 'third_thing',
	  ];
	}
	`)
	test.Expect = []string{"Mixing implicit and explicit array keys"}
	test.RunAndMatch()
}

func TestStringGlobalVarName(t *testing.T) {
	// Should not panic.
	linttest.SimpleNegativeTest(t, `<?php
	function f() {
		global ${"x"};
		global ${"${x}_{$x}"};
	}`)
}

func TestArrayLiteral(t *testing.T) {
	test := linttest.NewSuite(t)
	test.AddFile(`<?php
	function traditional_array_literal() {
		return array(1, 2);
	}`)
	test.Expect = []string{"Use of old array syntax"}
	test.RunAndMatch()
}

func TestNonEmptyVar(t *testing.T) {
	linttest.SimpleNegativeTest(t, `<?php
	function non_empty_var() {
		if (!empty($x)) {
			return $x;
		}
		return 0;
	}

	function empty_arg() {
		$_ = !empty($x) || empty($x);
	}
`)
}

func TestEmptyVar(t *testing.T) {
	// Only !empty marks a variable in a same way as isset does.

	test := linttest.NewSuite(t)
	test.AddFile(`<?php
	function empty_var() {
		if (empty($x1)) {
			return $x1;
		}
		return 0;
	}
	function use_outside_if() {
		if (!empty($x2)) {
			$_ = $x2;
		}
		return $x2;
	}`)
	test.Expect = []string{
		`Undefined variable: x1`,
		`Undefined variable: x2`,
	}
	test.RunAndMatch()
}

func TestIssetElseif1(t *testing.T) {
	test := linttest.NewSuite(t)
	test.AddFile(`<?php
function f() {
  if (isset($x)) {
    echo $x;
  } elseif (isset($y)) {
    echo $y; // OK to use here.
  }
  echo $y; // But should be undefined here.
}
`)
	test.Expect = []string{`Undefined variable: y`}
	test.RunAndMatch()
}

func TestIssetElseif2(t *testing.T) {
	linttest.SimpleNegativeTest(t, `<?php
if (isset($x)) {
  echo $x;
} else if (isset($y)) {
  echo $y;
}`)
}

func TestUnused(t *testing.T) {
	test := linttest.NewSuite(t)
	test.AddFile(`<?php
	function unused_test($arg1, $arg2) {
		global $g;

		$_SERVER['test'] = 1; // superglobal, must not count as unused

		$_ = 'should not count as unused';
		$a = 10;
		foreach ([1, 2, 3] as $k => $v) {
			// $v is unused here
			echo $k;
		}
	}`)
	test.Expect = []string{
		"Variable g is unused",
		"Variable a is unused",
		"Variable v is unused",
	}
	test.RunAndMatch()
}

func TestAtVar(t *testing.T) {
	// variables declared using @var should not be overridden
	result := linttest.CheckFile(t, `<?php
	function test() {
		/** @var string $a */
		$a = true;
		return $a;
	}`)

	fi, ok := result.Info.GetFunction(`\test`)
	if !ok {
		t.Errorf("Could not get function test")
	}

	typ := fi.Typ
	hasBool := false
	hasString := false

	typ.Iterate(func(typ string) {
		if typ == "string" {
			hasString = true
		} else if typ == "bool" {
			hasBool = true
		}
	})

	log.Printf("$a type = %s", typ)

	if !hasBool {
		t.Errorf("Type of variable a does not have boolean type")
	}

	if !hasString {
		t.Errorf("Type of variable a does not have string type")
	}
}

func TestFunctionExit(t *testing.T) {
	test := linttest.NewSuite(t)
	test.AddFile(`<?php function doExit() {
		exit;
	}

	function doSomething() {
		doExit();
		echo "Dead code";
	}`)
	test.Expect = []string{"Unreachable code"}
	test.RunAndMatch()
}

func TestFunctionDie(t *testing.T) {
	test := linttest.NewSuite(t)
	test.AddFile(`<?php function doDie() {
		die("123");
		echo "Also unreachable";
	}

	function doSomething() {
		doDie();
		echo "Dead code";
	}`)
	test.Expect = []string{
		"Unreachable code",
		"Unreachable code",
	}
	test.RunAndMatch()
}

func TestFunctionNotOnlyExits(t *testing.T) {
	linttest.SimpleNegativeTest(t, `<?php function rand() {
		return 4;
	}

	function doExit() {
		if (rand()) {
			exit;
		} else {
			return;
		}
	}

	function doSomething() {
		doExit();
		echo "Not always dead code";
	}`)
}

func TestFunctionJustReturns(t *testing.T) {
	linttest.SimpleNegativeTest(t, `<?php function justReturn() {
		return 1;
	}

	function doSomething() {
		$_ = justReturn();
		echo "Just normal code";
	}`)
}

func TestArrowFunction(t *testing.T) {
	test := linttest.NewSuite(t)
	test.AddFile(`<?php
	class Boo {
		/** @return int */
		public function b() { }
	}

	function foo() {
		$value = 10;

		// simple function
		$_ = fn($x) => $x + 5;

		// with capture
		$_ = fn($x) => $x + $value;

		// reference
		$_ = fn&($x) => $x + $value;

		// with undefined variable
		$_ = fn($x) => $x + $undefined_variable;

		if ($value == 0) {
			$maybe_defined = 100;
		}

		// with maybe defined variable
		$_ = fn($x) => $x + $maybe_defined;

		// with unused variable
		$_ = fn($x) => $a = $x + 5;
		$_ = fn($x) => ($a = $x + 5) && $x;

		$_ = fn($x) => ($a = $x + 5) && $a + 5;

		// with PHPDoc
		/**
		 * @param Boo $x
		 */
		$_ = fn($x) => $x->b();

		// nested
		$_ = fn($x) => fn($y) => fn($w) => $x * $y + $w - $value;

		// nested with maybe defined variable
		$_ = fn($x) => fn($y) => fn($w) => $x * $y + $w - $maybe_defined;

		// nested with unused variable
		$_ = fn($x) => fn($y) => fn($w) => $a = $x + $y + $w;

		$_ = fn($x) => fn($y) => fn($w) => ($a = $x + 5) && $a + 5;

		// ok
		$_ = fn() => ($a = 10) && $a;

		// $a is undefined
		$_ = fn() => $a = 10 && $a;

		// arguments are not visible outside of arrow function
		echo $x; // Undefined $x
		echo $y; // Undefined $y
		echo $w; // Undefined $w
	}`)
	test.Expect = []string{
		`Undefined variable: undefined_variable`,
		`Variable might have not been defined: maybe_defined`,
		`Variable a is unused (use $_ to ignore this inspection)`,
		`Variable a is unused (use $_ to ignore this inspection)`,
		`Variable a is unused (use $_ to ignore this inspection)`,
		`Variable a is unused (use $_ to ignore this inspection)`,
		`Undefined variable: a`,
		`Undefined variable: x`,
		`Undefined variable: y`,
		`Undefined variable: w`,
		`Variable might have not been defined: maybe_defined`,
	}
	test.RunAndMatch()
}

func TestSwitchFallthrough(t *testing.T) {
	linttest.SimpleNegativeTest(t, `<?php
	function withFallthrough($a) {
		switch ($a) {
		case 1:
			echo "1\n";
			// With prepended comment line.
			// fallthrough
		case 2:
			echo "2\n";
			// falls through and continue rolling
		case 3:
			echo "3\n";
			/* fallthrough and blah-blah */
		case 4:
			echo "4\n";
			/* falls through */
		default:
			echo "Other\n";
		}
	}`)
}

func TestFunctionThrowsExceptionsAndReturns(t *testing.T) {
	result := linttest.CheckFile(t, `<?php
	class Exception {}

	function handle($b) {
		if ($b === 1) {
			return $b;
		}

		switch ($b) {
			case "a":
				throw new \Exception("a");

			default:
				throw new \Exception("default");
		}
	}

	function doSomething() {
		handle(1);
		echo "This code is reachable\n";
	}`)

	if len(result.Reports) != 0 {
		t.Errorf("Unexpected number of reports: expected 0, got %d", len(result.Reports))
	}

	fi, ok := result.Info.GetFunction(`\handle`)

	if ok {
		log.Printf("handle exitFlags: %d (%s)", fi.ExitFlags, linter.FlagsToString(fi.ExitFlags))
	}

	for _, r := range result.Reports {
		log.Printf("%s", cmd.FormatReport(r))
	}
}

func TestRedundantCast(t *testing.T) {
	test := linttest.NewSuite(t)
	test.AddFile(`<?php
	function bad($a) {
		$int = 1;
		$double = 1.0;
		$string = '1';
		$bool = ($a == 0);
		$array = [1, 'a', 3.0]; // Mixed elems on purpose
		$a = (int)$int;
		$a = (double)$double;
		$a = (string)$string;
		$a = (bool)$bool;
		$a = (array)$array;
		$_ = $a;
	}

	function good($a) {
		$int = 1;
		$double = 1.0;
		$string = '1';
		$bool = ($a == 0);
		$array = [1, 'a', 3.0];
		$a = (int)$double;
		$a = (double)$array;
		$a = (string)$bool;
		$a = (bool)$string;
		$a = (array)$int;
		$_ = $a;
	}`)
	test.Expect = []string{
		`expression already has array type`,
		`expression already has float type`,
		`expression already has int type`,
		`expression already has string type`,
		`expression already has bool type`,
	}
	test.RunAndMatch()
}

func TestSwitchBreak(t *testing.T) {
	test := linttest.NewSuite(t)
	test.AddFile(`<?php
	function bad($a) {
		switch ($a) {
		case 1:
			echo "One\n"; // Bad, no break.
		default:
			echo "Other\n";
		}
	}

	function good($a) {
		switch ($a) {
		case 1:
			echo "One\n";
			break;
		case 2:
			echo "Two";
			// No break, but still good, since it's the last case clause.
		}

		echo "Three";
	}`)
	test.Expect = []string{`Add break or '// fallthrough' to the end of the case`}
	test.RunAndMatch()
}

func TestNameCase(t *testing.T) {
	test := linttest.NewSuite(t)
	test.AddFile(`<?php
class FooBar {
  public function method_a() {}
}

class Baz extends foobar {}

$foo = new Foobar();
$foo->Method_a();

function func_a() {}

func_A();
`)
	test.Expect = []string{
		`\Foobar should be spelled \FooBar`,
		`\foobar should be spelled \FooBar`,
		`Method_a should be spelled method_a`,
		`\func_A should be spelled \func_a`,
	}
	linttest.RunFilterMatch(test, `nameMismatch`)
}

func TestClassSpecialNameCase(t *testing.T) {
	test := linttest.NewSuite(t)
	test.AddFile(`<?php
class B {
    const B = 100;

    public static $name = "";

    public static function g() {}
}

class A extends B {
    const B = 100;

    public static $id = 0;

    function f() {
        echo SELF::B;
        echo seLf::B;
        echo self::B;

        echo STATIC::B;
        echo stAtic::B;
        echo static::B;

        echo PARENT::B;
        echo parEnt::B;
        echo parent::B;

        SELF::f();
        sElf::f();
        self::f();

        STATIC::f();
        stAtic::f();
        static::f();

        PARENT::g();
        paREnt::g();
        parent::g();

        PARENT::$name;
        paREnt::$name;
        parent::$name;

        SELF::$id;
        sElf::$id;
        self::$id;

        STATIC::$id;
        stAtic::$id;
        static::$id;
    }
}
`)
	test.Expect = []string{
		`SELF should be spelled as self`,
		`seLf should be spelled as self`,
		`STATIC should be spelled as static`,
		`stAtic should be spelled as static`,
		`PARENT should be spelled as parent`,
		`parEnt should be spelled as parent`,
		`SELF should be spelled as self`,
		`sElf should be spelled as self`,
		`STATIC should be spelled as static`,
		`stAtic should be spelled as static`,
		`PARENT should be spelled as parent`,
		`paREnt should be spelled as parent`,
		`PARENT should be spelled as parent`,
		`paREnt should be spelled as parent`,
		`SELF should be spelled as self`,
		`sElf should be spelled as self`,
		`STATIC should be spelled as static`,
		`stAtic should be spelled as static`,
	}
	linttest.RunFilterMatch(test, `nameMismatch`)
}

func TestClassNotFound(t *testing.T) {
	test := linttest.NewSuite(t)
	test.AddFile(`<?php
$_ = new Foo();

class Derived extends Base {}

class Impl implements Iface1, Iface2 {}

interface Iface extends IfaceBase {}
`)
	test.Expect = []string{
		`Type \Base not found`,
		`Type \Iface1 not found`,
		`Type \Iface2 not found`,
		`Type \Foo not found`,
	}
	test.RunAndMatch()
}

func TestCorrectArrayTypes(t *testing.T) {
	result := linttest.CheckFile(t, `<?php
	function test() {
		$a = [ 'a' => 123, 'b' => 3456 ];
		return $a['a'];
	}
	`)

	fn, ok := result.Info.GetFunction(`\test`)
	if !ok {
		t.Errorf("Could not find function test")
		t.Fail()
	}

	if l := fn.Typ.Len(); l != 1 {
		t.Errorf("Unexpected number of types: %d, excepted 1", l)
	}

	if !fn.Typ.Is("int") {
		t.Errorf("Wrong type: %s, expected int", fn.Typ)
	}
}

func TestArrayUnion(t *testing.T) {
	result := linttest.CheckFile(t, `<?php
	function testInt() {
		return 1 + 1;
	}
	function testIntArr() {
		return [1] + [2];
	}
	function testMixedArr() {
		return [1] + ['foo'];
	}
	`)

	fnInt, ok := result.Info.GetFunction(`\testInt`)
	if !ok {
		t.Errorf("Could not find function testInt")
		t.Fail()
	}

	if l := fnInt.Typ.Len(); l != 1 {
		t.Errorf("Unexpected number of types: %d, excepted 1", l)
	}

	if !fnInt.Typ.Is("int") {
		t.Errorf("Wrong type: %s, expected int", fnInt.Typ)
	}

	fnIntArr, ok := result.Info.GetFunction(`\testIntArr`)
	if !ok {
		t.Errorf("Could not find function testIntArr")
		t.Fail()
	}

	if l := fnIntArr.Typ.Len(); l != 1 {
		t.Errorf("Unexpected number of types: %d, excepted 1", l)
	}

	if !fnIntArr.Typ.IsArrayOf("int") {
		t.Errorf("Wrong type: %s, expected int[]", fnIntArr.Typ)
	}

	fnMixedArr, ok := result.Info.GetFunction(`\testMixedArr`)
	if !ok {
		t.Errorf("Could not find function testMixedArr")
		t.Fail()
	}

	if l := fnMixedArr.Typ.Len(); l != 2 {
		t.Errorf("Unexpected number of types: %d, excepted 2", l)
	}

	if !fnMixedArr.Typ.Equals(meta.NewTypesMap("int[]|string[]")) {
		// NOTE: this is how code works right now. It currently treat a[]|b[] as (a|b)[]
		t.Errorf("Wrong type: %s, expected int[]|string[]", fnMixedArr.Typ)
	}
}

func TestCompactImpliesUsage(t *testing.T) {
	linttest.SimpleNegativeTest(t, `<?php
// Declaration from phpstorm-stubs
function compact ($varname, $_ = null) {}

function f() {
	$x = 1; $y = 2;
	// Equivalent to ['x' => $x, 'y' => $y]
	return compact('x', 'y');
}

function g() {
	$x = 1; $y = 2;
	// Also equivalent to ['x' => $x, 'y' => $y]
	return compact([[['x'], 'y']]);
}
	`)
}

func TestCompactWithUndefined(t *testing.T) {
	test := linttest.NewSuite(t)
	test.AddFile(`<?php
// Declaration from phpstorm-stubs
function compact ($varname, $_ = null) {}

function f() {
	return compact('x', 'y');
}
	`)

	test.Expect = []string{
		"Undefined variable: x",
		"Undefined variable: y",
	}
	linttest.RunFilterMatch(test, "undefined")
}

func TestAssignByRef(t *testing.T) {
	linttest.SimpleNegativeTest(t, `<?php
	function a() {
	  $a = 1;
	  $b = &$a;
	  $b = 2;
	  return $a;
	}

	echo a();`)
}

func TestUndefinedConst(t *testing.T) {
	test := linttest.NewSuite(t)
	test.AddFile(`<?php
echo UNDEFINED_CONST;
`)
	test.Expect = []string{`Undefined constant UNDEFINED_CONST`}
	test.RunAndMatch()
}

func TestTrailingCommaForArray(t *testing.T) {
	test := linttest.NewSuite(t)
	test.AddFile(`<?php
function f() {
    $_ = [10, 20, 30]; // ok

    $_ = [10, 20,
    30]; // ok

	$_ = [10,
		20,
		30 // need comma
	];

	$_ = [10,
		20,
		30]; // ok

	$_ = [
		10,
		20,
		30]; // ok
	
	$_ = [
        10,
        20,
        30,  // ok
    ];

    $_ = [
        10,
        20,
        30  // need comma
    ];
}
`)
	test.Expect = []string{
		`last element in a multi-line array must have a trailing comma`,
		`last element in a multi-line array must have a trailing comma`,
	}
	test.RunAndMatch()
}

func TestNestedTernary(t *testing.T) {
	test := linttest.NewSuite(t)
	test.AddFile(`<?php
function f() {
    $_ = 1 ? 2 : 3 ? 4 : 5; // error
	//   |_______|

    $_ = 1 ? 2 : 3 ? 4 : 1 ? 2 : 3; // error
	//   |_______|       |
	//   |_______________|

	$_ = (1 ? 2 : 3) ? 4 : 5; // ok
	//   |_________|

	$_ = 1 ? 2 : (3 ? 4 : 5); // ok
	//           |_________|

	$_ = 1 ? 2 ? 3 : 4 : 5; // ok, ternary in middle
	//       |_______|
}
`)
	test.Expect = []string{
		`in ternary operators, you must explicitly use parentheses to specify the order of operations`,
		`in ternary operators, you must explicitly use parentheses to specify the order of operations`,
		`in ternary operators, you must explicitly use parentheses to specify the order of operations`,
	}
	test.RunAndMatch()
}

<<<<<<< HEAD
func TestArrayKeyExistCallWithObject(t *testing.T) {
	test := linttest.NewSuite(t)
	test.AddFile(`<?php
function array_key_exists($a, $b): bool { return true; }

class Foo {}

function returnObject(): Foo {
	return new Foo;
}

function returnObjectAndNull(): ?Foo {
	if (1) {
		return null;
	}
	return new Foo;
}

function f() {
    $foo = new Foo;
	$arr = ["a" => 100];

    echo array_key_exists("param", $foo); // error
    echo array_key_exists("param", returnObject()); // error
    echo array_key_exists("param", returnObjectAndNull()); // ok

    echo array_key_exists("a", $arr); // ok
}

`)
	test.Expect = []string{
		`since PHP 7.4, using array_key_exists() with an object has been deprecated, use isset() or property_exists() instead`,
		`since PHP 7.4, using array_key_exists() with an object has been deprecated, use isset() or property_exists() instead`,
=======
func TestRealCastingAndIsRealCall(t *testing.T) {
	test := linttest.NewSuite(t)
	test.AddFile(`<?php
function is_real($a): bool { return true; }

function f() {
    $a = (real)100;
    if (is_real($a)) {
        echo 1;
    }
}
`)
	test.Expect = []string{
		`use float cast instead of real`,
		`use is_float function instead of is_real`,
>>>>>>> 063f41e9
	}
	test.RunAndMatch()
}<|MERGE_RESOLUTION|>--- conflicted
+++ resolved
@@ -2156,41 +2156,6 @@
 	test.RunAndMatch()
 }
 
-<<<<<<< HEAD
-func TestArrayKeyExistCallWithObject(t *testing.T) {
-	test := linttest.NewSuite(t)
-	test.AddFile(`<?php
-function array_key_exists($a, $b): bool { return true; }
-
-class Foo {}
-
-function returnObject(): Foo {
-	return new Foo;
-}
-
-function returnObjectAndNull(): ?Foo {
-	if (1) {
-		return null;
-	}
-	return new Foo;
-}
-
-function f() {
-    $foo = new Foo;
-	$arr = ["a" => 100];
-
-    echo array_key_exists("param", $foo); // error
-    echo array_key_exists("param", returnObject()); // error
-    echo array_key_exists("param", returnObjectAndNull()); // ok
-
-    echo array_key_exists("a", $arr); // ok
-}
-
-`)
-	test.Expect = []string{
-		`since PHP 7.4, using array_key_exists() with an object has been deprecated, use isset() or property_exists() instead`,
-		`since PHP 7.4, using array_key_exists() with an object has been deprecated, use isset() or property_exists() instead`,
-=======
 func TestRealCastingAndIsRealCall(t *testing.T) {
 	test := linttest.NewSuite(t)
 	test.AddFile(`<?php
@@ -2206,7 +2171,43 @@
 	test.Expect = []string{
 		`use float cast instead of real`,
 		`use is_float function instead of is_real`,
->>>>>>> 063f41e9
+	}
+	test.RunAndMatch()
+}
+
+func TestArrayKeyExistCallWithObject(t *testing.T) {
+	test := linttest.NewSuite(t)
+	test.AddFile(`<?php
+function array_key_exists($a, $b): bool { return true; }
+
+class Foo {}
+
+function returnObject(): Foo {
+	return new Foo;
+}
+
+function returnObjectAndNull(): ?Foo {
+	if (1) {
+		return null;
+	}
+	return new Foo;
+}
+
+function f() {
+    $foo = new Foo;
+	$arr = ["a" => 100];
+
+    echo array_key_exists("param", $foo); // error
+    echo array_key_exists("param", returnObject()); // error
+    echo array_key_exists("param", returnObjectAndNull()); // ok
+
+    echo array_key_exists("a", $arr); // ok
+}
+
+`)
+	test.Expect = []string{
+		`since PHP 7.4, using array_key_exists() with an object has been deprecated, use isset() or property_exists() instead`,
+		`since PHP 7.4, using array_key_exists() with an object has been deprecated, use isset() or property_exists() instead`,
 	}
 	test.RunAndMatch()
 }