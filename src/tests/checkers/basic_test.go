package checkers_test

import (
	"log"
	"regexp"
	"strings"
	"testing"

	"github.com/VKCOM/noverify/src/cmd"
	"github.com/VKCOM/noverify/src/linter"
	"github.com/VKCOM/noverify/src/linttest"
	"github.com/VKCOM/noverify/src/meta"
)

func TestBadString(t *testing.T) {
	test := linttest.NewSuite(t)
	test.AddFile(`<?php
$_ = "\u{";
$_ = "\u{zzzz}";
`)
	test.Expect = []string{
		`missing closing '}' for UTF-8 sequence`,
		`decode UTF-8 codepoints: invalid syntax`,
	}
	test.RunAndMatch()
}

func TestStringNoQuotes(t *testing.T) {
	linttest.SimpleNegativeTest(t, `<?php
$arr = [];
echo "$arr[key]\n";
`)
}

func TestIntOverflow(t *testing.T) {
	// See https://bugs.php.net/bug.php?id=53934

	test := linttest.NewSuite(t)
	test.AddFile(`<?php
// Overflow cases.
echo -9223372036854775808;
echo 9223372036854775808;
echo 9223372036854775807000;

// Valid cases.
echo 9223372036854775807;
echo -9223372036854775807;
echo 123;
echo -9223372036854775807 - 1;

// Explicit float literals are OK.
echo 9223372036854775807000.0;
echo -9223372036854775807000.0;
echo -9.2233720368548E+18;
`)
	test.Expect = []string{
		`9223372036854775808 will be interpreted as float due to the overflow`,
		`9223372036854775808 will be interpreted as float due to the overflow`,
		`9223372036854775807000 will be interpreted as float due to the overflow`,
	}
	test.RunAndMatch()
}

func TestDupGlobalRoot(t *testing.T) {
	linttest.SimpleNegativeTest(t, `<?php
global $x;
global $x;
`)
}

func TestDupGlobalCond(t *testing.T) {
	linttest.SimpleNegativeTest(t, `<?php
function both_conditional($cond1, $cond2) {
  if ($cond1) {
    global $x3;
    return $x3;
  }
  if ($cond2) {
    global $x3;
    return $x3;
  }
  return 0;
}
`)
}

func TestDupGlobalSameStatement(t *testing.T) {
	test := linttest.NewSuite(t)
	test.AddFile(`<?php
function f1($cond) {
  if ($cond) {
    // global is conditional, but contains local duplicates.
    global $x, $x;
  }
}
`)
	test.Expect = []string{`global statement mentions $x more than once`}
	test.RunAndMatch()
}

func TestDupGlobal(t *testing.T) {
	test := linttest.NewSuite(t)
	test.AddFile(`<?php
function f1() {
  global $x1, $x1;
  return $x1;
}

function f2() {
  global $x2;
  global $x2;
  return $x2;
}

function f3() {
  global $x3;
  global $x4;
  global $x3;
  return $x3 + $x4;
}
`)
	test.Expect = []string{
		`global statement mentions $x1 more than once`,
		`$x2 already global'ed above`,
		`$x3 already global'ed above`,
	}
	test.RunAndMatch()
}

func TestRedundantGlobal(t *testing.T) {
	test := linttest.NewSuite(t)
	test.AddFile(`<?php
$foo = 0;

function f1() {
  global $GLOBALS;
  global $_GET;
  global $foo; // OK
  return $foo;
}

function f2() {
  global $_POST, $foo, $_ENV;
  return $foo;
}
`)
	// A full warning message is `redundantGlobal: $varname is superglobal`.
	test.Expect = []string{
		`GLOBALS is superglobal`,
		`_GET is superglobal`,
		`_POST is superglobal`,
		`_ENV is superglobal`,
	}
	test.RunAndMatch()
}

func TestForeachEmpty(t *testing.T) {
	test := linttest.NewSuite(t)
	test.AddFile(`<?php
$xs = [];
foreach ($xs as $k => $v) {
  $_ = [$k, $v];
}
$_ = [$k, $v]; // Bad
foreach ($xs as $x) {
  $_ = [$x];
}
$_ = [$x]; // Bad
`)
	test.Expect = []string{
		`Variable might have not been defined: k`,
		`Variable might have not been defined: v`,
		`Variable might have not been defined: x`,
	}
	test.RunAndMatch()
}

func TestForeachSimplify(t *testing.T) {
	test := linttest.NewSuite(t)
	test.AddFile(`<?php
function f() {
    $x = [];

    foreach ($x as $i => $v) {
      echo $v;
    }

    foreach ([1, 2, 3, 4] as $i => $v) {
      echo $v;
    }
}
`)
	test.Expect = []string{
		`foreach key $i is unused, can simplify $i => $v to just $v`,
		`foreach key $i is unused, can simplify $i => $v to just $v`,
	}
	test.RunAndMatch()
}

func TestBareTry(t *testing.T) {
	test := linttest.NewSuite(t)
	test.AddFile(`<?php
try {
  echo 123;
}
`)
	test.Expect = []string{
		`At least one catch or finally block must be present`,
	}
	test.RunAndMatch()
}

func TestLinterDisableUnmatchedFilename(t *testing.T) {
	test := linttest.NewSuite(t)
	test.AllowDisable = regexp.MustCompile(`will match nothing`)
	test.AddFile(`<?php
/** @linter disable */
$_ = array(1);
`)
	test.Expect = []string{
		`You are not allowed to disable linter`,
		`Use of old array syntax`,
	}
	test.RunAndMatch()
}

func TestLinterDisable(t *testing.T) {
	test := linttest.NewSuite(t)
	test.AllowDisable = regexp.MustCompile(`.*`)
	test.AddFile(`<?php
/** @linter disable */
$_ = array(1);
`)
	test.RunAndMatch()
}

func TestLinterDisableTwice(t *testing.T) {
	test := linttest.NewSuite(t)
	test.AllowDisable = regexp.MustCompile(`.*`)
	test.AddFile(`<?php
/** @linter disable */
$_ = array(1);
/** @linter disable */
`)
	test.Expect = []string{
		`Linter is already disabled for this file`,
	}
	test.RunAndMatch()
}

func TestMultiplyLinterDisable(t *testing.T) {
	test := linttest.NewSuite(t)
	test.AddFile(`<?php
/** @linter disable */
$_ = array(1);

/** @linter disable */
$_ = [
	1 => 1,
	1 => 2
];

/** @linter disable */

/** @linter disable */
$_ = array(1);

`)
	test.Expect = []string{
		`You are not allowed to disable linter`,
		`You are not allowed to disable linter`,
		`You are not allowed to disable linter`,
		`You are not allowed to disable linter`,
		`Use of old array syntax (use short form instead)`,
		`Duplicate array key 1`,
		`last element in a multi-line array must have a trailing comma`,
		`Use of old array syntax (use short form instead)`,
	}
	test.RunAndMatch()
}

func TestKeywordCaseElseif(t *testing.T) {
	test := linttest.NewSuite(t)

	test.AddFile(`<?php
function f($cond) {
  if ($cond+0) {
  } Else  If ($cond+1) {
  } elsE/**/IF ($cond+2) {
  } elseiF ($cond+3) {
  } else /*a*/ /*b*/  iF ($cond+4) {
  } ElsE {}
}
`)
	test.Expect = []string{
		`Use if instead of If`,
		`Use if instead of IF`,
		`Use if instead of iF`,
		`Use else instead of Else`,
		`Use else instead of elsE`,
		`Use elseif instead of elseiF`,
		`Use else instead of ElsE`,
	}
	test.RunAndMatch()
}

func TestKeywordCase(t *testing.T) {
	test := linttest.NewSuite(t)

	// TODO:
	// - "as" in foreach; no clear way to get the pos range
	// - "class"; because of modifiers
	// - "function" for methods; because of modifiers
	// - "const" inside classes; because of modifiers
	// - "instanceof"; located in between 2 operands
	// - "while" in do
	// - "endif" and other "end*" tokens
	// - "insteadof" from trait adaptations
	// - "from" from yield-from

	test.AddFile(`<?php
Namespace Foo;
Include '.';
Include_Once '.';
Require '.';
Require_Once '.';
class TheBase {}
CONST  C1 = 1;
ABSTRACT Final class TheClass  extendS  TheBase {
  Const C2 = 2;
}
class NonAbstract {}
FOREACH ([] as $_) {}
whilE (0) { breaK; }
$a = NeW NonAbstract();
$b = CLONE  $a;
$b = Clone($a);
FUNCTION f() {
  GLOBAL $xx;
  While (0) { BREAK; }
  wHILE (0) { CONTINUE; }
  SWITCH ($xx) {
  Case 1: Break;
  DEFAULT: return 0;
  }
  if (0) {
  } ELSEIF (1) {
  } ELSE {}
  Do {
  } While (0);
  DO {} WHILE (0);
  switch (0):
  ENDswitch;
  Goto label;
  label:
  YIELD 'yelling!';
  yielD  FROM 'blah!';
  FOR (;;) {}
  for (;;):
  EndFor;
  if (0):
  ENDIF;
  TRY {
  } CATCH (Exception $_) {
  } FINALLY {
  }
  $_ = $xx InstanceOf TheClass;
  $_ = Function () {};
  Return(1);
}
TRAit TheTrait1 {
  /***/
  public function f() {}
}
trait TheTrait2 {
  /***/
  public function f() {}
}
Interface TheInterface {
  PubliC function f();
}
class UsingTrait IMPLEMENTs TheInterface {
  Var $xdd;
  USE TheTrait1, TheTrait2 {
    TheTrait1::f Insteadof TheTrait2;
  }
}
THrow new NonAbstract();
function good() {
  switch (0):
  endswitch;
  foreach ([] as /* aS */ $_) {}
  foreach ([] as $_) {} // aS
  foreach ([] as $_) /* aS */ {}
  return(1);
}
`)

	test.Expect = []string{
		`Use abstract instead of ABSTRACT`,
		`Use var instead of Var`,
		`Use break instead of BREAK`,
		`Use break instead of Break`,
		`Use break instead of breaK`,
		`Use case instead of Case`,
		`Use catch instead of CATCH`,
		`Use clone instead of CLONE`,
		`Use clone instead of Clone`,
		`Use const instead of CONST`,
		`Use continue instead of CONTINUE`,
		`Use default instead of DEFAULT`,
		`Use do instead of DO`,
		`Use do instead of Do`,
		`Use else instead of ELSE`,
		`Use elseif instead of ELSEIF`,
		`Use extends instead of extendS`,
		`Use final instead of Final`,
		`Use finally instead of FINALLY`,
		`Use for instead of FOR`,
		`Use foreach instead of FOREACH`,
		`Use function instead of FUNCTION`,
		`Use global instead of GLOBAL`,
		`Use goto instead of Goto`,
		`Use implements instead of IMPLEMENTs`,
		`Use include instead of Include`,
		`Use include_once instead of Include_Once`,
		`Use interface instead of Interface`,
		`Use namespace instead of Namespace`,
		`Use new instead of NeW`,
		`Use require instead of Require`,
		`Use require_once instead of Require_Once`,
		`Use return instead of Return`,
		`Use throw instead of THrow`,
		`Use trait instead of TRAit`,
		`Use try instead of TRY`,
		`Use use instead of USE`,
		`Use while instead of While`,
		`Use while instead of wHILE`,
		`Use while instead of whilE`,
		`Use yield instead of YIELD`,
		`Use yield instead of yielD`,
		`Use from instead of FROM`,
		`Use public instead of PubliC`,
	}

	test.RunAndMatch()
}

func TestCallStaticParent(t *testing.T) {
	test := linttest.NewSuite(t)
	test.AddFile(`<?php
	class Base { protected function f() { return 1; } }
	class Derived extends Base {
		private function g() {
			return parent::f() + 1;
		}
	}
`)
	linttest.RunFilterMatch(test, "callStatic")
}

func TestVoidResultUsedInAssignment(t *testing.T) {
	test := linttest.NewSuite(t)
	test.AddFile(`<?php
	/**
	* @return void
	*/
	function f() {}
	$_ = f();
`)
	test.Expect = []string{
		`void function result used`,
	}
	test.RunAndMatch()
}

func TestVoidResultUsedInBinary(t *testing.T) {
	test := linttest.NewSuite(t)
	test.AddFile(`<?php
	/**
	 * @return void
	 */
	function f() {}

	$_ = f() % 2;
	$_ = f() & 1;
	$_ = f() | 1;
	$_ = f() ^ 1;
	$_ = f() && true;
	$_ = f() || true;
	$_ = (f() xor true);
	$_ = f() + 1;
	$_ = f() - 1;
	$_ = f() * 1;
	$_ = f() / 1;
	$_ = f() % 2;
	$_ = f() ** 2;
	$_ = f() == 1;
	$_ = f() != 1;
	$_ = f() === 1;
	$_ = f() !== 1;
	$_ = f() < 1;
	$_ = f() <= 1;
	$_ = f() > 1;
	$_ = f() >= 1;
`)
	test.Expect = []string{
		`void function result used`,
		`void function result used`,
		`void function result used`,
		`void function result used`,
		`void function result used`,
		`void function result used`,
		`void function result used`,
		`void function result used`,
		`void function result used`,
		`void function result used`,
		`void function result used`,
		`void function result used`,
		`void function result used`,
		`void function result used`,
		`void function result used`,
		`void function result used`,
		`void function result used`,
		`void function result used`,
		`void function result used`,

		// $x = void() xor $y;
		//      ^^^^^^ 1st void warning
		// ^^^^^^^^^^^ 2nd void warning
		// TODO: do we want to reduce these 2 warnings into a single warning?
		`void function result used`,
		`void function result used`, // 1 extra warning is tolerated for now...
	}
	test.RunAndMatch()
}

func TestVoidParam(t *testing.T) {
	test := linttest.NewSuite(t)
	test.AddFile(`<?php
	/**
	* @param void $x
	* @param int $y
	* @return void
	*/
	function f($x, $y) {}
`)
	test.Expect = []string{
		`void is not a valid type for input parameter`,
	}
	test.RunAndMatch()
}

func TestCallStatic(t *testing.T) {
	test := linttest.NewSuite(t)
	test.AddFile(`<?php
	class T {
		public static function sf($_) {}
		public function f($_) {}
	}
	$v = new T();
	$v->sf(1);
	T::f(1);
	`)
	test.Expect = []string{
		`Calling static method as instance method`,
		`Calling instance method as static method`,
	}
	linttest.RunFilterMatch(test, "callStatic")
}

func TestForeachList(t *testing.T) {
	linttest.SimpleNegativeTest(t, `<?php

foreach ([[1, 2]] as list($x, $y)) {
  $_ = [$x => $y];
}

foreach ([[1, 2, 3, 4]] as list($x, $y,,$z)) {
  $_ = [$x => $y, 5 => $z];
}
`)
}

func TestArgsCount(t *testing.T) {
	test := linttest.NewSuite(t)
	test.AddFile(`<?php
function f() {
$_ = mt_rand();        // OK
$_ = mt_rand(1);       // Not OK
$_ = mt_rand(1, 2);    // OK
$_ = mt_rand(1, 2, 3); // Not OK
}

function mt_rand($x = 0, $y = 0) { return 1; }`)
	test.Expect = []string{
		`mt_rand expects 0 or 2 args`,
		`mt_rand expects 0 or 2 args`,
	}
	test.RunAndMatch()
}

func TestArgsArraysSyntax(t *testing.T) {
	test := linttest.NewSuite(t)
	test.AddFile(`<?php
function bad($a = array()) {}
function good($a = []) {}
`)
	test.Expect = []string{
		`Use of old array syntax (use short form instead)`,
	}
	test.RunAndMatch()
}

func TestMethodComplexity(t *testing.T) {
	funcCode := strings.Repeat("$_ = 0;\n", 9999)
	test := linttest.NewSuite(t)
	test.AddFile(`<?php class C { private function f() {` + funcCode + `} }`)
	test.Expect = []string{"Too big method: more than 150"}
	test.RunAndMatch()
}

func TestFuncComplexity(t *testing.T) {
	funcCode := strings.Repeat("$_ = 0;\n", 9999)
	test := linttest.NewSuite(t)
	test.AddFile(`<?php function f() {` + funcCode + `}`)
	test.Expect = []string{"Too big function: more than 150"}
	test.RunAndMatch()
}

func TestPrecedenceGood(t *testing.T) {
	linttest.SimpleNegativeTest(t, `<?php
function foo() { return 10; }

function rhs($x, $mask) {
  $_ = ($x & $mask) == 0;
  $_ = ($x & $mask) != 0;
  $_ = ($x & $mask) === 0;
  $_ = ($x & $mask) !== 0;

  $_ = ($x | $mask) == 0;
  $_ = ($x | $mask) != 0;
  $_ = ($x | $mask) === 0;
  $_ = ($x | $mask) !== 0;

  $_ = 0x02 | (($x & $mask) != 0);
  $_ = 0x02 & (foo() !== 0);
}

function lhs($x, $mask) {
  $_ = 0 == ($mask & $x);
  $_ = 0 != ($mask & $x);
  $_ = 0 === ($mask & $x);
  $_ = 0 !== ($mask & $x);

  $_ = 0 == ($mask | $x);
  $_ = 0 != ($mask | $x);
  $_ = 0 === ($mask | $x);
  $_ = 0 !== ($mask | $x);

  $_ = (($x & $mask) != 0) | 0x02;
  $_ = (foo() !== 0) & 0x02;
}
`)
}

func TestArgvGlobal(t *testing.T) {
	test := linttest.NewSuite(t)

	test.AddFile(`<?php
// OK - accessed from the global scope.
$_ = $argv[0];
$_ = $argc;

function f_good() {
  // OK - used "global" with argc and argv.
  global $argv;
  global $argc;
  $_ = $argv[0];
  $_ = $argc;
}

class Foo {
  // Same as with functions.
  public function method() {
    global $argv;
    global $argc;
    $_ = $argv[1];
    $_ = $argc;
  }
}`)
	test.AddFile(`<?php
function f_bad() {
  // Not OK - need to use "global".
  $_ = $argv[1];
}

class Foo {
  // Same as with functions.
  public function method() {
    $_ = $argc;
  }
}
`)

	test.Expect = []string{
		"Undefined variable: argv",
		"Undefined variable: argc",
	}

	linttest.RunFilterMatch(test, "undefined")
}

func TestAutogenSkip(t *testing.T) {
	linttest.SimpleNegativeTest(t, `<?php
// auto-generated file, DO NOT EDIT!
$_ = array();`)

	linttest.SimpleNegativeTest(t, `<?php
// auto-generated file
// DO NOT EDIT!

$_ = array();`)

	linttest.SimpleNegativeTest(t, `<?php

/*
 * AUTO-GENERATED
 *
 * DO NOT EDIT UNLESS YOU KNOW WHAT YOU'RE DOING!
 */

$_ = array();`)

	linttest.SimpleNegativeTest(t, `<?php
// autogenerated (DO NOT EDIT)

$_ = array();`)

	linttest.SimpleNegativeTest(t, `<?php
/* autogenerated (DO NOT EDIT) */

$_ = array();`)

	linttest.SimpleNegativeTest(t, `<?php
// File generated by foobar.
// Do not edit (re-run generator instead).

$_ = array();`)

	linttest.SimpleNegativeTest(t, `<?php
// Do not edit this file.
// It's auto-generated.

$_ = array();`)

	linttest.SimpleNegativeTest(t, `<?php
// This file is auto-generated.
//
// This comment contains a few extra lines of text.
// Autogen files headers really shouldn't be that complex.
// Why can't we have some standard format, like in Go?
// (https://github.com/golang/go/issues/13560)
//
// DO NOT EDIT though.
$_ = array();`)

	test := linttest.NewSuite(t)
	test.AddFile(`<?php
$_ = "autogenerated; do not edit";

$_ = array();`)
	test.Expect = []string{
		`Use of old array syntax (use short form instead)`,
	}
	test.RunAndMatch()
}

func TestAssignmentsInForLoop(t *testing.T) {
	linttest.SimpleNegativeTest(t, `<?php
function increment($i) { return $i + 1; }

for ($i = 0; $i <= 10; $i = increment($i)) {}
for ($i = increment(0); $i <= 10; $i = $i + 1) {}
for ($i = 0; $i == 0; $i++) {}
for ($i = 0; $i == 0; ++$i) {}
for ($i = 0; $i == 0; $i = $i++) {}
`)
}

func TestCustomUnusedVarRegex(t *testing.T) {
	isDiscardVar := func(s string) bool {
		return strings.HasPrefix(s, "_")
	}

	config := linter.NewConfig()
	config.IsDiscardVar = isDiscardVar

	test := linttest.NewSuite(t)
	test.UseConfig(config)
	test.AddFile(`<?php
class Foo {
  public $_;
  private $_foo;
  public static $_bar;
  private function f1() { return $this->_; }
  protected function f2() { return $this->_foo; }
  private function f3() { return self::$_bar; }
  private function f4() { return __CLASS__; }
}
$_ = __FILE__;
`)
	test.RunAndMatch()

	test = linttest.NewSuite(t)
	test.UseConfig(config)
	test.AddFile(`<?php
$_unused = 10;

function f() {
  $_unused2 = 20;
  $_ = 30;
  foreach ([1] as $_ => $_user) {}

  $_POST = ["foo" => 123];
  $_ = $_POST["foo"];
  $_ = $_ENV["GOPATH"];
}
`)

	test = linttest.NewSuite(t)
	test.UseConfig(config)
	test.AddFile(`<?php
function var_dump($v) {}
$_global = 120;
function f() {
  global $_global;
  $_a = 1;
  $_FOO = 2;
  var_dump($_a);
  $xs = [$_global];
  $xs = $_FOO;
  if ($_POST) {} // No warning
  if (0 == $_GET["a"]) {} // No warning
  $_ = $xs;
}
var_dump($_global);
`)

	test.Expect = []string{
		`Used var $_a that is supposed to be unused (rename variable if it's intended)`,
		`Used var $_global that is supposed to be unused (rename variable if it's intended)`,
		`Used var $_FOO that is supposed to be unused (rename variable if it's intended)`,
		`Used var $_global that is supposed to be unused (rename variable if it's intended)`,
	}

	test.RunAndMatch()
}

func TestDiscardVarUsage(t *testing.T) {
	test := linttest.NewSuite(t)
	test.AddFile(`<?php
function var_dump($v) {}
function f() {
  $_ = 1;
  var_dump($_); // 1. Used as argument
  $xs = [$_]; // 2. Used as array element
  $xs = $_; // 3. Used in assignment RHS
  if ($_) {} // 4. Used inside if condition
  if (0 == $_) {} // 5. Used inside binary operator
  $_ = $xs;
}
$_ = 1; // Global var
var_dump($_); // 6. Also forbidden in global scope
`)

	test.Expect = []string{
		`Used var $_ that is supposed to be unused (rename variable if it's intended)`,
		`Used var $_ that is supposed to be unused (rename variable if it's intended)`,
		`Used var $_ that is supposed to be unused (rename variable if it's intended)`,
		`Used var $_ that is supposed to be unused (rename variable if it's intended)`,
		`Used var $_ that is supposed to be unused (rename variable if it's intended)`,
		`Used var $_ that is supposed to be unused (rename variable if it's intended)`,
	}

	test.RunAndMatch()
}

func TestDiscardVarNotUsage(t *testing.T) {
	linttest.SimpleNegativeTest(t, `<?php
function foo(): int { return 0; }

function f() {
  list($_, $b) = foo(); // $_ is not used.
  echo $b;
  $_ = function($_, $x) {}; // $_ is not used.
  $_ = fn($_, $x) => $x; // $_ is not used.
  try {} catch(Exception $_) {} // $_ is not used.
}
`)
}

func TestClosureCapture(t *testing.T) {
	test := linttest.NewSuite(t)
	test.AddFile(`<?php
	class omg {
		public $some_property;
	}

	function doSomething($a, omg $b) {
		return function() use($b) {
			echo $b->some_property;
			echo $b->other_property;
		};
	}`)
	test.Expect = []string{"other_property does not exist"}
	test.RunAndMatch()
}

func TestOrDie1(t *testing.T) {
	linttest.SimpleNegativeTest(t, `<?php
global $ok;
$ok or die("not ok");
echo "quite reachable\n";
`)
}

func TestOrDie2(t *testing.T) {
	// Check that we still check "or" LHS and RHS properly.
	test := linttest.NewSuite(t)
	test.AddFile(`<?php
$undef1 or die($undef2);
`)
	test.Expect = []string{
		"Undefined variable: undef1",
		"Undefined variable: undef2",
	}
	test.RunAndMatch()
}

func TestOrExit(t *testing.T) {
	linttest.SimpleNegativeTest(t, `<?php
global $ok;
$ok or exit("");
echo "quite reachable\n";
`)
}

func TestUnusedInInstanceof(t *testing.T) {
	linttest.SimpleNegativeTest(t, `<?php
class Foo {}

function f1($cond) {
  global $g;
  $x = $g;
  if ($x instanceof Foo) {
    // Do nothing.
  }
  if ($cond) {
    $_ = $x; // Use $x
    if ($x instanceof Foo) {
      // Should not warn about unused var.
    }
  }
}

function f2() {
  global $v;
  return $v instanceof Foo;
}

function f3() {
  global $v;
  if ($v instanceof Foo) {
    return 1;
  }
  return 0;
}
`)
}

func TestUnusedInVarPropFetch(t *testing.T) {
	linttest.SimpleNegativeTest(t, `<?php
class Foo {}
function foo(Foo $x) {
	$y = "propname";
	return $x->$y;
}
	`)
}

func TestUnusedInVarPropAssign(t *testing.T) {
	linttest.SimpleNegativeTest(t, `<?php
class Foo {}
function foo(Foo $x) {
	$y = "propname";
	$x->$y = "propval";
}
	`)
}

func TestStaticPropFetch(t *testing.T) {
	test := linttest.NewSuite(t)
	test.AddFile(`<?php
class Foo {}
function foo() {
	$x = "propname";
	return Foo::$$y; // $y is undefined, but $x is defined
}
`)
	test.Expect = []string{
		`Variable x is unused`,
		`Undefined variable: y`,
	}
	test.RunAndMatch()
}

func TestUnusedInStaticVarPropFetch(t *testing.T) {
	linttest.SimpleNegativeTest(t, `<?php
class Foo {}
function foo() {
	$x = "propname";
	return Foo::$$x;
}
`)
}

func TestUnusedInStaticVarPropAssign(t *testing.T) {
	linttest.SimpleNegativeTest(t, `<?php
class Foo {}
function foo() {
	$x = "propname";
	Foo::$$x = "propval";
}
`)
}

func TestUnusedInSwitch(t *testing.T) {
	test := linttest.NewSuite(t)
	test.AddFile(`<?php
	function f($a) {
		switch ($a) {
		case 0:
			$x = 0; // Warning
		}
	}
	function nested($a) {
		for ($i = 0; $i < 3; $i++) {
			switch ($a) {
			case 0:
				$j = 10; // Inside loop, no warning
			}
		}
	}
	function nested2($a) {
		for ($i = 0; $i < 3; $i++) {
			switch ($a + $a) {
			case 0:
				switch ($a) {
				case 0:
					$j = 10; // Inside loop, no warning
				}
			}
		}
	}
	function insideCase($a, $b) {
		$b2 = $b;
		switch ($a) {
		case $b2['key']:
			return 10;
		}
		return 20;
	}`)
	test.Expect = []string{`Variable x is unused`}
	linttest.RunFilterMatch(test, "unused")
}

func TestSwitchContinue1(t *testing.T) {
	test := linttest.NewSuite(t)
	test.AddFile(`<?php
	global $x;
	global $y;

	switch ($x) {
	case 10:
		continue;
	}

	switch ($x) {
	case 10:
		if ($x == $y) {
			continue;
		}
	}

	for ($i = 0; $i < 10; $i++) {
		switch ($i) {
		case 5:
			continue;
		}
	}`)
	test.Expect = []string{
		`'continue' inside switch is 'break'`,
		`'continue' inside switch is 'break'`,
		`'continue' inside switch is 'break'`,
	}
	test.RunAndMatch()
}

func TestSwitchContinue2(t *testing.T) {
	test := linttest.NewSuite(t)
	test.AddFile(`<?php
	global $x;
	switch ($x) {
	case 10:
		for ($i = 0; $i < 10; $i++) {
			if ($i == $x) {
				continue; // OK, bound to 'for'
			}
		}
	}

	// OK, "continue 2" does the right thing.
	// Phpstorm finds incorrect label "level" values,
	// but it doesn't report 'continue' (without level) as being bad.
	for ($i = 0; $i < 3; $i++) {
		switch ($x) {
		case 10:
			continue 2;
		}
	}`)
	test.RunAndMatch()
}

func TestBuiltinConstant(t *testing.T) {
	test := linttest.NewSuite(t)
	test.AddFile(`<?php
	function f() {
		$_ = NULL;
		$_ = True;
		$_ = FaLsE;
		$_ = false;
		$_ = true;
		$_ = null;
	}`)
	test.Expect = []string{
		"Use null instead of NULL",
		"Use true instead of True",
		"Use false instead of FaLsE",
	}
	test.RunAndMatch()
}

func TestFunctionNotOnlyExits2(t *testing.T) {
	linttest.SimpleNegativeTest(t, `<?php
	function rand() {
		return 4;
	}

	class RuntimeException {}

	class Something {
		/** may throw */
		public static function doExit() {
			if (rand()) {
				throw new \RuntimeException("OMG");
			}

			return rand();
		}
	}

	function doSomething() {
		Something::doExit();
		echo "Not always dead code";
	}`)
}

func TestArrayAccessForClass(t *testing.T) {
	test := linttest.NewSuite(t)
	test.AddFile(`<?php
	class three {}
	class five {}
	function test() {
		$a = 1==2 ? new three : new five;
		return $a['test'];
	}`)
	test.Expect = []string{"Array access to non-array type"}
	test.RunAndMatch()
}

// This test checks that expressions are evaluated in correct order.
// If order is incorrect then there would be an error that we are referencing elements of a class
// that does not implement ArrayAccess.
func TestCorrectTypes(t *testing.T) {
	linttest.SimpleNegativeTest(t, `<?php
	class three {}
	class five {}
	function test() {
		$a = ['test' => 1];
		$a = ($a['test']) ? new three : new five;
		return $a;
	}`)
}

func TestAllowReturnAfterUnreachable(t *testing.T) {
	linttest.SimpleNegativeTest(t, `<?php
	function unreachable() {
		exit;
	}

	function test() {
		unreachable();
		return;
	}`)
}

func TestFunctionReferenceParams(t *testing.T) {
	linttest.SimpleNegativeTest(t, `<?php
	function doSometing(&$result) {
		$result = 5;
	}`)
}

func TestFunctionReferenceParamsInAnonymousFunction(t *testing.T) {
	test := linttest.NewSuite(t)
	test.AddFile(`<?php
	function doSometing() {
		return function() use($a, &$result) {
			echo $a;
			$result = 1;
		};
	}`)
	test.Expect = []string{"Undefined variable a"}
	test.RunAndMatch()
}

func TestFunctionCallSplatArg(t *testing.T) {
	linttest.SimpleNegativeTest(t, `<?php
function doSomething($a, $b, $c) {}
$x = [1, 2, 3];
doSomething(...$x);
	`)
}

func TestForeachByRef(t *testing.T) {
	linttest.SimpleNegativeTest(t, `<?php
$xs = [1, 2];
foreach ($xs as &$x) {
    if ($x) {
        $_ = $x;
    }
}
foreach ($xs as &$x) {
    $_ = $x;
}
`)
}

func TestForeachByRefUnused(t *testing.T) {
	linttest.SimpleNegativeTest(t, `<?php
	class SomeClass {
		public $a;
	}

	/**
	 * @param SomeClass[] $some_arr
	 */
	function doSometing($some_arr) {
		$_ = $some_arr;
		$some_arr = [];

		foreach ($some_arr as $var) {
			$var->a = 1;
		}

		foreach ($some_arr as &$var2) {
			$var2->a = 2;
		}
	}`)
}

func TestAllowAssignmentInForLoop(t *testing.T) {
	linttest.SimpleNegativeTest(t, `<?php
	function test() {
	  for ($day = 0; $day <= 100; $day = $day + 1) {
		echo $day;
	  }
	}
	`)
}

func TestDuplicateArrayKeyEscapes(t *testing.T) {
	test := linttest.NewSuite(t)
	test.AddFile(`<?php
$_ = ["\n" => 1, "\xa" => 2];
`)
	test.Expect = []string{`Duplicate array key "\n"`}
	test.RunAndMatch()
}

func TestDuplicateArrayKeyGood(t *testing.T) {
	linttest.SimpleNegativeTest(t, `<?php
$valid_quotes = [
  '"' => 1,
  "'" => 1,
];
`)
}

func TestDuplicateArrayKey(t *testing.T) {
	test := linttest.NewSuite(t)
	test.AddFile(`<?php
function test() {
  return [
	  'key1' => 'something',
	  'key2' => 'other_thing',
	  'key1' => 'third_thing', // duplicate
  ];
}
`)
	test.Expect = []string{"Duplicate array key 'key1'"}
	test.RunAndMatch()
}

func TestDuplicateArrayKeyWithBoolConstants(t *testing.T) {
	test := linttest.NewSuite(t)
	test.AddFile(`<?php
define('TRUE_CONST', true);
define('FALSE_CONST', false);

$_ = [TRUE_CONST => 1, true => 2];
$_ = [FALSE_CONST => 1, false => 2];
$_ = [0 => 1, false => 2];
$_ = [1 => 1, true => 2];
`)
	test.Expect = []string{
		"Duplicate array key TRUE_CONST (value `1`)",
		"Duplicate array key FALSE_CONST (value `0`)",
		`Duplicate array key 0`,
		`Duplicate array key 1`,
	}
	test.RunAndMatch()
}

func TestDuplicateArrayKeyWithConstants(t *testing.T) {
	test := linttest.NewSuite(t)
	test.AddFile(`<?php
const MAX_VALUE = 1;
const MIN_VALUE = 0+1; // Const-folded to 1
$a = [
  MAX_VALUE => 'something',
  MIN_VALUE => 'other_thing',
];
const FIRST_SEARCH_KEY = "apple";
const SECOND_SEARCH_KEY = "apple";
$b = [
  FIRST_SEARCH_KEY => 1,
  SECOND_SEARCH_KEY => 45,
];

const START_PERCENT = 0.1;
const END_PERCENT = 0.1;
$c = [
  START_PERCENT => 1,
  END_PERCENT => 45,
];

const START_PERCENT_REVERT = -1;
const END_PERCENT_REVERT = -1.51;

$a = [
	START_PERCENT_REVERT => 2,
	END_PERCENT_REVERT => 3,
];

const START_PERCENT_NORMAL = 2;
const END_PERCENT_NORMAL = 2.51;

$b = [
	START_PERCENT_NORMAL => 2,
	END_PERCENT_NORMAL => 3,
];

`)
	test.Expect = []string{
		"Duplicate array key MAX_VALUE (value `1`)",
		"Duplicate array key FIRST_SEARCH_KEY (value `apple`)",
		"Duplicate array key START_PERCENT (value `0`)",
		"Duplicate array key START_PERCENT_REVERT (value `-1`)",
		"Duplicate array key START_PERCENT_NORMAL (value `2`)",
	}

	test.RunAndMatch()
}

func TestMixedArrayKeys(t *testing.T) {
	test := linttest.NewSuite(t)
	test.AddFile(`<?php
	function test() {
	  return [
		  'something',
		  'key2' => 'other_thing',
		  'key3' => 'third_thing',
	  ];
	}
	`)
	test.Expect = []string{"Mixing implicit and explicit array keys"}
	test.RunAndMatch()
}

func TestStringGlobalVarName(t *testing.T) {
	// Should not panic.
	linttest.SimpleNegativeTest(t, `<?php
	function f() {
		global ${"x"};
		global ${"${x}_{$x}"};
	}`)
}

func TestArrayLiteral(t *testing.T) {
	test := linttest.NewSuite(t)
	test.AddFile(`<?php
	function traditional_array_literal() {
		return array(1, 2);
	}`)
	test.Expect = []string{"Use of old array syntax"}
	test.RunAndMatch()
}

func TestNonEmptyVar(t *testing.T) {
	linttest.SimpleNegativeTest(t, `<?php
	function non_empty_var() {
		if (!empty($x)) {
			return $x;
		}
		return 0;
	}

	function empty_arg() {
		$_ = !empty($x) || empty($x);
	}
`)
}

func TestEmptyVar(t *testing.T) {
	// Only !empty marks a variable in a same way as isset does.

	test := linttest.NewSuite(t)
	test.AddFile(`<?php
	function empty_var() {
		if (empty($x1)) {
			return $x1;
		}
		return 0;
	}
	function use_outside_if() {
		if (!empty($x2)) {
			$_ = $x2;
		}
		return $x2;
	}`)
	test.Expect = []string{
		`Undefined variable: x1`,
		`Undefined variable: x2`,
	}
	test.RunAndMatch()
}

func TestIssetElseif1(t *testing.T) {
	test := linttest.NewSuite(t)
	test.AddFile(`<?php
function f() {
  if (isset($x)) {
    echo $x;
  } elseif (isset($y)) {
    echo $y; // OK to use here.
  }
  echo $y; // But should be undefined here.
}
`)
	test.Expect = []string{`Undefined variable: y`}
	test.RunAndMatch()
}

func TestIssetElseif2(t *testing.T) {
	linttest.SimpleNegativeTest(t, `<?php
if (isset($x)) {
  echo $x;
} else if (isset($y)) {
  echo $y;
}`)
}

func TestUnused(t *testing.T) {
	test := linttest.NewSuite(t)
	test.AddFile(`<?php
	function unused_test($arg1, $arg2) {
		global $g;

		$_SERVER['test'] = 1; // superglobal, must not count as unused

		$_ = 'should not count as unused';
		$a = 10;
		foreach ([1, 2, 3] as $k => $v) {
			// $v is unused here
			echo $k;
		}
	}`)
	test.Expect = []string{
		"Variable g is unused",
		"Variable a is unused",
		"Variable v is unused",
	}
	test.RunAndMatch()
}

func TestAtVar(t *testing.T) {
	// variables declared using @var should not be overridden
	result := linttest.CheckFile(t, `<?php
	function test() {
		/** @var string $a */
		$a = true;
		return $a;
	}`)

	fi, ok := result.Info.GetFunction(`\test`)
	if !ok {
		t.Errorf("Could not get function test")
	}

	typ := fi.Typ
	hasBool := false
	hasString := false

	typ.Iterate(func(typ string) {
		if typ == "string" {
			hasString = true
		} else if typ == "bool" {
			hasBool = true
		}
	})

	log.Printf("$a type = %s", typ)

	if !hasBool {
		t.Errorf("Type of variable a does not have boolean type")
	}

	if !hasString {
		t.Errorf("Type of variable a does not have string type")
	}
}

func TestFunctionExit(t *testing.T) {
	test := linttest.NewSuite(t)
	test.AddFile(`<?php function doExit() {
		exit;
	}

	function doSomething() {
		doExit();
		echo "Dead code";
	}`)
	test.Expect = []string{"Unreachable code"}
	test.RunAndMatch()
}

func TestFunctionDie(t *testing.T) {
	test := linttest.NewSuite(t)
	test.AddFile(`<?php function doDie() {
		die("123");
		echo "Also unreachable";
	}

	function doSomething() {
		doDie();
		echo "Dead code";
	}`)
	test.Expect = []string{
		"Unreachable code",
		"Unreachable code",
	}
	test.RunAndMatch()
}

func TestFunctionNotOnlyExits(t *testing.T) {
	linttest.SimpleNegativeTest(t, `<?php function rand() {
		return 4;
	}

	function doExit() {
		if (rand()) {
			exit;
		} else {
			return;
		}
	}

	function doSomething() {
		doExit();
		echo "Not always dead code";
	}`)
}

func TestFunctionJustReturns(t *testing.T) {
	linttest.SimpleNegativeTest(t, `<?php function justReturn() {
		return 1;
	}

	function doSomething() {
		$_ = justReturn();
		echo "Just normal code";
	}`)
}

func TestArrowFunction(t *testing.T) {
	test := linttest.NewSuite(t)
	test.AddFile(`<?php
	class Boo {
		/** @return int */
		public function b() { }
	}

	function foo() {
		$value = 10;

		// simple function
		$_ = fn($x) => $x + 5;

		// with capture
		$_ = fn($x) => $x + $value;

		// reference
		$_ = fn&($x) => $x + $value;

		// with undefined variable
		$_ = fn($x) => $x + $undefined_variable;

		if ($value == 0) {
			$maybe_defined = 100;
		}

		// with maybe defined variable
		$_ = fn($x) => $x + $maybe_defined;

		// with unused variable
		$_ = fn($x) => $a = $x + 5;
		$_ = fn($x) => ($a = $x + 5) && $x;

		$_ = fn($x) => ($a = $x + 5) && $a + 5;

		// with PHPDoc
		/**
		 * @param Boo $x
		 */
		$_ = fn($x) => $x->b();

		// nested
		$_ = fn($x) => fn($y) => fn($w) => $x * $y + $w - $value;

		// nested with maybe defined variable
		$_ = fn($x) => fn($y) => fn($w) => $x * $y + $w - $maybe_defined;

		// nested with unused variable
		$_ = fn($x) => fn($y) => fn($w) => $a = $x + $y + $w;

		$_ = fn($x) => fn($y) => fn($w) => ($a = $x + 5) && $a + 5;

		// ok
		$_ = fn() => ($a = 10) && $a;

		// $a is undefined
		$_ = fn() => $a = 10 && $a;

		// arguments are not visible outside of arrow function
		echo $x; // Undefined $x
		echo $y; // Undefined $y
		echo $w; // Undefined $w
	}`)
	test.Expect = []string{
		`Undefined variable: undefined_variable`,
		`Variable might have not been defined: maybe_defined`,
		`Variable a is unused (use $_ to ignore this inspection)`,
		`Variable a is unused (use $_ to ignore this inspection)`,
		`Variable a is unused (use $_ to ignore this inspection)`,
		`Variable a is unused (use $_ to ignore this inspection)`,
		`Undefined variable: a`,
		`Undefined variable: x`,
		`Undefined variable: y`,
		`Undefined variable: w`,
		`Variable might have not been defined: maybe_defined`,
	}
	test.RunAndMatch()
}

func TestSwitchFallthrough(t *testing.T) {
	linttest.SimpleNegativeTest(t, `<?php
	function withFallthrough($a) {
		switch ($a) {
		case 1:
			echo "1\n";
			// With prepended comment line.
			// fallthrough
		case 2:
			echo "2\n";
			// falls through and continue rolling
		case 3:
			echo "3\n";
			/* fallthrough and blah-blah */
		case 4:
			echo "4\n";
			/* falls through */
		default:
			echo "Other\n";
		}
	}`)
}

func TestFunctionThrowsExceptionsAndReturns(t *testing.T) {
	result := linttest.CheckFile(t, `<?php
	class Exception {}

	function handle($b) {
		if ($b === 1) {
			return $b;
		}

		switch ($b) {
			case "a":
				throw new \Exception("a");

			default:
				throw new \Exception("default");
		}
	}

	function doSomething() {
		handle(1);
		echo "This code is reachable\n";
	}`)

	if len(result.Reports) != 0 {
		t.Errorf("Unexpected number of reports: expected 0, got %d", len(result.Reports))
	}

	fi, ok := result.Info.GetFunction(`\handle`)

	if ok {
		log.Printf("handle exitFlags: %d (%s)", fi.ExitFlags, linter.FlagsToString(fi.ExitFlags))
	}

	for _, r := range result.Reports {
		log.Printf("%s", cmd.FormatReport(r))
	}
}

func TestRedundantCast(t *testing.T) {
	test := linttest.NewSuite(t)
	test.AddFile(`<?php
	function bad($a) {
		$int = 1;
		$double = 1.0;
		$string = '1';
		$bool = ($a == 0);
		$array = [1, 'a', 3.0]; // Mixed elems on purpose
		$a = (int)$int;
		$a = (double)$double;
		$a = (string)$string;
		$a = (bool)$bool;
		$a = (array)$array;
		$_ = $a;
	}

	function good($a) {
		$int = 1;
		$double = 1.0;
		$string = '1';
		$bool = ($a == 0);
		$array = [1, 'a', 3.0];
		$a = (int)$double;
		$a = (double)$array;
		$a = (string)$bool;
		$a = (bool)$string;
		$a = (array)$int;
		$_ = $a;
	}`)
	test.Expect = []string{
		`expression already has array type`,
		`expression already has float type`,
		`expression already has int type`,
		`expression already has string type`,
		`expression already has bool type`,
	}
	test.RunAndMatch()
}

func TestSwitchBreak(t *testing.T) {
	test := linttest.NewSuite(t)
	test.AddFile(`<?php
	function bad($a) {
		switch ($a) {
		case 1:
			echo "One\n"; // Bad, no break.
		default:
			echo "Other\n";
		}
	}

	function good($a) {
		switch ($a) {
		case 1:
			echo "One\n";
			break;
		case 2:
			echo "Two";
			// No break, but still good, since it's the last case clause.
		}

		echo "Three";
	}`)
	test.Expect = []string{`Add break or '// fallthrough' to the end of the case`}
	test.RunAndMatch()
}

func TestNameCase(t *testing.T) {
	test := linttest.NewSuite(t)
	test.AddFile(`<?php
class FooBar {
  public function method_a() {}
}

class Baz extends foobar {}

$foo = new Foobar();
$foo->Method_a();

function func_a() {}

func_A();
`)
	test.Expect = []string{
		`\Foobar should be spelled \FooBar`,
		`\foobar should be spelled \FooBar`,
		`Method_a should be spelled method_a`,
		`\func_A should be spelled \func_a`,
	}
	linttest.RunFilterMatch(test, `nameMismatch`)
}

func TestClassSpecialNameCase(t *testing.T) {
	test := linttest.NewSuite(t)
	test.AddFile(`<?php
class B {
    const B = 100;

    public static $name = "";

    public static function g() {}
}

class A extends B {
    const B = 100;

    public static $id = 0;

    function f() {
        echo SELF::B;
        echo seLf::B;
        echo self::B;

        echo STATIC::B;
        echo stAtic::B;
        echo static::B;

        echo PARENT::B;
        echo parEnt::B;
        echo parent::B;

        SELF::f();
        sElf::f();
        self::f();

        STATIC::f();
        stAtic::f();
        static::f();

        PARENT::g();
        paREnt::g();
        parent::g();

        PARENT::$name;
        paREnt::$name;
        parent::$name;

        SELF::$id;
        sElf::$id;
        self::$id;

        STATIC::$id;
        stAtic::$id;
        static::$id;
    }
}
`)
	test.Expect = []string{
		`SELF should be spelled as self`,
		`seLf should be spelled as self`,
		`STATIC should be spelled as static`,
		`stAtic should be spelled as static`,
		`PARENT should be spelled as parent`,
		`parEnt should be spelled as parent`,
		`SELF should be spelled as self`,
		`sElf should be spelled as self`,
		`STATIC should be spelled as static`,
		`stAtic should be spelled as static`,
		`PARENT should be spelled as parent`,
		`paREnt should be spelled as parent`,
		`PARENT should be spelled as parent`,
		`paREnt should be spelled as parent`,
		`SELF should be spelled as self`,
		`sElf should be spelled as self`,
		`STATIC should be spelled as static`,
		`stAtic should be spelled as static`,
	}
	linttest.RunFilterMatch(test, `nameMismatch`)
}

func TestClassNotFound(t *testing.T) {
	test := linttest.NewSuite(t)
	test.AddFile(`<?php
$_ = new Foo();

class Derived extends Base {}

class Impl implements Iface1, Iface2 {}

interface Iface extends IfaceBase {}
`)
	test.Expect = []string{
		`Type \Base not found`,
		`Type \Iface1 not found`,
		`Type \Iface2 not found`,
		`Type \Foo not found`,
	}
	test.RunAndMatch()
}

func TestCorrectArrayTypes(t *testing.T) {
	result := linttest.CheckFile(t, `<?php
	function test() {
		$a = [ 'a' => 123, 'b' => 3456 ];
		return $a['a'];
	}
	`)

	fn, ok := result.Info.GetFunction(`\test`)
	if !ok {
		t.Errorf("Could not find function test")
		t.Fail()
	}

	if l := fn.Typ.Len(); l != 1 {
		t.Errorf("Unexpected number of types: %d, excepted 1", l)
	}

	if !fn.Typ.Is("int") {
		t.Errorf("Wrong type: %s, expected int", fn.Typ)
	}
}

func TestArrayUnion(t *testing.T) {
	result := linttest.CheckFile(t, `<?php
	function testInt() {
		return 1 + 1;
	}
	function testIntArr() {
		return [1] + [2];
	}
	function testMixedArr() {
		return [1] + ['foo'];
	}
	`)

	fnInt, ok := result.Info.GetFunction(`\testInt`)
	if !ok {
		t.Errorf("Could not find function testInt")
		t.Fail()
	}

	if l := fnInt.Typ.Len(); l != 1 {
		t.Errorf("Unexpected number of types: %d, excepted 1", l)
	}

	if !fnInt.Typ.Is("int") {
		t.Errorf("Wrong type: %s, expected int", fnInt.Typ)
	}

	fnIntArr, ok := result.Info.GetFunction(`\testIntArr`)
	if !ok {
		t.Errorf("Could not find function testIntArr")
		t.Fail()
	}

	if l := fnIntArr.Typ.Len(); l != 1 {
		t.Errorf("Unexpected number of types: %d, excepted 1", l)
	}

	if !fnIntArr.Typ.IsArrayOf("int") {
		t.Errorf("Wrong type: %s, expected int[]", fnIntArr.Typ)
	}

	fnMixedArr, ok := result.Info.GetFunction(`\testMixedArr`)
	if !ok {
		t.Errorf("Could not find function testMixedArr")
		t.Fail()
	}

	if l := fnMixedArr.Typ.Len(); l != 2 {
		t.Errorf("Unexpected number of types: %d, excepted 2", l)
	}

	if !fnMixedArr.Typ.Equals(meta.NewTypesMap("int[]|string[]")) {
		// NOTE: this is how code works right now. It currently treat a[]|b[] as (a|b)[]
		t.Errorf("Wrong type: %s, expected int[]|string[]", fnMixedArr.Typ)
	}
}

func TestCompactImpliesUsage(t *testing.T) {
	linttest.SimpleNegativeTest(t, `<?php
// Declaration from phpstorm-stubs
function compact ($varname, $_ = null) {}

function f() {
	$x = 1; $y = 2;
	// Equivalent to ['x' => $x, 'y' => $y]
	return compact('x', 'y');
}

function g() {
	$x = 1; $y = 2;
	// Also equivalent to ['x' => $x, 'y' => $y]
	return compact([[['x'], 'y']]);
}
	`)
}

func TestCompactWithUndefined(t *testing.T) {
	test := linttest.NewSuite(t)
	test.AddFile(`<?php
// Declaration from phpstorm-stubs
function compact ($varname, $_ = null) {}

function f() {
	return compact('x', 'y');
}
	`)

	test.Expect = []string{
		"Undefined variable: x",
		"Undefined variable: y",
	}
	linttest.RunFilterMatch(test, "undefined")
}

func TestAssignByRef(t *testing.T) {
	linttest.SimpleNegativeTest(t, `<?php
	function a() {
	  $a = 1;
	  $b = &$a;
	  $b = 2;
	  return $a;
	}

	echo a();`)
}

func TestUndefinedConst(t *testing.T) {
	test := linttest.NewSuite(t)
	test.AddFile(`<?php
echo UNDEFINED_CONST;
`)
	test.Expect = []string{`Undefined constant UNDEFINED_CONST`}
	test.RunAndMatch()
}

func TestTrailingCommaForArray(t *testing.T) {
	test := linttest.NewSuite(t)
	test.AddFile(`<?php
function f() {
    $_ = [10, 20, 30]; // ok

    $_ = [10, 20,
    30]; // ok

	$_ = [10,
		20,
		30 // need comma
	];

	$_ = [10,
		20,
		30]; // ok

	$_ = [
		10,
		20,
		30]; // ok
	
	$_ = [
        10,
        20,
        30,  // ok
    ];

    $_ = [
        10,
        20,
        30  // need comma
    ];
}
`)
	test.Expect = []string{
		`last element in a multi-line array must have a trailing comma`,
		`last element in a multi-line array must have a trailing comma`,
	}
	test.RunAndMatch()
}

<<<<<<< HEAD
func TestRealCastingAndIsRealCall(t *testing.T) {
	test := linttest.NewSuite(t)
	test.AddFile(`<?php
function is_real($a): bool { return true; }

function f() {
    $a = (real)100;
    if (is_real($a)) {
        echo 1;
    }
}
`)
	test.Expect = []string{
		`do not cast to type real, use cast to float`,
		`use is_float function instead of is_real`,
=======
func TestNestedTernary(t *testing.T) {
	test := linttest.NewSuite(t)
	test.AddFile(`<?php
function f() {
    $_ = 1 ? 2 : 3 ? 4 : 5; // error
	//   |_______|

    $_ = 1 ? 2 : 3 ? 4 : 1 ? 2 : 3; // error
	//   |_______|       |
	//   |_______________|

	$_ = (1 ? 2 : 3) ? 4 : 5; // ok
	//   |_________|

	$_ = 1 ? 2 : (3 ? 4 : 5); // ok
	//           |_________|

	$_ = 1 ? 2 ? 3 : 4 : 5; // ok, ternary in middle
	//       |_______|
}
`)
	test.Expect = []string{
		`in ternary operators, you must explicitly use parentheses to specify the order of operations`,
		`in ternary operators, you must explicitly use parentheses to specify the order of operations`,
		`in ternary operators, you must explicitly use parentheses to specify the order of operations`,
>>>>>>> d914c6f4
	}
	test.RunAndMatch()
}<|MERGE_RESOLUTION|>--- conflicted
+++ resolved
@@ -2127,7 +2127,35 @@
 	test.RunAndMatch()
 }
 
-<<<<<<< HEAD
+func TestNestedTernary(t *testing.T) {
+	test := linttest.NewSuite(t)
+	test.AddFile(`<?php
+function f() {
+    $_ = 1 ? 2 : 3 ? 4 : 5; // error
+	//   |_______|
+
+    $_ = 1 ? 2 : 3 ? 4 : 1 ? 2 : 3; // error
+	//   |_______|       |
+	//   |_______________|
+
+	$_ = (1 ? 2 : 3) ? 4 : 5; // ok
+	//   |_________|
+
+	$_ = 1 ? 2 : (3 ? 4 : 5); // ok
+	//           |_________|
+
+	$_ = 1 ? 2 ? 3 : 4 : 5; // ok, ternary in middle
+	//       |_______|
+}
+`)
+	test.Expect = []string{
+		`in ternary operators, you must explicitly use parentheses to specify the order of operations`,
+		`in ternary operators, you must explicitly use parentheses to specify the order of operations`,
+		`in ternary operators, you must explicitly use parentheses to specify the order of operations`,
+	}
+	test.RunAndMatch()
+}
+
 func TestRealCastingAndIsRealCall(t *testing.T) {
 	test := linttest.NewSuite(t)
 	test.AddFile(`<?php
@@ -2143,33 +2171,6 @@
 	test.Expect = []string{
 		`do not cast to type real, use cast to float`,
 		`use is_float function instead of is_real`,
-=======
-func TestNestedTernary(t *testing.T) {
-	test := linttest.NewSuite(t)
-	test.AddFile(`<?php
-function f() {
-    $_ = 1 ? 2 : 3 ? 4 : 5; // error
-	//   |_______|
-
-    $_ = 1 ? 2 : 3 ? 4 : 1 ? 2 : 3; // error
-	//   |_______|       |
-	//   |_______________|
-
-	$_ = (1 ? 2 : 3) ? 4 : 5; // ok
-	//   |_________|
-
-	$_ = 1 ? 2 : (3 ? 4 : 5); // ok
-	//           |_________|
-
-	$_ = 1 ? 2 ? 3 : 4 : 5; // ok, ternary in middle
-	//       |_______|
-}
-`)
-	test.Expect = []string{
-		`in ternary operators, you must explicitly use parentheses to specify the order of operations`,
-		`in ternary operators, you must explicitly use parentheses to specify the order of operations`,
-		`in ternary operators, you must explicitly use parentheses to specify the order of operations`,
->>>>>>> d914c6f4
-	}
-	test.RunAndMatch()
-}+	}
+	test.RunAndMatch()
+}
