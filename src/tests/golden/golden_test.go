--- conflicted
+++ resolved
@@ -113,11 +113,7 @@
 
 		{
 			Name:    "phprocksyd",
-<<<<<<< HEAD
-			Disable: []string{"missingPhpdoc", "dangerousCondition"},
-=======
-			Disable: []string{"missingPhpdoc", "notNullSafety"},
->>>>>>> 49f82a64
+			Disable: []string{"missingPhpdoc", "notNullSafety", "dangerousCondition"},
 			Deps: []string{
 				`stubs/phpstorm-stubs/standard/basic.php`,
 				`stubs/phpstorm-stubs/pcntl/pcntl.php`,
