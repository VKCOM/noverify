MAYBE   deprecated: Call to deprecated function dl (5.3) at testdata/phprocksyd/Phprocksyd.php:73
            if (!extension_loaded($ext) && !dl($ext . '.so')) {
                                            ^^
ERROR   undefined: Use null instead of NULL at testdata/phprocksyd/Phprocksyd.php:321
            $n = stream_select($read, $write, $except, NULL);
                                                       ^^^^
WARNING phpdocLint: malformed @param $stream_id tag (maybe type is missing?) on line 2 at testdata/phprocksyd/Phprocksyd.php:367
    private function requestFree($stream_id, $req)
                     ^^^^^^^^^^^
WARNING phpdocLint: malformed @param $req tag (maybe type is missing?) on line 3 at testdata/phprocksyd/Phprocksyd.php:367
    private function requestFree($stream_id, $req)
                     ^^^^^^^^^^^
<<<<<<< HEAD
INFO    unused: Variable status is unused (use $_ to ignore this inspection) at testdata/phprocksyd/Phprocksyd.php:394
        $status = null;
        ^^^^^^^
INFO    phpdocLint: malformed @param $stream_id tag (maybe type is missing?) on line 2 at testdata/phprocksyd/Phprocksyd.php:392
=======
WARNING phpdocLint: malformed @param $stream_id tag (maybe type is missing?) on line 2 at testdata/phprocksyd/Phprocksyd.php:392
>>>>>>> 3609548a
    private function requestCheck($stream_id, $req)
                     ^^^^^^^^^^^^
WARNING phpdocLint: malformed @param $req tag (maybe type is missing?) on line 3 at testdata/phprocksyd/Phprocksyd.php:392
    private function requestCheck($stream_id, $req)
                     ^^^^^^^^^^^^
<<<<<<< HEAD
INFO    phpdocLint: malformed @param $stream_id tag (maybe type is missing?) on line 2 at testdata/phprocksyd/Phprocksyd.php:424
=======
WARNING unused: Variable status is unused (use $_ to ignore this inspection) at testdata/phprocksyd/Phprocksyd.php:394
        $status = null;
        ^^^^^^^
WARNING phpdocLint: malformed @param $stream_id tag (maybe type is missing?) on line 2 at testdata/phprocksyd/Phprocksyd.php:424
>>>>>>> 3609548a
    protected function requestTerminate($stream_id, $req)
                       ^^^^^^^^^^^^^^^^
WARNING phpdocLint: malformed @param $req tag (maybe type is missing?) on line 3 at testdata/phprocksyd/Phprocksyd.php:424
    protected function requestTerminate($stream_id, $req)
                       ^^^^^^^^^^^^^^^^
<<<<<<< HEAD
ERROR   undefined: Call to undefined method {mixed}->run() at testdata/phprocksyd/Phprocksyd.php:479
                $instance->run($req['params']);
                           ^^^
INFO    phpdocLint: malformed @param $stream_id tag (maybe type is missing?) on line 2 at testdata/phprocksyd/Phprocksyd.php:447
=======
WARNING phpdocLint: malformed @param $stream_id tag (maybe type is missing?) on line 2 at testdata/phprocksyd/Phprocksyd.php:447
>>>>>>> 3609548a
    protected function requestRun($stream_id, $req)
                       ^^^^^^^^^^
WARNING phpdocLint: malformed @param $req tag (maybe type is missing?) on line 3 at testdata/phprocksyd/Phprocksyd.php:447
    protected function requestRun($stream_id, $req)
                       ^^^^^^^^^^
ERROR   undefined: Use null instead of NULL at testdata/phprocksyd/Simple.php:158
            $n = stream_select($read, $write, $except, NULL);
                                                       ^^^^<|MERGE_RESOLUTION|>--- conflicted
+++ resolved
@@ -10,40 +10,25 @@
 WARNING phpdocLint: malformed @param $req tag (maybe type is missing?) on line 3 at testdata/phprocksyd/Phprocksyd.php:367
     private function requestFree($stream_id, $req)
                      ^^^^^^^^^^^
-<<<<<<< HEAD
 INFO    unused: Variable status is unused (use $_ to ignore this inspection) at testdata/phprocksyd/Phprocksyd.php:394
         $status = null;
         ^^^^^^^
 INFO    phpdocLint: malformed @param $stream_id tag (maybe type is missing?) on line 2 at testdata/phprocksyd/Phprocksyd.php:392
-=======
-WARNING phpdocLint: malformed @param $stream_id tag (maybe type is missing?) on line 2 at testdata/phprocksyd/Phprocksyd.php:392
->>>>>>> 3609548a
     private function requestCheck($stream_id, $req)
                      ^^^^^^^^^^^^
 WARNING phpdocLint: malformed @param $req tag (maybe type is missing?) on line 3 at testdata/phprocksyd/Phprocksyd.php:392
     private function requestCheck($stream_id, $req)
                      ^^^^^^^^^^^^
-<<<<<<< HEAD
 INFO    phpdocLint: malformed @param $stream_id tag (maybe type is missing?) on line 2 at testdata/phprocksyd/Phprocksyd.php:424
-=======
-WARNING unused: Variable status is unused (use $_ to ignore this inspection) at testdata/phprocksyd/Phprocksyd.php:394
-        $status = null;
-        ^^^^^^^
-WARNING phpdocLint: malformed @param $stream_id tag (maybe type is missing?) on line 2 at testdata/phprocksyd/Phprocksyd.php:424
->>>>>>> 3609548a
     protected function requestTerminate($stream_id, $req)
                        ^^^^^^^^^^^^^^^^
 WARNING phpdocLint: malformed @param $req tag (maybe type is missing?) on line 3 at testdata/phprocksyd/Phprocksyd.php:424
     protected function requestTerminate($stream_id, $req)
                        ^^^^^^^^^^^^^^^^
-<<<<<<< HEAD
 ERROR   undefined: Call to undefined method {mixed}->run() at testdata/phprocksyd/Phprocksyd.php:479
                 $instance->run($req['params']);
                            ^^^
 INFO    phpdocLint: malformed @param $stream_id tag (maybe type is missing?) on line 2 at testdata/phprocksyd/Phprocksyd.php:447
-=======
-WARNING phpdocLint: malformed @param $stream_id tag (maybe type is missing?) on line 2 at testdata/phprocksyd/Phprocksyd.php:447
->>>>>>> 3609548a
     protected function requestRun($stream_id, $req)
                        ^^^^^^^^^^
 WARNING phpdocLint: malformed @param $req tag (maybe type is missing?) on line 3 at testdata/phprocksyd/Phprocksyd.php:447
