--- conflicted
+++ resolved
@@ -7,14 +7,10 @@
 MAYBE   ternarySimplify: could rewrite as `$this->options['fc'] ?? '000000'` at testdata/qrcode/qrcode.php:63
     $fgcolor = (isset($this->options['fc']) ? $this->options['fc'] : '000000');
                 ^^^^^^^^^^^^^^^^^^^^^^^^^^^^^^^^^^^^^^^^^^^^^^^^^^^^^^^^^^^^^
-<<<<<<< HEAD
 MAYBE   phpdoc: Missing PHPDoc for "render_image" public method at testdata/qrcode/qrcode.php:53
   public function render_image() {
                   ^^^^^^^^^^^^
 INFO    deadCode: Unreachable code at testdata/qrcode/qrcode.php:155
-=======
-WARNING deadCode: Unreachable code at testdata/qrcode/qrcode.php:155
->>>>>>> 3609548a
     return null;
            ^^^^
 MAYBE   trailingComma: last element in a multi-line array must have a trailing comma at testdata/qrcode/qrcode.php:185
