--- conflicted
+++ resolved
@@ -13,14 +13,10 @@
 WARNING deadCode: Unreachable code at testdata/qrcode/qrcode.php:155
     return null;
            ^^^^
-<<<<<<< HEAD
 MAYBE   trailingComma: last element in a multi-line array must have a trailing comma at testdata/qrcode/qrcode.php:185
       'b' => $mtx
       ^^^^^^^^^^^
-INFO    unused: Variable mode is unused (use $_ to ignore this inspection) at testdata/qrcode/qrcode.php:177
-=======
 WARNING unused: Variable mode is unused (use $_ to ignore this inspection) at testdata/qrcode/qrcode.php:177
->>>>>>> e7c36bf1
     list($mode, $vers, $ec, $data) = $this->qr_encode_data($data, $ecl);
          ^^^^^
 WARNING undefined: Variable might have not been defined: code at testdata/qrcode/qrcode.php:221
