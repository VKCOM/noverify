MAYBE   phpdoc: Missing PHPDoc for "output_image" public method at testdata/qrcode/qrcode.php:45
  public function output_image() {
                  ^^^^^^^^^^^^
MAYBE   phpdoc: Missing PHPDoc for "render_image" public method at testdata/qrcode/qrcode.php:53
  public function render_image() {
                  ^^^^^^^^^^^^
MAYBE   ternarySimplify: could rewrite as `$this->options['bc'] ?? 'FFFFFF'` at testdata/qrcode/qrcode.php:59
    $bgcolor = (isset($this->options['bc']) ? $this->options['bc'] : 'FFFFFF');
                ^^^^^^^^^^^^^^^^^^^^^^^^^^^^^^^^^^^^^^^^^^^^^^^^^^^^^^^^^^^^^
MAYBE   ternarySimplify: could rewrite as `$this->options['fc'] ?? '000000'` at testdata/qrcode/qrcode.php:63
    $fgcolor = (isset($this->options['fc']) ? $this->options['fc'] : '000000');
                ^^^^^^^^^^^^^^^^^^^^^^^^^^^^^^^^^^^^^^^^^^^^^^^^^^^^^^^^^^^^^
WARNING deadCode: Unreachable code at testdata/qrcode/qrcode.php:155
    return null;
           ^^^^
MAYBE   trailingComma: last element in a multi-line array must have a trailing comma at testdata/qrcode/qrcode.php:185
      'b' => $mtx
      ^^^^^^^^^^^
<<<<<<< HEAD
INFO    unused: Variable mode is unused (use $_ to ignore this inspection) at testdata/qrcode/qrcode.php:177
=======
WARNING unused: Variable mode is unused (use $_ to ignore this inspection) at testdata/qrcode/qrcode.php:177
>>>>>>> 1a71b0cf
    list($mode, $vers, $ec, $data) = $this->qr_encode_data($data, $ecl);
         ^^^^^
WARNING undefined: Variable might have not been defined: code at testdata/qrcode/qrcode.php:221
    while (count($code) % 8) {
                 ^^^^^
WARNING caseBreak: Add break or '// fallthrough' to the end of the case at testdata/qrcode/qrcode.php:297
      case 2:  /* 27 - 40 */
      ^^^^^^^^^^^^^^^^^^^^^^^^^^^^^
WARNING caseBreak: Add break or '// fallthrough' to the end of the case at testdata/qrcode/qrcode.php:300
      case 1:  /* 10 - 26 */
      ^^^^^^^^^^^^^^^^^^^^^^^^^^^^^
WARNING caseBreak: Add break or '// fallthrough' to the end of the case at testdata/qrcode/qrcode.php:318
        case 3:
        ^^^^^^^^^^^^^^^^^^^^^^^^^^^
WARNING caseBreak: Add break or '// fallthrough' to the end of the case at testdata/qrcode/qrcode.php:322
        case 2:
        ^^^^^^^^^^^^^^^^^^^^^^^^^^^
WARNING caseBreak: Add break or '// fallthrough' to the end of the case at testdata/qrcode/qrcode.php:341
      case 2:  /* 27 - 40 */
      ^^^^^^^^^^^^^^^^^^^^^^^^^^^^^
WARNING caseBreak: Add break or '// fallthrough' to the end of the case at testdata/qrcode/qrcode.php:344
      case 1:  /* 10 - 26 */
      ^^^^^^^^^^^^^^^^^^^^^^^^^^^^^
WARNING caseBreak: Add break or '// fallthrough' to the end of the case at testdata/qrcode/qrcode.php:393
      case 1:  /* 10 - 26 */
      ^^^^^^^^^^^^^^^^^^^^^^^^^^^^^
WARNING caseBreak: Add break or '// fallthrough' to the end of the case at testdata/qrcode/qrcode.php:430
      case 2:  /* 27 - 40 */
      ^^^^^^^^^^^^^^^^^^^^^^^^^^^^^
WARNING caseBreak: Add break or '// fallthrough' to the end of the case at testdata/qrcode/qrcode.php:433
      case 1:  /* 10 - 26 */
      ^^^^^^^^^^^^^^^^^^^^^^^^^^^^^<|MERGE_RESOLUTION|>--- conflicted
+++ resolved
@@ -16,11 +16,7 @@
 MAYBE   trailingComma: last element in a multi-line array must have a trailing comma at testdata/qrcode/qrcode.php:185
       'b' => $mtx
       ^^^^^^^^^^^
-<<<<<<< HEAD
-INFO    unused: Variable mode is unused (use $_ to ignore this inspection) at testdata/qrcode/qrcode.php:177
-=======
 WARNING unused: Variable mode is unused (use $_ to ignore this inspection) at testdata/qrcode/qrcode.php:177
->>>>>>> 1a71b0cf
     list($mode, $vers, $ec, $data) = $this->qr_encode_data($data, $ecl);
          ^^^^^
 WARNING undefined: Variable might have not been defined: code at testdata/qrcode/qrcode.php:221
