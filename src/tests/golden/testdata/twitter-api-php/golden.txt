--- conflicted
+++ resolved
@@ -7,11 +7,7 @@
 MAYBE   trailingComma: last element in a multi-line array must have a trailing comma at testdata/twitter-api-php/TwitterAPIExchange.php:223
             'oauth_version' => '1.0'
             ^^^^^^^^^^^^^^^^^^^^^^^^
-<<<<<<< HEAD
-INFO    phpdocType: use bool type instead of boolean on line 4 at testdata/twitter-api-php/TwitterAPIExchange.php:274
-=======
 MAYBE   phpdocType: use bool type instead of boolean on line 4 at testdata/twitter-api-php/TwitterAPIExchange.php:274
->>>>>>> 1a71b0cf
     public function performRequest($return = true, $curlOptions = array())
                     ^^^^^^^^^^^^^^
 WARNING strictCmp: 3rd argument of in_array must be true when comparing strings at testdata/twitter-api-php/TwitterAPIExchange.php:286
@@ -20,11 +16,7 @@
 MAYBE   trailingComma: last element in a multi-line array must have a trailing comma at testdata/twitter-api-php/TwitterAPIExchange.php:366
                 'oauth_signature_method', 'oauth_timestamp', 'oauth_token', 'oauth_version'))) {
                                                                             ^^^^^^^^^^^^^^^
-<<<<<<< HEAD
-INFO    phpdocType: use int type instead of integer on line 4 at testdata/twitter-api-php/TwitterAPIExchange.php:406
-=======
 MAYBE   phpdocType: use int type instead of integer on line 4 at testdata/twitter-api-php/TwitterAPIExchange.php:406
->>>>>>> 1a71b0cf
     public function getHttpStatusCode()
                     ^^^^^^^^^^^^^^^^^
 MAYBE   trailingComma: last element in a multi-line array must have a trailing comma at testdata/twitter-api-php/index.php:10
