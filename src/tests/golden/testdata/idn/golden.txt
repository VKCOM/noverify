<<<<<<< HEAD
MAYBE   arraySyntax: Use of old array syntax (use short form instead) at testdata/idn/idn.php:87
        $idna_info = array(
                     
=======
MAYBE   arraySyntax: Use of old array syntax (use short form instead) at testdata/idn/idn.php:64
    public static function idn_to_ascii($domain, $options, $variant, &$idna_info = array())
                                                                                   ^^^^^^^
>>>>>>> 7f563195
MAYBE   phpdoc: Missing PHPDoc for "idn_to_ascii" public method at testdata/idn/idn.php:64
    public static function idn_to_ascii($domain, $options, $variant, &$idna_info = array())
                           ^^^^^^^^^^^^
MAYBE   arraySyntax: Use of old array syntax (use short form instead) at testdata/idn/idn.php:119
        $idna_info = array(
                     
MAYBE   arraySyntax: Use of old array syntax (use short form instead) at testdata/idn/idn.php:96
    public static function idn_to_utf8($domain, $options, $variant, &$idna_info = array())
                                                                                  ^^^^^^^
MAYBE   phpdoc: Missing PHPDoc for "idn_to_utf8" public method at testdata/idn/idn.php:96
    public static function idn_to_utf8($domain, $options, $variant, &$idna_info = array())
                           ^^^^^^^^^^^
MAYBE   arraySyntax: Use of old array syntax (use short form instead) at testdata/idn/idn.php:195
            'all' => array(),
                     ^^^^^^^
MAYBE   arraySyntax: Use of old array syntax (use short form instead) at testdata/idn/idn.php:196
            'basic' => array(),
                       ^^^^^^^
MAYBE   arraySyntax: Use of old array syntax (use short form instead) at testdata/idn/idn.php:197
            'nonBasic' => array(),
                          ^^^^^^^
MAYBE   arraySyntax: Use of old array syntax (use short form instead) at testdata/idn/idn.php:194
        $codePoints = array(
                      
MAYBE   redundantCast: expression already has int type at testdata/idn/idn.php:233
            $delta = (int) ($delta / 35);
                           ^^^^^^^^^^^^^
MAYBE   assignOp: could rewrite as `$k += 36` at testdata/idn/idn.php:234
            $k = $k + 36;
            ^^^^^^^^^^^^
MAYBE   redundantCast: expression already has int type at testdata/idn/idn.php:237
        return $k + (int) (36 * $delta / ($delta + 38));
                          ^^^^^^^^^^^^^^^^^^^^^^^^^^^^^
MAYBE   assignOp: could rewrite as `$n += (int) ($i / $outputLength)` at testdata/idn/idn.php:274
            $n = $n + (int) ($i / $outputLength);
            ^^^^^^^^^^^^^^^^^^^^^^^^^^^^^^^^^^^^
MAYBE   assignOp: could rewrite as `$i %= $outputLength` at testdata/idn/idn.php:275
            $i = $i % $outputLength;
            ^^^^^^^^^^^^^^^^^^^^^^^<|MERGE_RESOLUTION|>--- conflicted
+++ resolved
@@ -1,12 +1,6 @@
-<<<<<<< HEAD
-MAYBE   arraySyntax: Use of old array syntax (use short form instead) at testdata/idn/idn.php:87
-        $idna_info = array(
-                     
-=======
 MAYBE   arraySyntax: Use of old array syntax (use short form instead) at testdata/idn/idn.php:64
     public static function idn_to_ascii($domain, $options, $variant, &$idna_info = array())
                                                                                    ^^^^^^^
->>>>>>> 7f563195
 MAYBE   phpdoc: Missing PHPDoc for "idn_to_ascii" public method at testdata/idn/idn.php:64
     public static function idn_to_ascii($domain, $options, $variant, &$idna_info = array())
                            ^^^^^^^^^^^^
