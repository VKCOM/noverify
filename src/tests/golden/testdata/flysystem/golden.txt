--- conflicted
+++ resolved
@@ -40,20 +40,6 @@
 WARNING strictCmp: 3rd argument of in_array must be true when comparing strings at testdata/flysystem/src/Adapter/Local.php:324
         if (in_array($mimetype, ['application/octet-stream', 'inode/x-empty', 'application/x-empty'])) {
             ^^^^^^^^^^^^^^^^^^^^^^^^^^^^^^^^^^^^^^^^^^^^^^^^^^^^^^^^^^^^^^^^^^^^^^^^^^^^^^^^^^^^^^^^^
-<<<<<<< HEAD
-WARNING errorSilence: Don't use @, silencing errors is bad practice at testdata/flysystem/src/Adapter/Local.php:387
-            if (false === @mkdir($location, $this->permissionMap['dir'][$visibility], true)
-                          ^^^^^^^^^^^^^^^^^^^^^^^^^^^^^^^^^^^^^^^^^^^^^^^^^^^^^^^^^^^^^^^^^
-MAYBE   phpdocType: Void type can only be used as a standalone type for the return type at testdata/flysystem/src/Adapter/Local.php:448
-    protected function normalizeFileInfo(SplFileInfo $file)
-                       ^^^^^^^^^^^^^^^^^
-WARNING phpdocRef: Line 8: @see tag refers to unknown symbol League\Flysystem\ReadInterface::readStream at testdata/flysystem/src/Adapter/Polyfill/StreamedReadingTrait.php:19
-    public function readStream($path)
-                    ^^^^^^^^^^
-WARNING phpdocRef: Line 8: @see tag refers to unknown symbol League\Flysystem\ReadInterface::read at testdata/flysystem/src/Adapter/Polyfill/StreamedReadingTrait.php:43
-    abstract public function read($path);
-                             ^^^^
-=======
 MAYBE   phpdocType: Void type can only be used as a standalone type for the return type at testdata/flysystem/src/Adapter/Local.php:444
      * @return array|void
                ^^^^^^^^^^
@@ -63,7 +49,6 @@
 WARNING phpdocRef: @see tag refers to unknown symbol League\Flysystem\ReadInterface::read at testdata/flysystem/src/Adapter/Polyfill/StreamedReadingTrait.php:41
      * @see League\Flysystem\ReadInterface::read()
             ^^^^^^^^^^^^^^^^^^^^^^^^^^^^^^^^^^^^^^
->>>>>>> 52dcb037
 MAYBE   phpdoc: Missing PHPDoc for \League\Flysystem\Adapter\Polyfill\StreamedWritingTrait::write public method at testdata/flysystem/src/Adapter/Polyfill/StreamedWritingTrait.php:58
     abstract public function write($pash, $contents, Config $config);
                              ^^^^^
