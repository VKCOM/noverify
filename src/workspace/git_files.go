--- conflicted
+++ resolved
@@ -95,13 +95,8 @@
 					return
 				}
 
-<<<<<<< HEAD
 				ch <- &FileInfo{
 					Name:     filename,
-=======
-				ch <- FileInfo{
-					Filename: filename,
->>>>>>> e867a23b
 					Contents: contents,
 				}
 			},
@@ -148,13 +143,8 @@
 				return ok
 			},
 			func(filename string, contents []byte) {
-<<<<<<< HEAD
 				ch <- &FileInfo{
 					Name:       filename,
-=======
-				ch <- FileInfo{
-					Filename:   filename,
->>>>>>> e867a23b
 					Contents:   contents,
 					LineRanges: changedMap[filename],
 				}
@@ -204,13 +194,8 @@
 				return ok
 			},
 			func(filename string, contents []byte) {
-<<<<<<< HEAD
 				ch <- &FileInfo{
 					Name:       filename,
-=======
-				ch <- FileInfo{
-					Filename:   filename,
->>>>>>> e867a23b
 					Contents:   contents,
 					LineRanges: changedMap[filename],
 				}
