package linter

import (
	"log"
	"sort"
	"strings"
	"sync"

	"github.com/VKCOM/noverify/src/git"
)

const (
	// IgnoreLinterMessage is a commit message that you specify if you want to cancel linter checks for this changeset
	IgnoreLinterMessage = "@linter disable"
)

func addBuiltinCheckers(reg *CheckersRegistry) {
	allChecks := []CheckerInfo{
		{
			Name:     "stripTags",
			Default:  true,
			Quickfix: false,
			Comment:  `Report invalid strip_tags function usage.`,
			Before:   `$s = strip_tags($s, '<br/>')`,
			After:    `$s = strip_tags($s, '<br>')`,
		},

		{
			Name:     "emptyStmt",
			Default:  true,
			Quickfix: false,
			Comment:  `Report redundant empty statements that can be safely removed.`,
			Before:   `echo $foo;;`,
			After:    `echo $foo;`,
		},

		{
			Name:     "intOverflow",
			Default:  true,
			Quickfix: false,
			Comment:  `Report potential integer overflows that may result in unexpected behavior.`,
			Before:   `return -9223372036854775808;`,
			After:    `return PHP_INT_MIN;`,
		},

		{
			Name:     "discardExpr",
			Default:  true,
			Quickfix: false,
			Comment:  `Report expressions that are evaluated but not used.`,
			Before: `if ($cond) {
  [$v, $err];
}`,
			After: `if ($cond) {
  return [$v, $err];
}`,
		},

		{
			Name:     "voidResultUsed",
			Default:  true,
			Quickfix: false,
			Comment:  `Report usages of the void-type expressions`,
			Before:   `$x = var_dump($v); // var_dump returns void`,
			After:    `$x = print_r($v, true);`,
		},

		{
			Name:     "keywordCase",
			Default:  true,
			Quickfix: false,
			Comment:  `Report keywords that are not in the lower case.`,
			Before:   `RETURN $x;`,
			After:    `return $x;`,
		},

		{
			Name:     "accessLevel",
			Default:  true,
			Quickfix: false,
			Comment:  `Report erroneous member access.`,
			Before:   `$x->_run(); // _run() is private, can't be accessed`,
			After:    `$x->run(); // run() is public`,
		},

		{
			Name:     "argCount",
			Default:  true,
			Quickfix: false,
			Comment:  `Report mismatching args count inside call expressions.`,
			Before:   `array_combine($keys)`,
			After:    `array_combine($keys, $values)`,
		},

		{
			Name:     "redundantGlobal",
			Default:  true,
			Quickfix: false,
			Comment:  `Report global statement over superglobal variables (which is redundant).`,
			Before:   `global $Foo, $_GET; // $_GET is superglobal`,
			After:    `global $Foo;`,
		},

		{
			Name:     "arrayAccess",
			Default:  true,
			Quickfix: false,
			Comment:  `Report array access to non-array objects.`,
			Before:   `return $foo[0]; // $foo value may not implement ArrayAccess`,
			After:    `if ($foo instanceof ArrayAccess) { return $foo[0]; }`,
		},

		{
			Name:     "mixedArrayKeys",
			Default:  true,
			Quickfix: false,
			Comment:  `Report array literals that have both implicit and explicit keys.`,
			Before:   `['a', 5 => 'b']`,
			After:    `[0 => 'a', 5 => 'b']`,
		},

		{
			Name:     "dupGlobal",
			Default:  true,
			Quickfix: false,
			Comment:  `Report repeated global statements over variables.`,
			Before:   `global $x, $y, $x;`,
			After:    `global $x, $y;`,
		},

		{
			Name:     "dupArrayKeys",
			Default:  true,
			Quickfix: false,
			Comment:  `Report duplicated keys in array literals.`,
			Before:   `[A => 1, B => 2, A => 3]`,
			After:    `[A => 1, B => 2, C => 3]`,
		},

		{
			Name:     "dupCond",
			Default:  true,
			Quickfix: false,
			Comment:  `Report duplicated conditions in switch and if/else statements.`,
			Before: `if ($status == OK) {
  return "OK";
} elseif ($status == OK) { // Duplicated condition
  return "NOT OK";
} else {
  return "UNKNOWN";
}`,
			After: `if ($status == OK) {
  return "OK";
} elseif ($status == NOT_OK) {
  return "NOT OK";
} else {
  return "UNKNOWN";
}`,
		},

		{
			Name:     "dupBranchBody",
			Default:  true,
			Quickfix: false,
			Comment:  `Report suspicious conditional branches that execute the same action.`,
			Before:   `$pickLeft ? foo($left) : foo($left)`,
			After:    `$pickLeft ? foo($left) : foo($right)`,
		},

		{
			Name:     `dupSubExpr`,
			Default:  true,
			Quickfix: false,
			Comment:  `Report suspicious duplicated operands in expressions.`,
			Before:   `return $x[$i] < $x[$i]; // $x[$i] is duplicated`,
			After:    `return $x[$i] < $x[$j];`,
		},

		{
			Name:     "arraySyntax",
			Default:  true,
			Quickfix: true,
			Comment:  `Report usages of old array() syntax.`,
			Before:   `array(1, 2)`,
			After:    `[1, 2]`,
		},

		{
			Name:     "bareTry",
			Default:  true,
			Quickfix: false,
			Comment:  `Report try blocks without catch/finally.`,
			Before: `try {
  doit();
}`,
			After: `try {
  doit();
} catch (Exception $e) {
  // Handle $e.
}`,
		},

		{
			Name:     "caseBreak",
			Default:  true,
			Quickfix: false,
			Comment:  `Report switch cases without break.`,
			Before: `switch ($v) {
case 1:
  echo "one"; // May want to insert a "break" here
case 2:
  echo "this fallthrough is intentional";
  // fallthrough
case 3:
  echo "two or three";
}`,
			After: `switch ($v) {
case 1:
  echo "one";
  break;
case 2:
  echo "this fallthrough is intentional";
  // fallthrough
case 3:
  echo "two or three";
}`,
		},

		{
			Name:     "complexity",
			Default:  true,
			Quickfix: false,
			Comment:  `Report funcs/methods that are too complex.`,
			Before: `function checkRights() {
  // Super big function.
}`,
			After: `function checkRights() {
  return true; // Or 42 if you need int-typed result
}`,
		},

		{
			Name:     "deadCode",
			Default:  true,
			Quickfix: false,
			Comment:  `Report potentially unreachable code.`,
			Before: `
thisFunctionExits(); // Always exits
foo(); // Dead code`,
			After: `
foo();
thisFunctionExits();`,
		},

		{
			Name:     "phpdocLint",
			Default:  true,
			Quickfix: false,
			Comment:  `Report malformed phpdoc comments.`,
			Before:   `@property $foo`,
			After:    `@property Foo $foo`,
		},

		{
			Name:     "phpdocType",
			Default:  true,
			Quickfix: false,
			Comment:  `Report potential issues in phpdoc types.`,
			Before:   `@var []int $xs`,
			After:    `@var int[] $xs`,
		},

		{
			Name:     "phpdocRef",
			Default:  true,
			Quickfix: false,
			Comment:  `Report invalid symbol references inside phpdoc.`,
			Before:   `@see MyClass`,
			After:    `@see \Foo\MyClass`,
		},

		{
			Name:     "phpdoc",
			Default:  false,
			Quickfix: false,
			Comment:  `Report missing phpdoc on public methods.`,
			Before: `public function process($acts, $config) {
  // Does something very complicated.
}`,
			After: `
/**
 * process executes all $acts in a new context.
 * Processed $acts should never be processed again.
 *
 * @param Act[] $acts - acts to execute
 * @param array $config - options
 */
public function process($acts, $config) {
  // Does something very complicated.
}`,
		},

		{
			Name:     "stdInterface",
			Default:  true,
			Quickfix: false,
			Comment:  `Report issues related to std PHP interfaces.`,
		},

		{
			Name:     "unimplemented",
			Default:  true,
			Quickfix: false,
			Comment:  `Report classes that don't implement their contract.`,
			Before: `class MyObj implements Serializable {
  public function serialize() { /* ... */ }
}`,
			After: `class MyObj implements Serializable {
  public function serialize() { /* ... */ }
  public function unserialize(string $s) { /* ... */ }
}`,
		},

		{
			Name:     "syntax",
			Default:  true,
			Quickfix: false,
			Comment:  `Report syntax errors.`,
			Before:   `foo(1]`,
			After:    `foo(1)`,
		},

		{
			Name:     "undefined",
			Default:  true,
			Quickfix: false,
			Comment:  `Report usages of potentially undefined symbols.`,
			Before: `if ($cond) {
  $v = 10;
}
return $v; // $v may be undefined`,
			After: `$v = 0; // Default value
if ($cond) {
  $v = 10;
}
return $v;`,
		},

		{
			Name:     "unused",
			Default:  true,
			Quickfix: false,
			Comment:  `Report potentially unused variables.`,
			Before: `$result = calculateResult(); // Unused $result
return [$err];`,
			After: `$result = calculateResult();
return [$result, $err];`,
		},

		{
			Name:     "redundantCast",
			Default:  false,
			Quickfix: false,
			Comment:  `Report redundant type casts.`,
			Before:   `return (int)10;`,
			After:    `return 10;`,
		},

		{
			Name:     "newAbstract",
			Default:  true,
			Quickfix: false,
			Comment:  `Report abstract classes usages in new expressions.`,
			Before:   `return new AbstractFactory();`,
			After:    `return new NonAbstractFactory();`,
		},

		{
			Name:     "regexpSimplify",
			Default:  true,
			Quickfix: false,
			Comment:  `Report regular expressions that can be simplified.`,
			Before:   `preg_match('/x(?:a|b|c){0,}/', $s)`,
			After:    `preg_match('/x[abc]*/', $s)`,
		},

		{
			Name:     "regexpVet",
			Default:  true,
			Quickfix: false,
			Comment:  `Report suspicious regexp patterns.`,
			Before:   `preg_match('a\d+a', $s); // 'a' is not a valid delimiter`,
			After:    `preg_match('/\d+/', $s);`,
		},

		{
			Name:     "regexpSyntax",
			Default:  true,
			Quickfix: false,
			Comment:  `Report regexp syntax errors.`,
		},

		{
			Name:     "caseContinue",
			Default:  true,
			Quickfix: false,
			Comment:  `Report suspicious 'continue' usages inside switch cases.`,
			Before: `switch ($v) {
case STOP:
  continue; // This acts like a "break"
case INC:
  $x++;
  break;
}`,
			After: `switch ($v) {
case STOP:
  break;
case INC:
  $x++;
  break;
}`,
		},

		{
			Name:     "deprecated",
			Default:  false, // Experimental
			Quickfix: false,
			Comment:  `Report usages of deprecated symbols.`,
			Before:   `ereg($pat, $s)`,
			After:    `preg_match($pat, $s)`,
		},

		{
			Name:     "callStatic",
			Default:  true,
			Quickfix: false,
			Comment:  `Report static calls of instance methods and vice versa.`,
			Before:   `$object::instance_method()`,
			After:    `$object->instance_method()`,
		},

		{
			Name:     "parentConstructor",
			Default:  true,
			Quickfix: false,
			Comment:  `Report missing parent::__construct calls in class constructors.`,
			Before: `class Foo extends Bar {
  public function __construct($x, $y) {
    $this->y = $y;
  }
}`,
			After: `class Foo extends Bar {
  public function __construct($x, $y) {
    parent::__construct($x);
    $this->y = $y;
  }
}`,
		},

		{
			Name:     "oldStyleConstructor",
			Default:  true,
			Quickfix: false,
			Comment:  `Report old-style (PHP4) class constructors.`,
			Before: `class Foo {
  public function Foo($v) { $this->v = $v; }
}`,
			After: `class Foo {
  public function __construct($v) { $this->v = $v; }
}`,
		},

		{
			Name:     "misspellName",
			Default:  true,
			Quickfix: false,
			Comment:  `Report commonly misspelled words in symbol names.`,
			Before:   `function performace_test() ...`, //nolint:misspell // misspelled on purpose
			After:    `function performance_test() ...`,
		},

		//nolint:misspell // misspelled on purpose
		{
			Name:     "misspellComment",
			Default:  true,
			Quickfix: false,
			Comment:  `Report commonly misspelled words in comments.`,
			Before: `/** This is our performace test. */
function performance_test() {}`,
			After: `/** This is our performance test. */
function performance_test() {}`,
		},

		{
			Name:     "nonPublicInterfaceMember",
			Default:  true,
			Quickfix: false,
			Comment:  `Report illegal non-public access level in interfaces.`,
			Before: `interface Iface {
  function a(); // OK, public implied
  public function b(); // OK, public
  private function c();
  protected function d();
}`,
			After: `interface Iface {
  function a(); // OK, public implied
  public function b(); // OK, public
  public function c();
  public function d();
}`,
		},

		{
			Name:     "linterError",
			Default:  true,
			Quickfix: false,
			Comment:  `Report linter error.`,
		},

		{
			Name:     "magicMethodDecl",
			Default:  true,
			Quickfix: false,
			Comment:  `Report issues in magic method declarations.`,
			Before: `class Foo {
  private function __call($method, $args) {} // The magic method __call() must have public visibility
  public static function __set($name, $value) {} // The magic method __set() cannot be static
}`,
			After: `class Foo {
  public function __call($method, $args) {} // Ok
  public function __set($name, $value) {} // Ok
}`,
		},

		{
			Name:     "nameMismatch",
			Default:  true,
			Quickfix: false,
			Comment:  `Report symbol case mismatches.`,
			Before: `class Foo {}
$foo = new foo();`,
			After: `class Foo {}
$foo = new Foo();`,
		},

		{
			Name:     "paramClobber",
			Default:  true,
			Quickfix: false,
			Comment:  `Report assignments that overwrite params prior to their usage.`,
			Before: `function api_get_video($user_id) {
  $user_id = 0;
  return get_video($user_id);
}`,
			After: `function api_get_video($user_id) {
  $user_id = $user_id ?: 0;
  return get_video($user_id);
}`,
		},

		{
			Name:     "printf",
			Default:  true,
			Quickfix: false,
			Comment:  `Report issues in printf-like function calls.`,
			Before:   `sprintf("id=%d")`,
			After:    `sprintf("id=%d", $id)`,
		},

		{
			Name:     "discardVar",
			Default:  true,
			Quickfix: false,
			Comment:  `Report the use of variables that were supposed to be unused, like $_.`,
			Before: `$_ = some();
echo $_;`,
			After: `$someVal = some();
echo $someVal;`,
		},

		{
			Name:     "dupCatch",
			Default:  true,
			Quickfix: false,
			Comment:  `Report duplicated catch clauses.`,
			Before: `try {
  // some code
} catch (Exception1 $e) {
} catch (Exception1 $e) {} // <- note the typo`,
			After: `try {
  // some code
} catch (Exception1 $e) {
} catch (Exception2 $e) {}`,
		},

		{
			Name:     "catchOrder",
			Default:  true,
			Quickfix: false,
			Comment:  `Report erroneous catch order in try statements.`,
			Before: `try {
  // some code
} catch (Exception $e) {
  // bad: this will catch both Exception and TimeoutException
} catch (TimeoutException $e) {
  // bad: this is a dead code
}`,
			After: `try {
  // some code
} catch (TimeoutException $e) {
  // good: it can catch TimeoutException
} catch (Exception $e) {
  // good: it will catch everything else
}`,
		},

		{
			Name:     "trailingComma",
			Default:  false,
			Quickfix: true,
			Comment:  `Report the absence of a comma for the last element in a multi-line array.`,
			Before: `$_ = [
	10,
	20
]`,
			After: `$_ = [
	10,
	20,
]`,
		},

		{
			Name:     "nestedTernary",
			Default:  false,
			Quickfix: true,
			Comment:  `Report an unspecified order in a nested ternary operator.`,
			Before:   `$_ = 1 ? 2 : 3 ? 4 : 5;`,
			After: `$_ = (1 ? 2 : 3) ? 4 : 5;
// or
$_ = 1 ? 2 : (3 ? 4 : 5);`,
		},

		{
			Name:     "langDeprecated",
			Default:  false,
			Quickfix: true,
			Comment:  `Report the use of deprecated (per language spec) features.`,
			Before: `$a = (real)100;
$_ = is_real($a);`,
			After: `$a = (float)100;
$_ = is_float($a);`,
		},

		{
			Name:     "typeHint",
			Default:  false,
			Quickfix: false,
			Comment:  `Report misuse of type hints.`,
			Before:   `function f(array $a) {}`,
			After: `/**
 * @param mixed[] $a
 */
function f(array $a) {}`,
		},

		{
			Name:     "argsOrder",
			Default:  true,
			Quickfix: false,
			Comment:  `Report suspicious arguments order.`,
			Before:   `strpos('/', $s);`,
			After:    `strpos($s, '/');`,
		},

		{
<<<<<<< HEAD
			Name:     "classMembersOrder",
			Default:  false,
			Quickfix: false,
			Comment:  `Report the wrong order of the class members.`,
			Before: `class A {
  public function func() {}
  const B = 1;
  public $c = 2;
}`,
			After: `class A {
  const B = 1;
  public $c = 2;
  public function func() {}
=======
			Name:     "varShadow",
			Default:  true,
			Quickfix: false,
			Comment:  `Report the shadow of an existing variable.`,
			Before: `function f(int $a) {
  foreach ([1, 2] as $a) {
    echo $a;
  }
}`,
			After: `function f(int $a) {
  foreach ([1, 2] as $b) {
    echo $b;
  }
>>>>>>> 1368dfe5
}`,
		},
	}

	for _, info := range allChecks {
		reg.DeclareChecker(info)
	}
}

// Report is a linter report message.
type Report struct {
	CheckName string `json:"check_name"`
	Level     int    `json:"level"`
	Context   string `json:"context"`
	Message   string `json:"message"`
	Filename  string `json:"filename"`
	Line      int    `json:"line"`
	StartChar int    `json:"start_char"`
	EndChar   int    `json:"end_char"`
	Hash      uint64 `json:"hash"`
}

var severityNames = map[int]string{
	LevelError:    "ERROR",
	LevelWarning:  "WARNING",
	LevelNotice:   "MAYBE",
	LevelSecurity: "WARNING",
}

func (r *Report) Severity() string {
	return severityNames[r.Level]
}

// IsCritical returns whether or not we need to reject whole commit when found this kind of report.
func (r *Report) IsCritical() bool {
	return r.Level != LevelNotice
}

// DiffReports returns only reports that are new.
// Pass diffArgs=nil if we are called from diff in working copy.
func DiffReports(gitRepo string, diffArgs []string, changesList []git.Change, changeLog []git.Commit, oldList, newList []*Report, maxConcurrency int) (res []*Report, err error) {
	ignoreCommits := make(map[string]struct{})
	for _, c := range changeLog {
		if strings.Contains(c.Message, IgnoreLinterMessage) {
			ignoreCommits[c.Hash] = struct{}{}
		}
	}

	old := reportListToMap(oldList)
	new := reportListToMap(newList)
	changes := gitChangesToMap(changesList)

	var mu sync.Mutex
	var wg sync.WaitGroup

	var resErr error

	limitCh := make(chan struct{}, maxConcurrency)

	for filename, list := range new {
		wg.Add(1)
		go func(filename string, list []*Report) {
			limitCh <- struct{}{}
			defer func() { <-limitCh }()
			defer wg.Done()

			var oldName string

			c, ok := changes[filename]
			if ok {
				oldName = c.OldName
			} else {
				oldName = filename // full diff mode
			}

			reports, err := diffReportsList(gitRepo, ignoreCommits, diffArgs, filename, c, old[oldName], list)
			if err != nil {
				mu.Lock()
				resErr = err
				mu.Unlock()
				return
			}

			mu.Lock()
			res = append(res, reports...)
			mu.Unlock()
		}(filename, list)
	}

	wg.Wait()

	if resErr != nil {
		return nil, err
	}

	return res, nil
}

type lineRangeChange struct {
	old, new git.LineRange
}

// compute blame only if refspec is not nil
func blameIfNeeded(gitDir string, refspec []string, filename string) (git.BlameResult, error) {
	if refspec == nil {
		return git.BlameResult{}, nil
	}

	return git.Blame(gitDir, refspec, filename)
}

func diffReportsList(gitRepo string, ignoreCommits map[string]struct{}, diffArgs []string, filename string, c git.Change, oldList, newList []*Report) (res []*Report, err error) {
	var blame git.BlameResult

	if c.Valid {
		blame, err = blameIfNeeded(gitRepo, diffArgs, filename)
		if err != nil {
			return nil, err
		}
	}

	changesMap := make(map[int]lineRangeChange, len(c.OldLineRanges))

	for idx, r := range c.OldLineRanges {
		for i := r.From; i <= r.To; i++ {
			changesMap[i] = lineRangeChange{old: r, new: c.LineRanges[idx]}
		}
	}

	old, oldMaxLine := reportListToPerLineMap(oldList)
	new, newMaxLine := reportListToPerLineMap(newList)

	var maxLine = oldMaxLine
	if newMaxLine > maxLine {
		maxLine = newMaxLine
	}

	var oldLine, newLine int

	for i := 0; i < maxLine; i++ {
		oldLine++
		newLine++

		ch, ok := changesMap[oldLine]
		// just deletion
		if ok && ch.new.HaveRange && ch.new.Range == 0 {
			oldLine = ch.old.To
			newLine-- // cancel the increment of newLine, because code was deleted, no new lines added
			continue
		}

		res = maybeAppendReports(res, new, old, newLine, oldLine, blame, ignoreCommits)

		if ok {
			oldLine = 0 // all changes and additions must be checked
			for j := newLine + 1; j <= ch.new.To; j++ {
				newLine = j
				res = maybeAppendReports(res, new, old, newLine, oldLine, blame, ignoreCommits)
			}
			oldLine = ch.old.To
		}
	}

	return res, nil
}

func maybeAppendReports(res []*Report, new, old map[int][]*Report, newLine, oldLine int, blame git.BlameResult, ignoreCommits map[string]struct{}) []*Report {
	newReports, ok := new[newLine]

	if !ok {
		return res
	}

	if _, ok := old[oldLine]; ok {
		return res
	}

	changedCommit := blame.Lines[newLine]

	if _, ok := ignoreCommits[changedCommit]; ok {
		return res
	}

	return append(res, newReports...)
}

func reportListToPerLineMap(list []*Report) (res map[int][]*Report, maxLine int) {
	res = make(map[int][]*Report)

	for _, l := range list {
		res[l.Line] = append(res[l.Line], l)
		if l.Line > maxLine {
			maxLine = l.Line
		}
	}

	return res, maxLine
}

func gitChangesToMap(changes []git.Change) map[string]git.Change {
	res := make(map[string]git.Change)
	for _, c := range changes {
		res[c.NewName] = c
	}
	return res
}

func reportListToMap(list []*Report) map[string][]*Report {
	res := make(map[string][]*Report)

	for _, r := range list {
		res[r.Filename] = append(res[r.Filename], r)
	}

	for i := range res {
		l := res[i]
		sort.Slice(l, func(i, j int) bool {
			return l[i].Line < l[j].Line
		})
	}

	return res
}

func isUnderscore(s string) bool {
	return s == "_"
}

func linterError(filename, format string, args ...interface{}) {
	log.Printf("error: "+filename+": "+format, args...)
}<|MERGE_RESOLUTION|>--- conflicted
+++ resolved
@@ -673,7 +673,6 @@
 		},
 
 		{
-<<<<<<< HEAD
 			Name:     "classMembersOrder",
 			Default:  false,
 			Quickfix: false,
@@ -687,7 +686,10 @@
   const B = 1;
   public $c = 2;
   public function func() {}
-=======
+}`,
+		},
+
+		{
 			Name:     "varShadow",
 			Default:  true,
 			Quickfix: false,
@@ -701,7 +703,6 @@
   foreach ([1, 2] as $b) {
     echo $b;
   }
->>>>>>> 1368dfe5
 }`,
 		},
 	}
