package linter

import (
	"sort"
	"strings"
	"sync"

	"github.com/VKCOM/noverify/src/git"
)

const (
	// IgnoreLinterMessage is a commit message that you specify if you want to cancel linter checks for this changeset
	IgnoreLinterMessage = "@linter disable"
)

func init() {
	allChecks := []CheckInfo{
		{
			Name:    "accessLevel",
			Default: true,
			Comment: `Report erroneous member access.`,
		},

		{
			Name:    "argCount",
			Default: true,
			Comment: `Report mismatching args count inside call expressions.`,
		},

		{
			Name:    "arrayAccess",
			Default: true,
			Comment: `Report array access to non-array objects.`,
		},

		{
			Name:    "mixedArrayKeys",
			Default: true,
			Comment: `Report array literals that have both implicit and explicit keys.`,
		},

		{
			Name:    "dupArrayKeys",
			Default: true,
			Comment: `Report duplicated keys in array literals.`,
		},

		{
			Name:    "arraySyntax",
			Default: true,
			Comment: `Report usages of old array() syntax.`,
		},

		{
			Name:    "bareTry",
			Default: true,
			Comment: `Report try blocks without catch/finally.`,
		},

		{
			Name:    "caseBreak",
			Default: true,
			Comment: `Report switch cases without break.`,
		},

		{
			Name:    "complexity",
			Default: true,
			Comment: `Report funcs/methods that are too complex.`,
		},

		{
			Name:    "deadCode",
			Default: true,
			Comment: `Report potentially unreachable code.`,
		},

		{
			Name:    "modifiers",
			Default: true,
			Comment: `Report misused modifiers like 'abstract' and 'static'.`,
		},

		{
			Name:    "phpdoc",
			Default: true,
			Comment: `Report malformed phpdoc comments.`,
		},

		{
			Name:    "stdInterface",
			Default: true,
			Comment: `Report issues related to std PHP interfaces.`,
		},

		{
			Name:    "syntax",
			Default: true,
			Comment: `Report syntax errors.`,
		},

		{
			Name:    "undefined",
			Default: true,
			Comment: `Report usages of potentially undefined symbols.`,
		},

		{
			Name:    "unused",
			Default: true,
			Comment: `Report potentially unused variables.`,
		},

		{
			Name:    "redundantCast",
			Default: false,
			Comment: `Report redundant type casts.`,
		},

		{
<<<<<<< HEAD
			Name:    "callStatic",
			Default: true,
			Comment: `Report static calls of instance methods and vice versa.`,
=======
			Name:    "caseContinue",
			Default: true,
			Comment: `Report suspicious 'continue' usages inside switch cases.`,
>>>>>>> 892e872c
		},
	}

	for _, info := range allChecks {
		DeclareCheck(info)
	}
}

// DiffReports returns only reports that are new.
// Pass diffArgs=nil if we are called from diff in working copy.
func DiffReports(gitRepo string, diffArgs []string, changesList []git.Change, changeLog []git.Commit, oldList, newList []*Report, maxConcurrency int) (res []*Report, err error) {
	ignoreCommits := make(map[string]struct{})
	for _, c := range changeLog {
		if strings.Contains(c.Message, IgnoreLinterMessage) {
			ignoreCommits[c.Hash] = struct{}{}
		}
	}

	old := reportListToMap(oldList)
	new := reportListToMap(newList)
	changes := gitChangesToMap(changesList)

	var mu sync.Mutex
	var wg sync.WaitGroup

	var resErr error

	limitCh := make(chan struct{}, maxConcurrency)

	for filename, list := range new {
		wg.Add(1)
		go func(filename string, list []*Report) {
			limitCh <- struct{}{}
			defer func() { <-limitCh }()
			defer wg.Done()

			var oldName string

			c, ok := changes[filename]
			if ok {
				oldName = c.OldName
			} else {
				oldName = filename // full diff mode
			}

			reports, err := diffReportsList(gitRepo, ignoreCommits, diffArgs, filename, c, old[oldName], list)
			if err != nil {
				mu.Lock()
				resErr = err
				mu.Unlock()
				return
			}

			mu.Lock()
			res = append(res, reports...)
			mu.Unlock()
		}(filename, list)
	}

	wg.Wait()

	if resErr != nil {
		return nil, err
	}

	return res, nil
}

type lineRangeChange struct {
	old, new git.LineRange
}

// compute blame only if refspec is not nil
func blameIfNeeded(gitDir string, refspec []string, filename string) (git.BlameResult, error) {
	if refspec == nil {
		return git.BlameResult{}, nil
	}

	return git.Blame(gitDir, refspec, filename)
}

func fmtReports(list []*Report) []byte {
	var reports []string

	for _, r := range list {
		reports = append(reports, r.String())
	}

	return []byte(strings.Join(reports, "\n") + "\n")
}

func diffReportsList(gitRepo string, ignoreCommits map[string]struct{}, diffArgs []string, filename string, c git.Change, oldList, newList []*Report) (res []*Report, err error) {
	var blame git.BlameResult

	if c.Valid {
		blame, err = blameIfNeeded(gitRepo, diffArgs, filename)
		if err != nil {
			return nil, err
		}
	}

	changesMap := make(map[int]lineRangeChange, len(c.OldLineRanges))

	for idx, r := range c.OldLineRanges {
		for i := r.From; i <= r.To; i++ {
			changesMap[i] = lineRangeChange{old: r, new: c.LineRanges[idx]}
		}
	}

	old, oldMaxLine := reportListToPerLineMap(oldList)
	new, newMaxLine := reportListToPerLineMap(newList)

	var maxLine = oldMaxLine
	if newMaxLine > maxLine {
		maxLine = newMaxLine
	}

	var oldLine, newLine int

	for i := 0; i < maxLine; i++ {
		oldLine++
		newLine++

		ch, ok := changesMap[oldLine]
		// just deletion
		if ok && ch.new.HaveRange && ch.new.Range == 0 {
			oldLine = ch.old.To
			newLine-- // cancel the increment of newLine, because code was deleted, no new lines added
			continue
		}

		res = maybeAppendReports(res, new, old, newLine, oldLine, blame, ignoreCommits)

		if ok {
			oldLine = 0 // all changes and additions must be checked
			for j := newLine + 1; j <= ch.new.To; j++ {
				newLine = j
				res = maybeAppendReports(res, new, old, newLine, oldLine, blame, ignoreCommits)
			}
			oldLine = ch.old.To
		}
	}

	return res, nil
}

func maybeAppendReports(res []*Report, new, old map[int][]*Report, newLine, oldLine int, blame git.BlameResult, ignoreCommits map[string]struct{}) []*Report {
	newReports, ok := new[newLine]

	if !ok {
		return res
	}

	if _, ok := old[oldLine]; ok {
		return res
	}

	changedCommit := blame.Lines[newLine]

	if _, ok := ignoreCommits[changedCommit]; ok {
		return res
	}

	return append(res, newReports...)
}

func reportListToPerLineMap(list []*Report) (res map[int][]*Report, maxLine int) {
	res = make(map[int][]*Report)

	for _, l := range list {
		res[l.startLine] = append(res[l.startLine], l)
		if l.startLine > maxLine {
			maxLine = l.startLine
		}
	}

	return res, maxLine
}

func gitChangesToMap(changes []git.Change) map[string]git.Change {
	res := make(map[string]git.Change)
	for _, c := range changes {
		res[c.NewName] = c
	}
	return res
}

func reportListToMap(list []*Report) map[string][]*Report {
	res := make(map[string][]*Report)

	for _, r := range list {
		res[r.filename] = append(res[r.filename], r)
	}

	for _, l := range res {
		sort.Slice(l, func(i, j int) bool {
			return l[i].startLine < l[j].startLine
		})
	}

	return res
}<|MERGE_RESOLUTION|>--- conflicted
+++ resolved
@@ -118,15 +118,15 @@
 		},
 
 		{
-<<<<<<< HEAD
 			Name:    "callStatic",
 			Default: true,
 			Comment: `Report static calls of instance methods and vice versa.`,
-=======
+		},
+
+		{
 			Name:    "caseContinue",
 			Default: true,
 			Comment: `Report suspicious 'continue' usages inside switch cases.`,
->>>>>>> 892e872c
 		},
 	}
 
