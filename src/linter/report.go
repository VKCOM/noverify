--- conflicted
+++ resolved
@@ -535,11 +535,6 @@
 		},
 
 		{
-<<<<<<< HEAD
-			Name:    "paramClobber",
-			Default: true,
-			Comment: `Report assignments that overwrite params prior to their usage.`,
-=======
 			Name:     "strictCmp",
 			Default:  true,
 			Quickfix: false,
@@ -553,7 +548,6 @@
 			Default:  true,
 			Quickfix: false,
 			Comment:  `Report assignments that overwrite params prior to their usage.`,
->>>>>>> c92546f1
 			Before: `function api_get_video($user_id) {
   $user_id = 0;
   return get_video($user_id);
