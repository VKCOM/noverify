package linter

import (
	"log"
	"sort"
	"strings"
	"sync"

	"github.com/VKCOM/noverify/src/git"
)

const (
	// IgnoreLinterMessage is a commit message that you specify if you want to cancel linter checks for this changeset
	IgnoreLinterMessage = "@linter disable"
)

func addBuiltinCheckers(reg *CheckersRegistry) {
	allChecks := []CheckerInfo{
		{
			Name:     "stripTags",
			Default:  true,
			Quickfix: false,
			Comment:  "Report invalid `strip_tags` function usage.",
			Before:   `$s = strip_tags($s, '<br/>') // Error, self-closing tags are ignored. `,
			After:    `$s = strip_tags($s, '<br>')`,
		},

		{
<<<<<<< HEAD
			Name:     "notSafetyCall",
			Default:  true,
			Quickfix: false,
			Comment:  "Report not safety call",
			Before: `/**
 * @return User|false
 */
function getUser():User|false {
    return null;
}
$a = getUser()->do();
`,
			After: `reported not safety call`,
		},

		{
=======
>>>>>>> 35ec10b0
			Name:     "notNullSafetyFunctionArgumentList",
			Default:  true,
			Quickfix: false,
			Comment:  "Report not nullsafety call for null list",
			Before:   `test(list($a) = [null]);`,
			After:    `reported not safety call`,
		},

		{
			Name:     "notNullSafetyFunctionArgumentArrayDimFetch",
			Default:  true,
			Quickfix: false,
			Comment:  "Report not nullsafety call array.",
			Before: `class A {
    public string $value = 'Hello';
}

function test(A $a): void {
    echo $a->value;
}

$arr = [new A(), null];
test($arr[1]);`,
			After: `reported not safety call`,
		},

		{
			Name:     "notNullSafetyFunctionArgumentConstFetch",
			Default:  true,
			Quickfix: false,
			Comment:  "Report not nullsafety call",
			Before: `function f(A $klass);
						f(null);`,
			After: `reported that null passed to non-nullable parameter.`,
		},

		{
			Name:     "notNullSafetyFunctionArgumentStaticFunctionCall",
			Default:  true,
			Quickfix: false,
			Comment:  "Report not nullsafety call with static function call usage.",
			Before: `class A {
    public static function hello(): ?string {
        return "Hello!";
    }
}

function test(string $s): void {
    echo $s;
}

test(A::hello());`,
			After: `reported not safety call`,
		},

		{
			Name:     "notNullSafetyFunctionArgumentVariable",
			Default:  true,
			Quickfix: false,
			Comment:  "Report not nullsafety call",
			Before: `function f(A $klass);
						f(null);`,
			After: `reported not safety call with null in variable.`,
		},

		{
			Name:     "notNullSafetyFunctionArgumentFunctionCall",
			Default:  true,
			Quickfix: false,
			Comment:  "Report not nullsafety function call.",
			Before: `class A {
    public static function hello(): ?string {
        return "Hello!";
    }
}

function test(A $s): void {
    echo $s;
}

function testNullable(): ?A{
	return new A();
}

test(testNullable());`,
			After: `reported not safety call`,
		},

		{
			Name:     "notNullSafetyFunctionArgumentPropertyFetch",
			Default:  true,
			Quickfix: false,
			Comment:  "Report not nullsafety fetching property in function argument.",
			Before: `
class User {
    public $name = "lol";
}

$user = new User();
$user = null;
echo $user->name;`,
<<<<<<< HEAD
			After: `reported not safety call`,
		},

		{
			Name:     "notNullSafetyPropertyFetch",
			Default:  true,
			Quickfix: false,
			Comment:  "Report not nullsafety property fetch.",
			Before: `
class User {
    public $name = "lol";
}

$user = new User();
$user = null;
echo $user->name;`,
=======
>>>>>>> 35ec10b0
			After: `reported not safety call`,
		},

		{
<<<<<<< HEAD
=======
			Name:     "notNullSafetyPropertyFetch",
			Default:  true,
			Quickfix: false,
			Comment:  "Report not nullsafety property fetch.",
			Before: `
class User {
    public $name = "lol";
}

$user = new User();
$user = null;
echo $user->name;`,
			After: `reported not safety call`,
		},

		{
>>>>>>> 35ec10b0
			Name:     "notNullSafetyVariable",
			Default:  true,
			Quickfix: false,
			Comment:  "Report not nullsafety call",
			Before: `$user = new User();

$user = null;

echo $user->name;`,
			After: `reported not safety call with null in variable.`,
		},

		{
			Name:     "notNullSafetyFunctionCall",
			Default:  true,
			Quickfix: false,
			Comment:  "Report not nullsafety function call.",
			Before: `function getUserOrNull(): ?User { echo "test"; }

$getUserOrNull()->test();`,
			After: `reported not safety function call`,
		},

		{
			Name:     "notNullSafetyStaticFunctionCall",
			Default:  true,
			Quickfix: false,
			Comment:  "Report not nullsafety function call.",
			Before: `class A {
    public static function hello(): ?string {
        return "Hello!";
    }
}

function test(string $s): void {
    echo $s;
}

test(A::hello());`,
			After: `reported not safety static function call`,
		},

		{
			Name:     "notExplicitNullableParam",
			Default:  true,
			Quickfix: true,
			Comment:  "Report not nullable param with explicit null default value.",
			Before:   `function f(string $str = null);`,
			After:    `function f(?string $str = null);`,
		},

		{
			Name:     "emptyStmt",
			Default:  true,
			Quickfix: false,
			Comment:  `Report redundant empty statements that can be safely removed.`,
			Before:   `echo $foo;; // Second semicolon is unnecessary here.`,
			After:    `echo $foo;`,
		},

		{
			Name:     "intOverflow",
			Default:  true,
			Quickfix: false,
			Comment:  `Report potential integer overflows that may result in unexpected behavior.`,
			Before: `// Better to use a constant to avoid accidental overflow and float conversion.
return -9223372036854775808;`,
			After: `return PHP_INT_MIN;`,
		},

		{
			Name:     "phpAliases",
			Default:  true,
			Quickfix: true,
			Comment:  `Report php aliases functions.`,
			Before:   `join("", []);`,
			After:    `implode("", []);`,
		},

		{
			Name:     "discardExpr",
			Default:  true,
			Quickfix: false,
			Comment:  `Report expressions that are evaluated but not used.`,
			Before: `if ($cond) {
  [$v, $err]; // Result expression is not used anywhere.
}`,
			After: `if ($cond) {
  return [$v, $err];
}`,
		},

		{
			Name:     "voidResultUsed",
			Default:  false,
			Quickfix: false,
			Comment:  `Report usages of the void-type expressions`,
			Before:   `$x = var_dump($v); // var_dump returns void.`,
			After:    `$x = print_r($v, true);`,
		},

		{
			Name:     "keywordCase",
			Default:  true,
			Quickfix: false,
			Comment:  `Report keywords that are not in the lower case.`,
			Before:   `RETURN $x;`,
			After:    `return $x;`,
		},

		{
			Name:     "constCase",
			Default:  true,
			Quickfix: true,
			Comment:  `Report built-in constants that are not in the lower case.`,
			Before:   `return TRUE;`,
			After:    `return true;`,
		},

		{
			Name:     "accessLevel",
			Default:  true,
			Quickfix: false,
			Comment:  `Report erroneous member access.`,
			Before:   `$x->privateMethod(); // privateMethod is private and can't be accessed.`,
			After:    `$x->publicMethod();`,
		},

		{
			Name:     "argCount",
			Default:  true,
			Quickfix: false,
			Comment:  `Report mismatching args count inside call expressions.`,
			Before:   `array_combine($keys) // The function takes at least two arguments.`,
			After:    `array_combine($keys, $values)`,
		},

		{
			Name:     "redundantGlobal",
			Default:  true,
			Quickfix: false,
			Comment:  `Report global statement over superglobal variables (which is redundant).`,
			Before:   `global $Foo, $_GET; // $_GET is superglobal.`,
			After:    `global $Foo;`,
		},

		{
			Name:     "arrayAccess",
			Default:  false,
			Quickfix: false,
			Comment:  `Report array access to non-array objects.`,
			Before:   `return $foo[0]; // $foo value may not implement ArrayAccess`,
			After: `if ($foo instanceof ArrayAccess) { 
  return $foo[0];
}`,
		},

		{
			Name:     "mixedArrayKeys",
			Default:  true,
			Quickfix: false,
			Comment:  `Report array literals that have both implicit and explicit keys.`,
			Before:   `['a', 5 => 'b'] // Both explicit and implicit keys are used.`,
			After:    `[0 => 'a', 5 => 'b']`,
		},

		{
			Name:     "dupGlobal",
			Default:  true,
			Quickfix: false,
			Comment:  `Report repeated global statements over variables.`,
			Before:   `global $x, $y, $x; // $x was already mentioned in global.`,
			After:    `global $x, $y;`,
		},

		{
			Name:     "dupArrayKeys",
			Default:  true,
			Quickfix: false,
			Comment:  `Report duplicated keys in array literals.`,
			Before:   `[A => 1, B => 2, A => 3] // Key A is duplicated.`,
			After:    `[A => 1, B => 2, C => 3]`,
		},

		{
			Name:     "dupCond",
			Default:  true,
			Quickfix: false,
			Comment:  "Report duplicated conditions in `switch` and `if/else` statements.",
			Before: `if ($status == OK) {
  return "OK";
} elseif ($status == OK) { // Duplicated condition.
  return "NOT OK";
} else {
  return "UNKNOWN";
}`,
			After: `if ($status == OK) {
  return "OK";
} elseif ($status == NOT_OK) {
  return "NOT OK";
} else {
  return "UNKNOWN";
}`,
		},

		{
			Name:     "dupBranchBody",
			Default:  true,
			Quickfix: false,
			Comment:  `Report suspicious conditional branches that execute the same action.`,
			Before: `// Regardless of the condition, the result will always be the same.
$pickLeft ? foo($left) : foo($left)`,
			After: `$pickLeft ? foo($left) : foo($right)`,
		},

		{
			Name:     `dupSubExpr`,
			Default:  true,
			Quickfix: false,
			Comment:  `Report suspicious duplicated operands in expressions.`,
			Before:   `return $x[$i] < $x[$i]; // The left and right expressions are the same.`,
			After:    `return $x[$i] < $x[$j];`,
		},

		{
			Name:     "arraySyntax",
			Default:  true,
			Quickfix: true,
			Comment:  "Report usages of old `array()` syntax.",
			Before:   `array(1, 2)`,
			After:    `[1, 2]`,
		},

		{
			Name:     "bareTry",
			Default:  true,
			Quickfix: false,
			Comment:  "Report `try` blocks without `catch/finally`.",
			Before: `try {
  doit();
}
// Missing catch or finally blocks.`,
			After: `try {
  doit();
} catch (Exception $e) {
  // Handle $e.
}`,
		},

		{
			Name:     "caseBreak",
			Default:  true,
			Quickfix: false,
			Comment:  "Report `switch` cases without `break`.",
			Before: `switch ($v) {
case 1:
  echo "one"; // May want to insert a "break" here.
case 2:
  echo "this fallthrough is intentional";
  // fallthrough
case 3:
  echo "two or three";
}`,
			After: `switch ($v) {
case 1:
  echo "one";
  break;
case 2:
  echo "this fallthrough is intentional";
  // fallthrough
case 3:
  echo "two or three";
}`,
		},

		{
			Name:     "complexity",
			Default:  false,
			Quickfix: false,
			Comment:  `Report funcs/methods that are too complex.`,
			Before: `function checkRights() {
  // Super big function.
}`,
			After: `function checkRights() {
  return true; // Or 42 if you need int-typed result.
}`,
		},

		{
			Name:     "deadCode",
			Default:  true,
			Quickfix: false,
			Comment:  `Report potentially unreachable code.`,
			Before: `thisFunctionAlwaysExits();
foo(); // Dead code.`,
			After: `foo();
thisFunctionAlwaysExits();`,
		},

		{
			Name:     "invalidDocblock",
			Default:  true,
			Quickfix: false,
			Comment:  `Report malformed PHPDoc comments.`,
			Before:   `@property $foo // Property type is missing.`,
			After:    `@property Foo $foo`,
		},

		{
			Name:     "invalidDocblockType",
			Default:  true,
			Quickfix: false,
			Comment:  `Report potential issues in PHPDoc types.`,
			Before:   `@var []int $xs`,
			After:    `@var int[] $xs`,
		},

		{
			Name:     "invalidDocblockRef",
			Default:  true,
			Quickfix: false,
			Comment:  `Report invalid symbol references inside PHPDoc.`,
			Before:   `@see MyClass`,
			After:    `@see \Foo\MyClass`,
		},

		{
			Name:     "missingPhpdoc",
			Default:  false,
			Quickfix: false,
			Comment:  `Report missing PHPDoc on public methods.`,
			Before: `public function process($acts, $config) {
  // Does something very complicated.
}`,
			After: `
/**
 * Process executes all $acts in a new context.
 * Processed $acts should never be processed again.
 *
 * @param Act[] $acts - acts to execute
 * @param array $config - options
 */
public function process($acts, $config) {
  // Does something very complicated.
}`,
		},

		{
			Name:     "stdInterface",
			Default:  true,
			Quickfix: false,
			Comment:  `Report issues related to std PHP interfaces.`,
		},

		{
			Name:     "unimplemented",
			Default:  true,
			Quickfix: false,
			Comment:  `Report classes that don't implement their contract.`,
			Before: `class MyObj implements Serializable {
  public function serialize() { /* ... */ }
  // Lost implementation of the unserialize method.
}`,
			After: `class MyObj implements Serializable {
  public function serialize() { /* ... */ }
  public function unserialize(string $s) { /* ... */ }
}`,
		},

		{
			Name:     "syntax",
			Default:  true,
			Quickfix: false,
			Comment:  `Report syntax errors.`,
			Before:   `foo(1]`,
			After:    `foo(1)`,
		},

		{
			Name:     "undefinedClass",
			Default:  true,
			Quickfix: false,
			Comment:  `Report usages of undefined class or interface.`,
			Before:   `$foo = new UndefinedClass;`,
			After:    `$foo = new DefinedClass;`,
		},

		{
			Name:     "undefinedTrait",
			Default:  true,
			Quickfix: false,
			Comment:  `Report usages of undefined trait.`,
			Before: `class Foo {
  use UndefinedTrait;
}`,
			After: `class Foo {
  use DefinedTrait;
}`,
		},

		{
			Name:     "undefinedProperty",
			Default:  true,
			Quickfix: false,
			Comment:  `Report usages of undefined property.`,
			Before: `class Foo {
  public string $prop;
}

(new Foo)->prop2; // prop2 is undefined.`,
			After: `class Foo {
  public string $prop;
}

(new Foo)->prop;`,
		},

		{
			Name:     "undefinedMethod",
			Default:  true,
			Quickfix: false,
			Comment:  `Report usages of undefined method.`,
			Before: `class Foo {
  public function method() {};
}

(new Foo)->method2(); // method2 is undefined.`,
			After: `class Foo {
  public function method() {}
}

(new Foo)->method();`,
		},

		{
			Name:     "undefinedConstant",
			Default:  true,
			Quickfix: false,
			Comment:  `Report usages of undefined constant.`,
			Before:   `echo PI;`,
			After:    `echo M_PI;`,
		},

		{
			Name:     "undefinedFunction",
			Default:  true,
			Quickfix: false,
			Comment:  `Report usages of undefined function.`,
			Before:   `undefinedFunc();`,
			After:    `definedFunc();`,
		},

		{
			Name:     "undefinedVariable",
			Default:  true,
			Quickfix: false,
			Comment:  `Report usages of undefined variable.`,
			Before:   `echo $undefinedVar;`,
			After: `$definedVar = 100;
echo $definedVar;`,
		},

		{
			Name:     "maybeUndefined",
			Default:  true,
			Quickfix: false,
			Comment:  `Report usages of potentially undefined symbols.`,
			Before: `if ($cond) {
  $v = 10;
}
return $v; // $v may be undefined.`,
			After: `$v = 0; // Default value.
if ($cond) {
  $v = 10;
}
return $v;`,
		},

		{
			Name:     "unused",
			Default:  true,
			Quickfix: false,
			Comment:  `Report potentially unused variables.`,
			Before: `$result = calculateResult(); // Unused $result.
return [$err];`,
			After: `$result = calculateResult();
return [$result, $err];`,
		},

		{
			Name:     "redundantCast",
			Default:  false,
			Quickfix: false,
			Comment:  `Report redundant type casts.`,
			Before:   `return (int)10; // The expression is already of type int.`,
			After:    `return 10;`,
		},

		{
			Name:     "newAbstract",
			Default:  true,
			Quickfix: false,
			Comment:  "Report abstract classes usages in `new` expressions.",
			Before: `// It is forbidden to create instances of abstract classes.
return new AbstractFactory();`,
			After: `return new NonAbstractFactory();`,
		},

		{
			Name:     "invalidNew",
			Default:  true,
			Quickfix: false,
			Comment:  "Report trait or interface usages in `new` expressions.",
			Before: `// It is forbidden to create instances of traits or interfaces.
return new SomeTrait();`,
			After: `return new SomeClass();`,
		},

		{
			Name:     "regexpSimplify",
			Default:  true,
			Quickfix: false,
			Comment:  `Report regular expressions that can be simplified.`,
			Before:   `preg_match('/x(?:a|b|c){0,}/', $s) // The regex can be simplified.`,
			After:    `preg_match('/x[abc]*/', $s)`,
		},

		{
			Name:     "regexpVet",
			Default:  true,
			Quickfix: false,
			Comment:  `Report suspicious regexp patterns.`,
			Before:   `preg_match('a\d+a', $s); // 'a' is not a valid delimiter.`,
			After:    `preg_match('/\d+/', $s);`,
		},

		{
			Name:     "regexpSyntax",
			Default:  true,
			Quickfix: false,
			Comment:  `Report regexp syntax errors.`,
		},

		{
			Name:     "caseContinue",
			Default:  true,
			Quickfix: false,
			Comment:  "Report suspicious `continue` usages inside `switch` cases.",
			Before: `switch ($v) {
case STOP:
  continue; // Continue inside a switch is equivalent to break.
case INC:
  $x++;
  break;
}`,
			After: `switch ($v) {
case STOP:
  break;
case INC:
  $x++;
  break;
}`,
		},

		{
			Name:     "deprecated",
			Default:  true,
			Quickfix: false,
			Comment:  `Report usages of deprecated symbols.`,
			Before: `/**
 * @deprecated Use g() instead
 */
function f() {}

f();`,
			After: `/**
 * @deprecated Use g() instead
 */
function f() {}

g();`,
		},

		{
			Name:     "deprecatedUntagged",
			Default:  false,
			Quickfix: false,
			Comment:  "Report usages of deprecated symbols if the `@deprecated` tag has no description (see `deprecated` check).",
			Before: `/**
 * @deprecated
 */
function f() {}

f();`,
			After: `/**
 * @deprecated
 */
function f() {}

g();`,
		},

		{
			Name:     "callStatic",
			Default:  true,
			Quickfix: false,
			Comment:  `Report static calls of instance methods and vice versa.`,
			Before:   `$object::instance_method() // instance_method is not a static method.`,
			After:    `$object->instance_method()`,
		},

		{
			Name:     "parentConstructor",
			Default:  true,
			Quickfix: false,
			Comment:  "Report missing `parent::__construct` calls in class constructors.",
			Before: `class Foo extends Bar {
  public function __construct($x, $y) {
    // Lost call to parent constructor.
    $this->y = $y;
  }
}`,
			After: `class Foo extends Bar {
  public function __construct($x, $y) {
    parent::__construct($x);
    $this->y = $y;
  }
}`,
		},

		{
			Name:     "oldStyleConstructor",
			Default:  true,
			Quickfix: false,
			Comment:  `Report old-style (PHP4) class constructors.`,
			Before: `class Foo {
  // Constructor in the old style of PHP 4.
  public function Foo($v) { $this->v = $v; }
}`,
			After: `class Foo {
  public function __construct($v) { $this->v = $v; }
}`,
		},

		{
			Name:     "stringInterpolationDeprecated",
			Default:  true,
			Quickfix: false,
			Comment:  `Report deprecated string interpolation style`,
			Before:   `${variable}`,
			After:    `{$variable}`,
		},

		{
			Name:     "misspellName",
			Default:  true,
			Quickfix: false,
			Comment:  `Report commonly misspelled words in symbol names.`,
			Before:   `function performace_test() ...`, //nolint:misspell // misspelled on purpose
			After:    `function performance_test() ...`,
		},

		//nolint:misspell // misspelled on purpose
		{
			Name:     "misspellComment",
			Default:  true,
			Quickfix: false,
			Comment:  `Report commonly misspelled words in comments.`,
			Before: `/** This is our performace test. */
function performance_test() {}`,
			After: `/** This is our performance test. */
function performance_test() {}`,
		},

		{
			Name:     "nonPublicInterfaceMember",
			Default:  true,
			Quickfix: false,
			Comment:  `Report illegal non-public access level in interfaces.`,
			Before: `interface Iface {
  function a();
  public function b();
  private function c(); // Methods in an interface cannot be private.
  protected function d(); // Methods in an interface cannot be protected.
}`,
			After: `interface Iface {
  function a();
  public function b();
  public function c();
  public function d();
}`,
		},

		{
			Name:     "linterError",
			Default:  true,
			Quickfix: false,
			Comment:  `Report internal linter error.`,
		},

		{
			Name:     "magicMethodDecl",
			Default:  true,
			Quickfix: false,
			Comment:  `Report issues in magic method declarations.`,
			Before: `class Foo {
  private function __call($method, $args) {} // The magic method __call() must have public visibility.
  public static function __set($name, $value) {} // The magic method __set() cannot be static.
}`,
			After: `class Foo {
  public function __call($method, $args) {}
  public function __set($name, $value) {}
}`,
		},

		{
			Name:     "nameMismatch",
			Default:  true,
			Quickfix: false,
			Comment:  `Report symbol case mismatches.`,
			Before: `class Foo {}
// The spelling is in lower case, although the class definition begins with an uppercase letter.
$foo = new foo();`,
			After: `class Foo {}
$foo = new Foo();`,
		},

		{
			Name:     "paramClobber",
			Default:  true,
			Quickfix: false,
			Comment:  `Report assignments that overwrite params prior to their usage.`,
			Before: `function api_get_video($user_id) {
  // The arguments are assigned a new value before using the value passed to the function.
  $user_id = 0;
  return get_video($user_id);
}`,
			After: `function api_get_video($user_id) {
  $user_id = $user_id ?: 0;
  return get_video($user_id);
}`,
		},

		{
			Name:     "printf",
			Default:  true,
			Quickfix: false,
			Comment:  `Report issues in printf-like function calls.`,
			Before:   `sprintf("id=%d") // Lost argument for '%d' specifier.`,
			After:    `sprintf("id=%d", $id)`,
		},

		{
			Name:     "discardVar",
			Default:  true,
			Quickfix: false,
			Comment:  "Report the use of variables that were supposed to be unused, like `$_`.",
			Before: `$_ = some();
echo $_;`,
			After: `$someVal = some();
echo $someVal;`,
		},

		{
			Name:     "dupCatch",
			Default:  true,
			Quickfix: false,
			Comment:  "Report duplicated `catch` clauses.",
			Before: `try {
  // some code
} catch (Exception1 $e) {
} catch (Exception1 $e) {} // <- Possibly the typo.`,
			After: `try {
  // some code
} catch (Exception1 $e) {
} catch (Exception2 $e) {}`,
		},

		{
			Name:     "catchOrder",
			Default:  true,
			Quickfix: false,
			Comment:  "Report erroneous `catch` order in `try` statements.",
			Before: `try {
  // Some code.
} catch (Exception $e) {
  // This will catch both Exception and TimeoutException.
} catch (TimeoutException $e) {
  // This is a dead code.
}`,
			After: `try {
  // Some code.
} catch (TimeoutException $e) {
  // Ok, it can catch TimeoutException.
} catch (Exception $e) {
  // Ok, it will catch everything else.
}`,
		},

		{
			Name:     "trailingComma",
			Default:  false,
			Quickfix: true,
			Comment:  `Report the absence of a comma for the last element in a multi-line array.`,
			Before: `$_ = [
  10,
  20 // Lost comma at the end for a multi-line array.
]`,
			After: `$_ = [
  10,
  20,
]`,
		},

		{
			Name:     "nestedTernary",
			Default:  true,
			Quickfix: false,
			Comment:  `Report an unspecified order in a nested ternary operator.`,
			Before:   `$_ = 1 ? 2 : 3 ? 4 : 5; // There is no clear order of execution.`,
			After: `$_ = (1 ? 2 : 3) ? 4 : 5;
// or
$_ = 1 ? 2 : (3 ? 4 : 5);`,
		},

		{
			Name:     "langDeprecated",
			Default:  false,
			Quickfix: false,
			Comment:  `Report the use of deprecated (per language spec) features.`,
			Before: `$a = (real)100; // 'real' has been deprecated.
$_ = is_real($a);`,
			After: `$a = (float)100;
$_ = is_float($a);`,
		},

		{
			Name:     "badTraitUse",
			Default:  true,
			Quickfix: false,
			Comment:  `Report misuse of traits.`,
			Before: `trait A {}
function f(A $a) {} // Traits cannot be used as type hints.`,
			After: `class A {}
function f(A $a) {}`,
		},

		{
			Name:     "typeHint",
			Default:  false,
			Quickfix: false,
			Comment:  `Report misuse of type hints.`,
			Before: `// The array typehint is too generic, you need to specify a specialization or mixed[] in PHPDoc.
function f(array $a) {}`,
			After: `/**
 * @param mixed[] $a
 */
function f(array $a) {}`,
		},

		{
			Name:     "argsOrder",
			Default:  true,
			Quickfix: false,
			Comment:  `Report suspicious arguments order.`,
			Before: `// It is possible that the arguments are in the wrong order, since 
// searching for a substring in a character does not make sense.
strpos('/', $s);`,
			After: `strpos($s, '/');`,
		},

		{
			Name:     "classMembersOrder",
			Default:  false,
			Quickfix: false,
			Comment:  `Report the wrong order of the class members.`,
			Before: `class A {
  // In the class, constants and properties should go first, and then methods.
  public function func() {}
  const B = 1;
  public $c = 2;
}`,
			After: `class A {
  const B = 1;
  public $c = 2;
  public function func() {}
}`,
		},

		{
			Name:     "varShadow",
			Default:  true,
			Quickfix: false,
			Comment:  `Report the shadow of an existing variable.`,
			Before: `function f(int $a) {
  // The $a variable hides the $a argument.
  foreach ([1, 2] as $a) {
    echo $a;
  }
}`,
			After: `function f(int $a) {
  foreach ([1, 2] as $b) {
    echo $b;
  }
}`,
		},

		{
			Name:     "propNullDefault",
			Default:  false,
			Quickfix: true,
			Comment:  `Report a null assignment for a not nullable property.`,
			Before: `class Foo {
  /**
   * @var Boo $item
   */
  public $item = null; // The type of the property is not nullable, but it is assigned null.
}`,
			After: `class Foo {
  /**
   * @var Boo $item
   */
  public $item;
}`,
		},

		{
			Name:     "switchDefault",
			Default:  false,
			Quickfix: false,
			Comment:  "Report the lack or wrong position of `default`.",
			Before: `switch ($a) {
  case 1:
    echo 1;
    break;
}`,
			After: `switch ($a) {
  case 1:
    echo 1;
    break;
  default:
    echo 2;
    break;
}`,
		},

		{
			Name:     "switchSimplify",
			Default:  true,
			Quickfix: false,
			Comment:  "Report possibility to rewrite `switch` with the `if`.",
			Before: `switch ($a) {
  case 1:
    echo 1;
    break;
}`,
			After: `if ($a == 1) {
  echo 1;
}`,
		},

		{
			Name:     "switchEmpty",
			Default:  true,
			Quickfix: false,
			Comment:  "Report `switch` with empty body.",
			Before:   `switch ($a) {}`,
			After: `switch ($a) {
  case 1:
    // do something
    break;
}`,
		},

		{
			Name:     "implicitModifiers",
			Default:  true,
			Quickfix: false,
			Comment:  `Report implicit modifiers.`,
			Before: `class Foo {
  function f() {} // The access modifier is implicit.
}`,
			After: `class Foo {
  public function f() {}
}`,
		},

		{
			Name:     "invalidExtendClass",
			Default:  true,
			Quickfix: false,
			Comment:  `Report inheritance from the final class.`,
			Before: `final class Foo {}
class Boo extends Foo {}`,
			After: `class Foo {}
class Boo extends Foo {}`,
		},

		{
			Name:     "methodSignatureMismatch",
			Default:  true,
			Quickfix: false,
			Comment:  `Report a method signature mismatch in inheritance.`,
			Before: `class Foo {
  final public function f() {}
}

class Boo extends Foo {
  public function f() {} // Foo::f is final.
}`,
			After: `class Foo {
  public function f() {}
}

class Boo extends Foo {
  public function f() {}
}`,
		},

		{
			// Checker can give many false positives, however it is
			// useful for periodic checking when you can choose what
			// appears to be a real error.
			Name:     "argsReverse",
			Default:  false,
			Quickfix: false,
			Comment:  `Report using variables as arguments in reverse order.`,
			Before: `function makeHello(string $name, int $age) {
  echo "Hello ${$name}-${$age}";
}

function main(): void {
  $name = "John";
  $age = 18;
  makeHello($age, $name); // The name should come first, and then the age.
}`,
			After: `function makeHello(string $name, int $age) {
  echo "Hello ${$name}-${$age}";
}

function main(): void {
  $name = "John";
  $age = 18;
  makeHello($name, $age);
}`,
		},

		{
			Name:     "strangeCast",
			Default:  true,
			Quickfix: false,
			Comment:  `Report a strange way of type cast.`,
			Before:   `$x.""`,
			After:    `(string)$x`,
		},

		{
			Name:     "dangerousBoolCondition",
			Default:  true,
			Quickfix: false,
			Comment:  "Report a dangerous condition",
			Before:   "if(true){}",
			After: `$a = getCond(); // get bool value from some func
				if($a){}`,
		},

		{
			Name:     "reverseAssign",
			Default:  true,
			Quickfix: false,
			Comment:  `Report a reverse assign with unary plus or minus.`,
			Before:   `$a =+ 100;`,
			After:    `$a += 100;`,
		},

		{
			Name:     "parentNotFound",
			Default:  false,
			Quickfix: false,
			Comment:  "Report using `parent::` in a class without a parent class.",
			Before: `class Foo {
  public function f() {
    parent::b(); // Class Foo has no parent.
  }
}`,
			After: `class Foo extends Boo {
  public function f() {
    parent::b(); // Ok.
  }
}`,
		},

		{
			Name:     "packaging",
			Default:  false,
			Quickfix: false,
			Comment:  "Report call @internal method outside @package.",
			Before: `// file Boo.php 

namespace BooPackage; 

/** 
 * @package BooPackage 
 * @internal 
 */ 
class Boo { 
  public static function b() {} 
} 

// file Foo.php 

namespace FooPackage;

/** 
 * @package FooPackage 
 */ 
class Foo { 
  public static function f() {}

  /**
   * @internal
   */
  public static function fInternal() {}
}

// file Main.php

namespace Main;

use BooPackage\Boo;
use FooPackage\Foo;

class Main {
  public static function main(): void {
    Foo::f(); // ok, call non-internal method outside FooPackage

    Boo::b(); // error, call internal method inside other package
    Foo::fInternal(); // error, call internal method inside other package
  }
}`,
			After: `// file Boo.php 

namespace BooPackage; 

/** 
 * @package BooPackage 
 * @internal 
 */ 
class Boo { 
  public static function b() {} 
} 

// file Foo.php 

namespace BooPackage;

/** 
 * @package BooPackage 
 */ 
class Foo { 
  public static function f() {}

  /**
   * @internal
   */
  public static function fInternal() {}
}

// file Main.php

namespace BooPackage;

/**
 * @package BooPackage
 */
class Main {
  public static function main(): void {
    Foo::f(); // ok, call internal method inside same package

    Boo::b(); // ok, call internal method inside same package
    Foo::fInternal(); // ok, call internal method inside same package
  }
}`,
		},

		{
			Name:     "getTypeMisUse",
			Default:  false,
			Quickfix: true,
			Comment:  `Report call gettype function.`,
			Before:   `if (gettype($a) == "string") { ... }`,
			After:    `if (is_string($a)) { ... }`,
		},
	}

	for _, info := range allChecks {
		reg.DeclareChecker(info)
	}
}

// Report is a linter report message.
type Report struct {
	CheckName string `json:"check_name"`
	Level     int    `json:"level"`
	Context   string `json:"context"`
	Message   string `json:"message"`
	Filename  string `json:"filename"`
	Line      int    `json:"line"`
	StartChar int    `json:"start_char"`
	EndChar   int    `json:"end_char"`
	Hash      uint64 `json:"hash"`
}

var severityNames = map[int]string{
	LevelError:    "ERROR",
	LevelWarning:  "WARNING",
	LevelNotice:   "MAYBE",
	LevelSecurity: "WARNING",
}

func (r *Report) Severity() string {
	return severityNames[r.Level]
}

// IsCritical returns whether or not we need to reject whole commit when found this kind of report.
func (r *Report) IsCritical() bool {
	return r.Level != LevelNotice
}

// DiffReports returns only reports that are new.
// Pass diffArgs=nil if we are called from diff in working copy.
func DiffReports(gitRepo string, diffArgs []string, changesList []git.Change, changeLog []git.Commit, oldList, newList []*Report, maxConcurrency int) (res []*Report, err error) {
	ignoreCommits := make(map[string]struct{})
	for _, c := range changeLog {
		if strings.Contains(c.Message, IgnoreLinterMessage) {
			ignoreCommits[c.Hash] = struct{}{}
		}
	}

	old := reportListToMap(oldList)
	new := reportListToMap(newList)
	changes := gitChangesToMap(changesList)

	var mu sync.Mutex
	var wg sync.WaitGroup

	var resErr error

	limitCh := make(chan struct{}, maxConcurrency)

	for filename, list := range new {
		wg.Add(1)
		go func(filename string, list []*Report) {
			limitCh <- struct{}{}
			defer func() { <-limitCh }()
			defer wg.Done()

			var oldName string

			c, ok := changes[filename]
			if ok {
				oldName = c.OldName
			} else {
				oldName = filename // full diff mode
			}

			reports, err := diffReportsList(gitRepo, ignoreCommits, diffArgs, filename, c, old[oldName], list)
			if err != nil {
				mu.Lock()
				resErr = err
				mu.Unlock()
				return
			}

			mu.Lock()
			res = append(res, reports...)
			mu.Unlock()
		}(filename, list)
	}

	wg.Wait()

	if resErr != nil {
		return nil, err
	}

	return res, nil
}

type lineRangeChange struct {
	old, new git.LineRange
}

// compute blame only if refspec is not nil
func blameIfNeeded(gitDir string, refspec []string, filename string) (git.BlameResult, error) {
	if refspec == nil {
		return git.BlameResult{}, nil
	}

	return git.Blame(gitDir, refspec, filename)
}

func diffReportsList(gitRepo string, ignoreCommits map[string]struct{}, diffArgs []string, filename string, c git.Change, oldList, newList []*Report) (res []*Report, err error) {
	var blame git.BlameResult

	if c.Valid {
		blame, err = blameIfNeeded(gitRepo, diffArgs, filename)
		if err != nil {
			return nil, err
		}
	}

	changesMap := make(map[int]lineRangeChange, len(c.OldLineRanges))

	for idx, r := range c.OldLineRanges {
		for i := r.From; i <= r.To; i++ {
			changesMap[i] = lineRangeChange{old: r, new: c.LineRanges[idx]}
		}
	}

	old, oldMaxLine := reportListToPerLineMap(oldList)
	new, newMaxLine := reportListToPerLineMap(newList)

	var maxLine = oldMaxLine
	if newMaxLine > maxLine {
		maxLine = newMaxLine
	}

	var oldLine, newLine int

	for i := 0; i < maxLine; i++ {
		oldLine++
		newLine++

		ch, ok := changesMap[oldLine]
		// just deletion
		if ok && ch.new.HaveRange && ch.new.Range == 0 {
			oldLine = ch.old.To
			newLine-- // cancel the increment of newLine, because code was deleted, no new lines added
			continue
		}

		res = maybeAppendReports(res, new, old, newLine, oldLine, blame, ignoreCommits)

		if ok {
			oldLine = 0 // all changes and additions must be checked
			for j := newLine + 1; j <= ch.new.To; j++ {
				newLine = j
				res = maybeAppendReports(res, new, old, newLine, oldLine, blame, ignoreCommits)
			}
			oldLine = ch.old.To
		}
	}

	return res, nil
}

func maybeAppendReports(res []*Report, new, old map[int][]*Report, newLine, oldLine int, blame git.BlameResult, ignoreCommits map[string]struct{}) []*Report {
	newReports, ok := new[newLine]

	if !ok {
		return res
	}

	if _, ok := old[oldLine]; ok {
		return res
	}

	changedCommit := blame.Lines[newLine]

	if _, ok := ignoreCommits[changedCommit]; ok {
		return res
	}

	return append(res, newReports...)
}

func reportListToPerLineMap(list []*Report) (res map[int][]*Report, maxLine int) {
	res = make(map[int][]*Report)

	for _, l := range list {
		res[l.Line] = append(res[l.Line], l)
		if l.Line > maxLine {
			maxLine = l.Line
		}
	}

	return res, maxLine
}

func gitChangesToMap(changes []git.Change) map[string]git.Change {
	res := make(map[string]git.Change)
	for _, c := range changes {
		res[c.NewName] = c
	}
	return res
}

func reportListToMap(list []*Report) map[string][]*Report {
	res := make(map[string][]*Report)

	for _, r := range list {
		res[r.Filename] = append(res[r.Filename], r)
	}

	for i := range res {
		l := res[i]
		sort.Slice(l, func(i, j int) bool {
			return l[i].Line < l[j].Line
		})
	}

	return res
}

func isUnderscore(s string) bool {
	return s == "_"
}

func linterError(filename, format string, args ...interface{}) {
	log.Printf("error: "+filename+": "+format, args...)
}<|MERGE_RESOLUTION|>--- conflicted
+++ resolved
@@ -26,7 +26,6 @@
 		},
 
 		{
-<<<<<<< HEAD
 			Name:     "notSafetyCall",
 			Default:  true,
 			Quickfix: false,
@@ -43,8 +42,6 @@
 		},
 
 		{
-=======
->>>>>>> 35ec10b0
 			Name:     "notNullSafetyFunctionArgumentList",
 			Default:  true,
 			Quickfix: false,
@@ -146,7 +143,6 @@
 $user = new User();
 $user = null;
 echo $user->name;`,
-<<<<<<< HEAD
 			After: `reported not safety call`,
 		},
 
@@ -163,31 +159,10 @@
 $user = new User();
 $user = null;
 echo $user->name;`,
-=======
->>>>>>> 35ec10b0
 			After: `reported not safety call`,
 		},
 
 		{
-<<<<<<< HEAD
-=======
-			Name:     "notNullSafetyPropertyFetch",
-			Default:  true,
-			Quickfix: false,
-			Comment:  "Report not nullsafety property fetch.",
-			Before: `
-class User {
-    public $name = "lol";
-}
-
-$user = new User();
-$user = null;
-echo $user->name;`,
-			After: `reported not safety call`,
-		},
-
-		{
->>>>>>> 35ec10b0
 			Name:     "notNullSafetyVariable",
 			Default:  true,
 			Quickfix: false,
