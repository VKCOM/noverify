--- conflicted
+++ resolved
@@ -803,7 +803,8 @@
 		}
 		// TODO: handle fprintf as well?
 		b.checkFormatString(e, e.Arg(0))
-<<<<<<< HEAD
+	case `\is_real`:
+		b.report(e, LevelNotice, "langDeprecated", "use is_float function instead of is_real")
 	case `\array_key_exists`:
 		b.checkArrayKeyExistsCall(e)
 	}
@@ -822,10 +823,6 @@
 
 	if onlyObjects {
 		b.report(e, LevelWarning, "langDeprecated", "since PHP 7.4, using array_key_exists() with an object has been deprecated, use isset() or property_exists() instead")
-=======
-	case `\is_real`:
-		b.report(e, LevelNotice, "langDeprecated", "use is_float function instead of is_real")
->>>>>>> 063f41e9
 	}
 }
 
