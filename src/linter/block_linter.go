package linter

import (
	"bytes"
	"fmt"
	"strings"

	"github.com/VKCOM/noverify/src/constfold"
	"github.com/VKCOM/noverify/src/ir"
	"github.com/VKCOM/noverify/src/ir/irutil"
	"github.com/VKCOM/noverify/src/meta"
	"github.com/VKCOM/noverify/src/php/parser/freefloating"
	"github.com/VKCOM/noverify/src/quickfix"
	"github.com/VKCOM/noverify/src/solver"
)

type blockLinter struct {
	walker *BlockWalker
}

func (b *blockLinter) enterNode(n ir.Node) {
	switch n := n.(type) {
	case *ir.Assign:
		b.checkAssign(n)

	case *ir.ArrayExpr:
		b.checkArray(n)

	case *ir.FunctionCallExpr:
		b.checkFunctionCall(n)

	case *ir.MethodCallExpr:
		b.checkMethodCall(n)

	case *ir.StaticCallExpr:
		b.checkStaticCall(n)

	case *ir.PropertyFetchExpr:
		b.checkPropertyFetch(n)

	case *ir.StaticPropertyFetchExpr:
		b.checkStaticPropertyFetch(n)

	case *ir.ClassConstFetchExpr:
		b.checkClassConstFetch(n)

	case *ir.NewExpr:
		b.checkNew(n)

	case *ir.ExpressionStmt:
		b.checkStmtExpression(n)

	case *ir.ConstFetchExpr:
		b.checkConstFetch(n)

	case *ir.TernaryExpr:
		b.checkTernary(n)

	case *ir.SwitchStmt:
		b.checkSwitch(n)

	case *ir.IfStmt:
		b.checkIfStmt(n)

	case *ir.GlobalStmt:
		b.checkGlobalStmt(n)

	case *ir.BitwiseAndExpr:
		b.checkBitwiseOp(n, n.Left, n.Right)
	case *ir.BitwiseOrExpr:
		b.checkBitwiseOp(n, n.Left, n.Right)
	case *ir.BitwiseXorExpr:
		b.checkBinaryVoidType(n.Left, n.Right)
		b.checkBinaryDupArgs(n, n.Left, n.Right)
	case *ir.LogicalAndExpr:
		b.checkBinaryVoidType(n.Left, n.Right)
		b.checkBinaryDupArgs(n, n.Left, n.Right)
	case *ir.BooleanAndExpr:
		b.checkBinaryVoidType(n.Left, n.Right)
		b.checkBinaryDupArgs(n, n.Left, n.Right)
	case *ir.LogicalOrExpr:
		b.checkBinaryVoidType(n.Left, n.Right)
		b.checkBinaryDupArgs(n, n.Left, n.Right)
	case *ir.BooleanOrExpr:
		b.checkBinaryVoidType(n.Left, n.Right)
		b.checkBinaryDupArgs(n, n.Left, n.Right)
	case *ir.LogicalXorExpr:
		b.checkBinaryVoidType(n.Left, n.Right)
		b.checkBinaryDupArgs(n, n.Left, n.Right)
	case *ir.PlusExpr:
		b.checkBinaryVoidType(n.Left, n.Right)
	case *ir.MinusExpr:
		b.checkBinaryVoidType(n.Left, n.Right)
		b.checkBinaryDupArgsNoFloat(n, n.Left, n.Right)
	case *ir.MulExpr:
		b.checkBinaryVoidType(n.Left, n.Right)
	case *ir.DivExpr:
		b.checkBinaryVoidType(n.Left, n.Right)
		b.checkBinaryDupArgsNoFloat(n, n.Left, n.Right)
	case *ir.ModExpr:
		b.checkBinaryVoidType(n.Left, n.Right)
		b.checkBinaryDupArgs(n, n.Left, n.Right)
	case *ir.PowExpr:
		b.checkBinaryVoidType(n.Left, n.Right)
	case *ir.EqualExpr:
		b.checkBinaryVoidType(n.Left, n.Right)
		b.checkBinaryDupArgsNoFloat(n, n.Left, n.Right)
	case *ir.NotEqualExpr:
		b.checkBinaryVoidType(n.Left, n.Right)
		b.checkBinaryDupArgsNoFloat(n, n.Left, n.Right)
	case *ir.IdenticalExpr:
		b.checkBinaryVoidType(n.Left, n.Right)
		b.checkBinaryDupArgsNoFloat(n, n.Left, n.Right)
	case *ir.NotIdenticalExpr:
		b.checkBinaryVoidType(n.Left, n.Right)
		b.checkBinaryDupArgsNoFloat(n, n.Left, n.Right)
	case *ir.SmallerExpr:
		b.checkBinaryVoidType(n.Left, n.Right)
		b.checkBinaryDupArgs(n, n.Left, n.Right)
	case *ir.SmallerOrEqualExpr:
		b.checkBinaryVoidType(n.Left, n.Right)
		b.checkBinaryDupArgsNoFloat(n, n.Left, n.Right)
	case *ir.GreaterExpr:
		b.checkBinaryVoidType(n.Left, n.Right)
		b.checkBinaryDupArgs(n, n.Left, n.Right)
	case *ir.GreaterOrEqualExpr:
		b.checkBinaryVoidType(n.Left, n.Right)
		b.checkBinaryDupArgsNoFloat(n, n.Left, n.Right)
	case *ir.SpaceshipExpr:
		b.checkBinaryVoidType(n.Left, n.Right)
		b.checkBinaryDupArgsNoFloat(n, n.Left, n.Right)
	case *ir.CoalesceExpr:
		b.checkCoalesceExpr(n)
	case *ir.TypeCastExpr:
		if n.Type == "array" {
			b.checkRedundantCastArray(n.Expr)
		} else {
			b.checkRedundantCast(n.Expr, n.Type)
		}

	case *ir.CloneExpr:
		b.walker.r.checkKeywordCase(n, "clone")
	case *ir.ConstListStmt:
		b.walker.r.checkKeywordCase(n, "const")
	case *ir.GotoStmt:
		b.walker.r.checkKeywordCase(n, "goto")
	case *ir.ThrowStmt:
		b.walker.r.checkKeywordCase(n, "throw")
	case *ir.YieldExpr:
		b.walker.r.checkKeywordCase(n, "yield")
	case *ir.YieldFromExpr:
		b.walker.r.checkKeywordCase(n, "yield")
	case *ir.ImportExpr:
		b.walker.r.checkKeywordCase(n, n.Func)
	case *ir.BreakStmt:
		b.walker.r.checkKeywordCase(n, "break")
	case *ir.ReturnStmt:
		b.walker.r.checkKeywordCase(n, "return")
	case *ir.ElseStmt:
		b.walker.r.checkKeywordCase(n, "else")

	case *ir.ForeachStmt:
		b.walker.r.checkKeywordCase(n, "foreach")
	case *ir.ForStmt:
		b.walker.r.checkKeywordCase(n, "for")
	case *ir.WhileStmt:
		b.walker.r.checkKeywordCase(n, "while")
	case *ir.DoStmt:
		b.walker.r.checkKeywordCase(n, "do")

	case *ir.ContinueStmt:
		b.checkContinueStmt(n)

	case *ir.Dnumber:
		b.checkIntOverflow(n)

	case *ir.TryStmt:
		b.checkTryStmt(n)

	case *ir.InterfaceStmt:
		b.checkInterfaceStmt(n)

	case *ir.BadString:
		b.report(n, LevelSyntax, "syntax", "%s", n.Error)
	}
}

func (b *blockLinter) report(n ir.Node, level int, checkName, msg string, args ...interface{}) {
	b.walker.r.Report(n, level, checkName, msg, args...)
}

<<<<<<< HEAD
=======
func (b *blockLinter) checkCoalesceExpr(n *ir.CoalesceExpr) {
	lhsType := solver.ExprType(b.walker.ctx.sc, b.walker.r.ctx.st, n.Left)
	if !lhsType.IsPrecise() {
		return
	}

	if !lhsType.Contains("null") {
		b.report(n.Right, LevelInformation, "deadCode", "%s is not nullable, right side of the expression is unreachable", irutil.FmtNode(n.Left))
	}
}

func (b *blockLinter) checkArrayDimFetch(s *ir.ArrayDimFetchExpr) {
	typ := solver.ExprType(b.walker.ctx.sc, b.walker.r.ctx.st, s.Variable)

	var (
		maybeHaveClasses bool
		haveArrayAccess  bool
	)

	typ.Iterate(func(t string) {
		// FullyQualified class name will have "\" in the beginning
		if meta.IsClassType(t) {
			maybeHaveClasses = true

			if !haveArrayAccess && solver.Implements(t, `\ArrayAccess`) {
				haveArrayAccess = true
			}
		}
	})

	if maybeHaveClasses && !haveArrayAccess {
		b.report(s.Variable, LevelDoNotReject, "arrayAccess", "Array access to non-array type %s", typ)
	}
}

>>>>>>> 62aba8c9
func (b *blockLinter) checkAssign(a *ir.Assign) {
	b.checkVoidType(a.Expression)
}

func (b *blockLinter) checkTryStmt(s *ir.TryStmt) {
	if len(s.Catches) == 0 && s.Finally == nil {
		b.report(s, LevelError, "bareTry", "At least one catch or finally block must be present")
	}

	b.walker.r.checkKeywordCase(s, "try")

	for _, c := range s.Catches {
		b.walker.r.checkKeywordCase(c, "catch")
	}

	if s.Finally != nil {
		b.walker.r.checkKeywordCase(s.Finally, "finally")
	}

	if len(s.Catches) > 1 {
		b.checkCatchOrder(s)
	}
}

func (b *blockLinter) checkCatchOrder(s *ir.TryStmt) {
	// This code has O(n^2) complexity, but there are usually no more than 3-4 catch clauses in the code.
	// We could avoid some extra work if we would not add leaf types to the classes list,
	// but we don't have that information available.

	classes := make([]string, 0, len(s.Catches))

	for _, c := range s.Catches {
		c := c.(*ir.CatchStmt)
		if len(c.Types) > 1 {
			return // give up on A|B catch
		}

		class, ok := solver.GetClassName(b.walker.r.ctx.st, c.Types[0])
		if !ok {
			continue
		}

		add := true
		for _, otherClass := range classes {
			if class == otherClass {
				b.report(c.Types[0], LevelWarning, "dupCatch", "duplicated catch on %s", class)
				add = false
				break
			}
			if solver.Extends(class, otherClass) {
				b.report(c.Types[0], LevelWarning, "catchOrder", "catch %s block will never run as it extends %s which is caught above", class, otherClass)
				add = false
				break
			}
			if solver.Implements(class, otherClass) {
				b.report(c.Types[0], LevelWarning, "catchOrder", "catch %s block will never run as it implements %s which is caught above", class, otherClass)
				add = false
				break
			}
		}
		if add {
			classes = append(classes, class)
		}
	}
}

func (b *blockLinter) checkBitwiseOp(n, left, right ir.Node) {
	b.checkBinaryDupArgs(n, left, right)
	b.checkBinaryVoidType(left, right)
}

func (b *blockLinter) checkBinaryVoidType(left, right ir.Node) {
	b.checkVoidType(left)
	b.checkVoidType(right)
}

func (b *blockLinter) checkBinaryDupArgsNoFloat(n, left, right ir.Node) {
	if b.walker.exprType(left).Contains("float") || b.walker.exprType(right).Contains("float") {
		return
	}
	b.checkBinaryDupArgs(n, left, right)
}

func (b *blockLinter) checkBinaryDupArgs(n, left, right ir.Node) {
	// Check for `$x <op> $y` where `<op>` is not a correct way to
	// handle identical operands.
	if !b.walker.sideEffectFree(left) || !b.walker.sideEffectFree(right) {
		return
	}
	if nodeEqual(b.walker.r.ctx.st, left, right) {
		b.report(n, LevelWarning, "dupSubExpr", "duplicated operands value in %s expression", binaryOpString(n))
	}
}

// checkVoidType reports if node has void type
func (b *blockLinter) checkVoidType(n ir.Node) {
	if b.walker.exprType(n).Is("void") {
		b.report(n, LevelDoNotReject, "voidResultUsed", "void function result used")
	}
}

func (b *blockLinter) checkRedundantCastArray(e ir.Node) {
	typ := b.walker.exprType(e)
	if typ.Len() == 1 && typ.Is("mixed[]") {
		b.report(e, LevelDoNotReject, "redundantCast", "expression already has array type")
	}
}

func (b *blockLinter) checkRedundantCast(e ir.Node, dstType string) {
	typ := b.walker.exprType(e)
	if typ.Len() != 1 {
		return
	}
	typ.Iterate(func(x string) {
		if x == dstType {
			b.report(e, LevelDoNotReject, "redundantCast",
				"expression already has %s type", dstType)
		}
	})
}

func (b *blockLinter) checkNew(e *ir.NewExpr) {
	b.walker.r.checkKeywordCase(e, "new")

	// Can't handle `new class() ...` yet.
	if _, ok := e.Class.(*ir.AnonClassExpr); ok {
		return
	}

	if b.walker.r.ctx.st.IsTrait {
		switch {
		case meta.NameNodeEquals(e.Class, "self"):
			// Don't try to resolve "self" inside trait context.
			return
		case meta.NameNodeEquals(e.Class, "static"):
			// More or less identical to the "self" case.
			return
		}
	}

	className, ok := solver.GetClassName(b.walker.r.ctx.st, e.Class)
	if !ok {
		// perhaps something like 'new $class', cannot check this.
		return
	}

	class, ok := meta.Info.GetClass(className)
	if !ok {
		b.walker.r.reportUndefinedType(e.Class, className)
	} else {
		b.walker.r.checkNameCase(e.Class, className, class.Name)
	}

	// It's illegal to instantiate abstract class, but `static` can
	// resolve to something else due to the late static binding,
	// so it's the only exception to that rule.
	if class.IsAbstract() && !meta.NameNodeEquals(e.Class, "static") {
		b.report(e.Class, LevelError, "newAbstract", "Cannot instantiate abstract class")
	}

	// Check implicitly invoked constructor method arguments count.
	m, ok := solver.FindMethod(className, "__construct")
	if !ok {
		return
	}
	ctor := m.Info
	// If new expression is written without (), ArgumentList will be nil.
	// It's equivalent of 0 arguments constructor call.
	if ok && !enoughArgs(e.Args, ctor) {
		b.report(e, LevelError, "argCount", "Too few arguments for %s constructor", className)
	}
}

func (b *blockLinter) checkStmtExpression(s *ir.ExpressionStmt) {
	report := false

	// All branches except default try to filter-out common
	// cases to reduce the number of type solving performed.
	if irutil.IsAssign(s.Expr) {
		return
	}
	switch s.Expr.(type) {
	case *ir.ImportExpr, *ir.ExitExpr:
		// Skip.
	case *ir.ArrayExpr, *ir.NewExpr:
		// Report these even if they are not pure.
		report = true
	default:
		typ := b.walker.exprType(s.Expr)
		if !typ.Is("void") {
			report = b.walker.sideEffectFree(s.Expr)
		}
	}

	if report {
		ff := s.GetFreeFloating()
		if ff != nil {
			for _, tok := range (*ff)[freefloating.Expr] {
				if tok.StringType == freefloating.CommentType {
					return
				}
			}
		}

		b.report(s.Expr, LevelWarning, "discardExpr", "expression evaluated but not used")
	}
}

func (b *blockLinter) checkConstFetch(e *ir.ConstFetchExpr) {
	_, _, defined := solver.GetConstant(b.walker.r.ctx.st, e.Constant)

	if !defined {
		// If it's builtin constant, give a more precise report message.
		switch nm := meta.NameNodeToString(e.Constant); strings.ToLower(nm) {
		case "null", "true", "false":
			// TODO(quasilyte): should probably issue not "undefined" warning
			// here, but something else, like "constCase" or something.
			// Since it *was* "undefined" before, leave it as is for now,
			// only make error message more user-friendly.
			lcName := strings.ToLower(nm)
			b.report(e.Constant, LevelError, "undefined", "Use %s instead of %s", lcName, nm)
		default:
			b.report(e.Constant, LevelError, "undefined", "Undefined constant %s", nm)
		}
	}
}

func (b *blockLinter) checkTernary(e *ir.TernaryExpr) {
	if e.IfTrue == nil {
		return // Skip `$x ?: $y` expressions
	}

	// Check for `$cond ? $x : $x` which makes no sense.
	if irutil.NodeEqual(e.IfTrue, e.IfFalse) {
		b.report(e, LevelWarning, "dupBranchBody", "then/else operands are identical")
	}
}

func (b *blockLinter) checkGlobalStmt(s *ir.GlobalStmt) {
	b.walker.r.checkKeywordCase(s, "global")

	for _, v := range s.Vars {
		v, ok := v.(*ir.SimpleVar)
		if !ok {
			continue
		}
		if _, ok := superGlobals[v.Name]; ok {
			b.report(v, LevelWarning, "redundantGlobal", "%s is superglobal", v.Name)
		}
	}
}

func (b *blockLinter) checkSwitch(s *ir.SwitchStmt) {
	nodeSet := &b.walker.r.nodeSet
	nodeSet.Reset()
	wasAdded := false
	for i, c := range s.CaseList.Cases {
		c, ok := c.(*ir.CaseStmt)
		if !ok {
			continue
		}
		if !b.walker.sideEffectFree(c.Cond) {
			continue
		}

		var v meta.ConstValue
		var isConstKey bool
		if k, ok := c.Cond.(*ir.ConstFetchExpr); ok {
			v = constfold.Eval(b.walker.r.ctx.st, k)
			if !v.IsValid() {
				continue
			}
			value := v.Value

			switch v.Type {
			case meta.Float:
				val, ok := value.(float64)
				if !ok {
					continue
				}
				wasAdded = nodeSet.Add(&ir.Dnumber{Value: fmt.Sprint(val)})
			case meta.Integer:
				val, ok := value.(int64)
				if !ok {
					continue
				}
				wasAdded = nodeSet.Add(&ir.Lnumber{Value: fmt.Sprint(val)})
			case meta.String:
				val, ok := value.(string)
				if !ok {
					continue
				}
				wasAdded = nodeSet.Add(&ir.String{Value: fmt.Sprint(val)})
			case meta.Bool:
				val, ok := value.(bool)
				if !ok {
					continue
				}
				wasAdded = nodeSet.Add(&ir.Name{Value: fmt.Sprint(val)})
			default:
				continue
			}
			isConstKey = true
		}

		isDupKey := isConstKey && !wasAdded
		if !isDupKey {
			isDupKey = !nodeSet.Add(c.Cond)
		}

		if isDupKey {
			msg := fmt.Sprintf("duplicated switch case #%d", i+1)
			if isConstKey {
				dupKey := getConstValue(v)
				msg += " (value " + dupKey + ")"
			}
			b.report(c.Cond, LevelWarning, "dupCond", "%s", msg)
		}
	}
}

func (b *blockLinter) checkIfStmt(s *ir.IfStmt) {
	// Check for `if ($cond) { $x } else { $x }`.
	// Leave more complex if chains to avoid false positives
	// until we get more examples of valid and invalid cases of
	// duplicated branches.
	if len(s.ElseIf) == 0 && s.Else != nil {
		x := s.Stmt
		y := s.Else.(*ir.ElseStmt).Stmt
		if irutil.NodeEqual(x, y) {
			b.report(s, LevelWarning, "dupBranchBody", "duplicated if/else actions")
		}
	}

	b.checkIfStmtDupCond(s)
}

func (b *blockLinter) checkIfStmtDupCond(s *ir.IfStmt) {
	conditions := irutil.NewNodeSet()
	conditions.Add(s.Cond)
	for _, elseif := range s.ElseIf {
		elseif := elseif.(*ir.ElseIfStmt)
		if !b.walker.sideEffectFree(elseif.Cond) {
			continue
		}
		if !conditions.Add(elseif.Cond) {
			b.report(elseif.Cond, LevelWarning, "dupCond", "duplicated condition in if-else chain")
		}
	}
}

func (b *blockLinter) checkIntOverflow(num *ir.Dnumber) {
	// If value contains only [0-9], then it's probably the case
	// where lexer parsed int literal as Dnumber due to the overflow.
	for _, ch := range num.Value {
		if ch < '0' || ch > '9' {
			return
		}
	}
	b.report(num, LevelWarning, "intOverflow", "%s will be interpreted as float due to the overflow", num.Value)
}

func (b *blockLinter) checkContinueStmt(c *ir.ContinueStmt) {
	b.walker.r.checkKeywordCase(c, "continue")
	if c.Expr == nil && b.walker.ctx.innermostLoop == loopSwitch {
		b.report(c, LevelError, "caseContinue", "'continue' inside switch is 'break'")
	}
}

func (b *blockLinter) addFixForArray(arr *ir.ArrayExpr) {
	if !ApplyQuickFixes {
		return
	}

	from := arr.Position.StartPos
	to := arr.Position.EndPos
	have := b.walker.r.fileContents[from:to]
	have = bytes.TrimPrefix(have, []byte("array("))
	have = bytes.TrimSuffix(have, []byte(")"))

	b.walker.r.ctx.fixes = append(b.walker.r.ctx.fixes, quickfix.TextEdit{
		StartPos:    arr.Position.StartPos,
		EndPos:      arr.Position.EndPos,
		Replacement: fmt.Sprintf("[%s]", string(have)),
	})
}

func (b *blockLinter) checkArray(arr *ir.ArrayExpr) {
	if !arr.ShortSyntax {
		b.report(arr, LevelDoNotReject, "arraySyntax", "Use of old array syntax (use short form instead)")
		b.addFixForArray(arr)
	}

	items := arr.Items
	haveKeys := false
	haveImplicitKeys := false
	keys := make(map[string]ir.Node, len(items))

	for _, item := range items {
		if item.Val == nil {
			continue
		}

		if item.Key == nil {
			haveImplicitKeys = true
			continue
		}

		haveKeys = true

		var key string
		var constKey bool

		switch k := item.Key.(type) {
		case *ir.String:
			key = k.Value
			constKey = true
		case *ir.Lnumber:
			key = k.Value
			constKey = true
		case *ir.ConstFetchExpr:
			v := constfold.Eval(b.walker.r.ctx.st, k)
			if !v.IsValid() {
				continue
			}

			value := v.Value
			switch v.Type {
			case meta.Float:
				val, ok := value.(float64)
				if !ok {
					continue
				}
				value := int64(val)
				key = fmt.Sprint(value)

			case meta.Integer:
				key = fmt.Sprint(value)

			case meta.String:
				key = value.(string)

			case meta.Bool:
				if value.(bool) {
					key = "1"
				} else {
					key = "0"
				}
			}

			constKey = true
		}

		if !constKey {
			continue
		}

		if n, ok := keys[key]; ok {
			origKey := string(b.walker.r.nodeText(n))
			dupKey := fmt.Sprintf("%#q", key)
			msg := fmt.Sprintf("Duplicate array key %s", origKey)
			if origKey != dupKey && origKey != key {
				msg += " (value " + dupKey + ")"
			}
			b.report(item.Key, LevelWarning, "dupArrayKeys", "%s", msg)
		}

		keys[key] = item.Key
	}

	if haveImplicitKeys && haveKeys {
		b.report(arr, LevelWarning, "mixedArrayKeys", "Mixing implicit and explicit array keys")
	}
}

func (b *blockLinter) checkDeprecatedFunctionCall(e *ir.FunctionCallExpr, call *funcCallInfo) {
	if !call.info.Doc.Deprecated {
		return
	}

	if call.info.Doc.DeprecationNote != "" {
		b.report(e.Function, LevelDoNotReject, "deprecated", "Call to deprecated function %s (%s)", meta.NameNodeToString(e.Function), call.info.Doc.DeprecationNote)
		return
	}

	b.report(e.Function, LevelDoNotReject, "deprecated", "Call to deprecated function %s", meta.NameNodeToString(e.Function))
}

func (b *blockLinter) checkFunctionAvailability(e *ir.FunctionCallExpr, call *funcCallInfo) {
	if !call.isFound && !b.walker.ctx.customFunctionExists(e.Function) {
		b.report(e.Function, LevelError, "undefined", "Call to undefined function %s", meta.NameNodeToString(e.Function))
	}
}

func (b *blockLinter) checkCallArgs(n ir.Node, args []ir.Node, fn meta.FuncInfo) {
	b.checkCallArgsCount(n, args, fn)
}

func (b *blockLinter) checkCallArgsCount(n ir.Node, args []ir.Node, fn meta.FuncInfo) {
	if fn.Name == `\mt_rand` {
		if len(args) != 0 && len(args) != 2 {
			b.report(n, LevelWarning, "argCount", "mt_rand expects 0 or 2 args")
		}
		return
	}

	if fn.Name == `\compact` || fn.Name == `\func_get_args` {
		// there is no need to check the number of arguments for these functions.
		return
	}

	if !enoughArgs(args, fn) {
		b.report(n, LevelWarning, "argCount", "Too few arguments for %s", meta.NameNodeToString(n))
	}
}

func (b *blockLinter) checkFunctionCall(e *ir.FunctionCallExpr) {
	call := resolveFunctionCall(b.walker.ctx.sc, b.walker.r.ctx.st, b.walker.ctx.customTypes, e)
	fqName := call.funcName

	if call.canAnalyze {
		b.checkCallArgs(e.Function, e.Args, call.info)
		b.checkDeprecatedFunctionCall(e, &call)
		b.checkFunctionAvailability(e, &call)
		b.walker.r.checkNameCase(e.Function, call.funcName, call.info.Name)
	}

	switch fqName {
	case `\preg_match`, `\preg_match_all`, `\preg_replace`, `\preg_split`:
		if len(e.Args) < 1 {
			break
		}
		b.checkRegexp(e, e.Arg(0))
	case `\sprintf`, `\printf`:
		if len(e.Args) < 1 {
			break
		}
		// TODO: handle fprintf as well?
		b.checkFormatString(e, e.Arg(0))
	}
}

func (b *blockLinter) checkMethodCall(e *ir.MethodCallExpr) {
	parseState := b.walker.r.ctx.st

	call := resolveMethodCall(b.walker.ctx.sc, parseState, b.walker.ctx.customTypes, e)
	if !call.canAnalyze {
		return
	}

	if !call.isMagic {
		b.checkCallArgs(e.Method, e.Args, call.info)
	}

	if !call.isFound && !call.isMagic && !parseState.IsTrait && !b.walker.isThisInsideClosure(e.Variable) {
		// The method is undefined but we permit calling it if `method_exists`
		// was called prior to that call.
		if !b.walker.ctx.customMethodExists(e.Variable, call.methodName) {
			b.report(e.Method, LevelError, "undefined", "Call to undefined method {%s}->%s()", call.methodCallerType, call.methodName)
		}
	} else if !call.isMagic && !parseState.IsTrait {
		// Method is defined.
		b.walker.r.checkNameCase(e.Method, call.methodName, call.info.Name)
		if call.info.IsStatic() {
			b.report(e.Method, LevelWarning, "callStatic", "Calling static method as instance method")
		}
	}

	if call.info.Doc.Deprecated {
		if call.info.Doc.DeprecationNote != "" {
			b.report(e.Method, LevelDoNotReject, "deprecated", "Call to deprecated method {%s}->%s() (%s)",
				call.methodCallerType, call.methodName, call.info.Doc.DeprecationNote)
		} else {
			b.report(e.Method, LevelDoNotReject, "deprecated", "Call to deprecated method {%s}->%s()",
				call.methodCallerType, call.methodName)
		}
	}

	if call.isFound && !call.isMagic && !canAccess(parseState, call.className, call.info.AccessLevel) {
		b.report(e.Method, LevelError, "accessLevel", "Cannot access %s method %s->%s()", call.info.AccessLevel, call.className, call.methodName)
	}
}

func (b *blockLinter) checkStaticCall(e *ir.StaticCallExpr) {
	call := resolveStaticMethodCall(b.walker.r.ctx.st, e)
	if !call.canAnalyze {
		return
	}

	if !call.isMagic {
		b.checkCallArgs(e.Call, e.Args, call.methodInfo.Info)
	}

	if !call.isFound && !call.isMagic && !b.walker.r.ctx.st.IsTrait {
		b.report(e.Call, LevelError, "undefined", "Call to undefined method %s::%s()", call.className, call.methodName)
	} else if !call.isParentCall && !call.methodInfo.Info.IsStatic() && !call.isMagic && !b.walker.r.ctx.st.IsTrait {
		// Method is defined.
		// parent::f() is permitted.
		b.report(e.Call, LevelWarning, "callStatic", "Calling instance method as static method")
	}

	if call.isFound && !canAccess(b.walker.r.ctx.st, call.methodInfo.ClassName, call.methodInfo.Info.AccessLevel) {
		b.report(e.Call, LevelError, "accessLevel", "Cannot access %s method %s::%s()", call.methodInfo.Info.AccessLevel, call.methodInfo.ClassName, call.methodName)
	}
}

func (b *blockLinter) checkPropertyFetch(e *ir.PropertyFetchExpr) {
	fetch := resolvePropertyFetch(b.walker.ctx.sc, b.walker.r.ctx.st, b.walker.ctx.customTypes, e)
	if !fetch.canAnalyze {
		return
	}

	if !fetch.isFound && !fetch.isMagic && !b.walker.r.ctx.st.IsTrait && !b.walker.isThisInsideClosure(e.Variable) {
		b.report(e.Property, LevelError, "undefined", "Property {%s}->%s does not exist", fetch.propertyFetchType, fetch.propertyNode.Value)
	}

	if fetch.isFound && !fetch.isMagic && !canAccess(b.walker.r.ctx.st, fetch.className, fetch.info.AccessLevel) {
		b.report(e.Property, LevelError, "accessLevel", "Cannot access %s property %s->%s", fetch.info.AccessLevel, fetch.className, fetch.propertyNode.Value)
	}
}

func (b *blockLinter) checkStaticPropertyFetch(e *ir.StaticPropertyFetchExpr) {
	fetch := resolveStaticPropertyFetch(b.walker.r.ctx.st, e)
	if !fetch.canAnalyze {
		return
	}

	if !fetch.isFound && !b.walker.r.ctx.st.IsTrait {
		b.report(e.Property, LevelError, "undefined", "Property %s::$%s does not exist", fetch.className, fetch.propertyName)
	}

	if fetch.isFound && !canAccess(b.walker.r.ctx.st, fetch.info.ClassName, fetch.info.Info.AccessLevel) {
		b.report(e.Property, LevelError, "accessLevel", "Cannot access %s property %s::$%s", fetch.info.Info.AccessLevel, fetch.info.ClassName, fetch.propertyName)
	}
}

func (b *blockLinter) checkClassConstFetch(e *ir.ClassConstFetchExpr) {
	fetch := resolveClassConstFetch(b.walker.r.ctx.st, e)
	if !fetch.canAnalyze {
		return
	}

	if !fetch.isFound && !b.walker.r.ctx.st.IsTrait {
		b.walker.r.Report(e.ConstantName, LevelError, "undefined", "Class constant %s::%s does not exist", fetch.className, fetch.constName)
	}

	if fetch.isFound && !canAccess(b.walker.r.ctx.st, fetch.implClassName, fetch.info.AccessLevel) {
		b.walker.r.Report(e.ConstantName, LevelError, "accessLevel", "Cannot access %s constant %s::%s", fetch.info.AccessLevel, fetch.implClassName, fetch.constName)
	}
}

func (b *blockLinter) checkInterfaceStmt(iface *ir.InterfaceStmt) {
	for _, st := range iface.Stmts {
		switch x := st.(type) {
		case *ir.ClassMethodStmt:
			for _, modifier := range x.Modifiers {
				if strings.EqualFold(modifier.Value, "private") || strings.EqualFold(modifier.Value, "protected") {
					methodName := x.MethodName.Value
					b.report(x, LevelWarning, "nonPublicInterfaceMember", "'%s' can't be %s", methodName, modifier.Value)
				}
			}
		case *ir.ClassConstListStmt:
			for _, modifier := range x.Modifiers {
				if strings.EqualFold(modifier.Value, "private") || strings.EqualFold(modifier.Value, "protected") {
					for _, constant := range x.Consts {
						constantName := constant.(*ir.ConstantStmt).ConstantName.Value
						b.report(x, LevelWarning, "nonPublicInterfaceMember", "'%s' can't be %s", constantName, modifier.Value)
					}
				}
			}
		}
	}
}

func (b *blockLinter) checkRegexp(e *ir.FunctionCallExpr, arg *ir.Argument) {
	s, ok := arg.Expr.(*ir.String)
	if !ok {
		return
	}
	pat := s.Value
	simplified := b.walker.r.reSimplifier.simplifyRegexp(pat)
	if simplified != "" {
		rawPattern := b.walker.r.nodeText(s)
		b.report(arg, LevelDoNotReject, "regexpSimplify", "May re-write %s as '%s'",
			rawPattern, simplified)
	}
	issues, err := b.walker.r.reVet.CheckRegexp(pat)
	if err != nil {
		b.report(arg, LevelError, "regexpSyntax", "parse error: %v", err)
	}
	for _, issue := range issues {
		b.report(arg, LevelWarning, "regexpVet", "%s", issue)
	}
}

func (b *blockLinter) checkFormatString(e *ir.FunctionCallExpr, arg *ir.Argument) {
	s, ok := arg.Expr.(*ir.String)
	if !ok {
		return
	}
	const argsLimit = 16
	if len(s.Value) > 255 || len(e.Args) > argsLimit {
		return
	}

	format, err := parseFormatString(s.Value)
	if err != nil {
		b.report(arg, LevelWarning, "printf", "%s", err.Error())
		return
	}

	// TODO: detect `% <char>` cases.
	// For example in, "Handler % tried to add additional_field %s but % could not be added!"
	// we have 2 bad formatting directives here, but only one is reported, `% t`, since
	// 't' is not a correct specifier (while '% c' is technically OK).
	//
	// TODO: test whether things like `%1%` make sense. We report all %% directive
	// usages that have any modifiers.

	usages := make([]uint8, argsLimit)
	for _, d := range format.directives {
		if d.specifier == '%' {
			hasModifiers := d.argNum != -1 || d.flags != "" || d.precision != -1 || d.width != -1
			if hasModifiers {
				b.report(arg, LevelWarning, "printf", "%%%% directive has modifiers")
			}
			continue
		}

		if d.argNum == -1 {
			continue
		}
		if d.argNum >= len(e.Args) {
			s := s.Value[d.begin:d.end]
			b.report(arg, LevelWarning, "printf", "%s directive refers to the args[%d] which is not provided", s, d.argNum)
			continue
		}
		if d.argNum < len(usages) {
			usages[d.argNum]++
		}

		arg := e.Arg(d.argNum)
		if d.specifier == 's' && b.isArrayType(b.walker.exprType(arg.Expr)) {
			b.report(arg, LevelWarning, "printf", "potential array to string conversion")
		}
	}

	for i := 1; i < len(e.Args); i++ {
		if usages[i] == 0 {
			b.report(e.Arg(i), LevelWarning, "printf", "argument is not referenced from the formatting string")
		}
	}
}

func (b *blockLinter) isArrayType(typ meta.TypesMap) bool {
	return typ.Len() == 1 && typ.Find(meta.IsArrayType)
}<|MERGE_RESOLUTION|>--- conflicted
+++ resolved
@@ -189,8 +189,6 @@
 	b.walker.r.Report(n, level, checkName, msg, args...)
 }
 
-<<<<<<< HEAD
-=======
 func (b *blockLinter) checkCoalesceExpr(n *ir.CoalesceExpr) {
 	lhsType := solver.ExprType(b.walker.ctx.sc, b.walker.r.ctx.st, n.Left)
 	if !lhsType.IsPrecise() {
@@ -202,31 +200,6 @@
 	}
 }
 
-func (b *blockLinter) checkArrayDimFetch(s *ir.ArrayDimFetchExpr) {
-	typ := solver.ExprType(b.walker.ctx.sc, b.walker.r.ctx.st, s.Variable)
-
-	var (
-		maybeHaveClasses bool
-		haveArrayAccess  bool
-	)
-
-	typ.Iterate(func(t string) {
-		// FullyQualified class name will have "\" in the beginning
-		if meta.IsClassType(t) {
-			maybeHaveClasses = true
-
-			if !haveArrayAccess && solver.Implements(t, `\ArrayAccess`) {
-				haveArrayAccess = true
-			}
-		}
-	})
-
-	if maybeHaveClasses && !haveArrayAccess {
-		b.report(s.Variable, LevelDoNotReject, "arrayAccess", "Array access to non-array type %s", typ)
-	}
-}
-
->>>>>>> 62aba8c9
 func (b *blockLinter) checkAssign(a *ir.Assign) {
 	b.checkVoidType(a.Expression)
 }
