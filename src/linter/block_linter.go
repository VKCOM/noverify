package linter

import (
	"bytes"
	"fmt"
	"strings"

	"github.com/VKCOM/noverify/src/constfold"
	"github.com/VKCOM/noverify/src/ir"
	"github.com/VKCOM/noverify/src/ir/irutil"
	"github.com/VKCOM/noverify/src/ir/phpcore"
	"github.com/VKCOM/noverify/src/linter/autogen"
	"github.com/VKCOM/noverify/src/meta"
	"github.com/VKCOM/noverify/src/quickfix"
	"github.com/VKCOM/noverify/src/solver"
	"github.com/VKCOM/noverify/src/types"
	"github.com/VKCOM/noverify/src/utils"
)

type blockLinter struct {
	walker   *blockWalker
	quickfix *QuickFixGenerator
}

func (b *blockLinter) enterNode(n ir.Node) {
	switch n := n.(type) {

	case *ir.Encapsed:
		b.checkStringInterpolationDeprecation(n)

	case *ir.Assign:
		b.checkAssign(n)

	case *ir.ArrayExpr:
		b.checkArray(n)

	case *ir.ClassStmt:
		b.checkClass(n)

	case *ir.TraitStmt:
		b.checkTrait(n)

	case *ir.FunctionCallExpr:
		b.checkFunctionCall(n)

	case *ir.ArrowFunctionExpr:
		b.walker.CheckParamNullability(n.Params)

	case *ir.ClosureExpr:
		b.walker.CheckParamNullability(n.Params)

	case *ir.MethodCallExpr:
		b.checkMethodCall(n)

	case *ir.StaticCallExpr:
		b.checkStaticCall(n)

	case *ir.PropertyFetchExpr:
		b.checkPropertyFetch(n)

	case *ir.StaticPropertyFetchExpr:
		b.checkStaticPropertyFetch(n)

	case *ir.ClassConstFetchExpr:
		b.checkClassConstFetch(n)

	case *ir.NewExpr:
		b.checkNew(n)

	case *ir.ExpressionStmt:
		b.checkStmtExpression(n)

	case *ir.ConstFetchExpr:
		b.checkConstFetch(n)

	case *ir.TernaryExpr:
		b.checkTernary(n)

	case *ir.SwitchStmt:
		b.checkSwitch(n)

	case *ir.IfStmt:
		b.checkIfStmt(n)

	case *ir.GlobalStmt:
		b.checkGlobalStmt(n)

	case *ir.UnaryPlusExpr:
		b.checkUnaryPlus(n)

	case *ir.BitwiseAndExpr:
		b.checkBitwiseOp(n, n.Left, n.Right)
	case *ir.BitwiseOrExpr:
		b.checkBitwiseOp(n, n.Left, n.Right)
	case *ir.BitwiseXorExpr:
		b.checkBinaryVoidType(n.Left, n.Right)
		b.checkBinaryDupArgs(n, n.Left, n.Right)
	case *ir.LogicalAndExpr:
		b.checkBinaryVoidType(n.Left, n.Right)
		b.checkBinaryDupArgs(n, n.Left, n.Right)
	case *ir.BooleanAndExpr:
		b.checkBinaryVoidType(n.Left, n.Right)
		b.checkBinaryDupArgs(n, n.Left, n.Right)
	case *ir.LogicalOrExpr:
		b.checkBinaryVoidType(n.Left, n.Right)
		b.checkBinaryDupArgs(n, n.Left, n.Right)
	case *ir.BooleanOrExpr:
		b.checkBinaryVoidType(n.Left, n.Right)
		b.checkBinaryDupArgs(n, n.Left, n.Right)
	case *ir.LogicalXorExpr:
		b.checkBinaryVoidType(n.Left, n.Right)
		b.checkBinaryDupArgs(n, n.Left, n.Right)
	case *ir.PlusExpr:
		b.checkBinaryVoidType(n.Left, n.Right)
	case *ir.MinusExpr:
		b.checkBinaryVoidType(n.Left, n.Right)
		b.checkBinaryDupArgsNoFloat(n, n.Left, n.Right)
	case *ir.MulExpr:
		b.checkBinaryVoidType(n.Left, n.Right)
	case *ir.DivExpr:
		b.checkBinaryVoidType(n.Left, n.Right)
		b.checkBinaryDupArgsNoFloat(n, n.Left, n.Right)
	case *ir.ModExpr:
		b.checkBinaryVoidType(n.Left, n.Right)
		b.checkBinaryDupArgs(n, n.Left, n.Right)
	case *ir.PowExpr:
		b.checkBinaryVoidType(n.Left, n.Right)
	case *ir.EqualExpr:
		b.checkBinaryVoidType(n.Left, n.Right)
		b.checkBinaryDupArgsNoFloat(n, n.Left, n.Right)
		b.checkGettype(n)
	case *ir.NotEqualExpr:
		b.checkBinaryVoidType(n.Left, n.Right)
		b.checkBinaryDupArgsNoFloat(n, n.Left, n.Right)
		b.checkGettype(n)
	case *ir.IdenticalExpr:
		b.checkBinaryVoidType(n.Left, n.Right)
		b.checkBinaryDupArgsNoFloat(n, n.Left, n.Right)
		b.checkGettype(n)
	case *ir.NotIdenticalExpr:
		b.checkBinaryVoidType(n.Left, n.Right)
		b.checkBinaryDupArgsNoFloat(n, n.Left, n.Right)
		b.checkGettype(n)
	case *ir.SmallerExpr:
		b.checkBinaryVoidType(n.Left, n.Right)
		b.checkBinaryDupArgs(n, n.Left, n.Right)
	case *ir.SmallerOrEqualExpr:
		b.checkBinaryVoidType(n.Left, n.Right)
		b.checkBinaryDupArgsNoFloat(n, n.Left, n.Right)
	case *ir.GreaterExpr:
		b.checkBinaryVoidType(n.Left, n.Right)
		b.checkBinaryDupArgs(n, n.Left, n.Right)
	case *ir.GreaterOrEqualExpr:
		b.checkBinaryVoidType(n.Left, n.Right)
		b.checkBinaryDupArgsNoFloat(n, n.Left, n.Right)
	case *ir.SpaceshipExpr:
		b.checkBinaryVoidType(n.Left, n.Right)
		b.checkBinaryDupArgsNoFloat(n, n.Left, n.Right)
	case *ir.CoalesceExpr:
		b.checkCoalesceExpr(n)
	case *ir.TypeCastExpr:
		b.checkTypeCaseExpr(n)

	case *ir.CloneExpr:
		b.walker.r.checker.CheckKeywordCase(n, "clone")
	case *ir.ConstListStmt:
		b.walker.r.checker.CheckKeywordCase(n, "const")
	case *ir.GotoStmt:
		b.walker.r.checker.CheckKeywordCase(n, "goto")
	case *ir.ThrowStmt:
		b.walker.r.checker.CheckKeywordCase(n, "throw")
	case *ir.YieldExpr:
		b.walker.r.checker.CheckKeywordCase(n, "yield")
	case *ir.YieldFromExpr:
		b.walker.r.checker.CheckKeywordCase(n, "yield")
	case *ir.ImportExpr:
		b.walker.r.checker.CheckKeywordCase(n, n.Func)
	case *ir.BreakStmt:
		b.walker.r.checker.CheckKeywordCase(n, "break")
	case *ir.ReturnStmt:
		b.walker.r.checker.CheckKeywordCase(n, "return")
	case *ir.ElseStmt:
		b.walker.r.checker.CheckKeywordCase(n, "else")

	case *ir.ForeachStmt:
		b.checkForeach(n)
	case *ir.ForStmt:
		b.walker.r.checker.CheckKeywordCase(n, "for")
	case *ir.WhileStmt:
		b.walker.r.checker.CheckKeywordCase(n, "while")
		b.checkDangerousBoolCond(n.Cond)
	case *ir.DoStmt:
		b.walker.r.checker.CheckKeywordCase(n, "do")
		b.checkDangerousBoolCond(n.Cond)

	case *ir.ContinueStmt:
		b.checkContinueStmt(n)

	case *ir.Dnumber:
		b.checkIntOverflow(n)

	case *ir.TryStmt:
		b.checkTryStmt(n)

	case *ir.InterfaceStmt:
		b.checkInterfaceStmt(n)

	case *ir.NopStmt:
		b.checkNopStmt(n)

	case *ir.BadString:
		b.report(n, LevelError, "syntax", "%s", n.Error)
	}
}

func (b *blockLinter) checkStringInterpolationDeprecation(str *ir.Encapsed) {
	for _, item := range str.Parts {
		variable, ok := item.(*ir.SimpleVar)
		if ok {
			if variable.IdentifierTkn.Value[0] != '$' {
				b.report(str, LevelWarning, "stringInterpolationDeprecated", "use {$variable} instead ${variable}")
				break
			}
		}
	}
}

func (b *blockLinter) checkUnaryPlus(n *ir.UnaryPlusExpr) {
	val := constfold.Eval(b.classParseState(), n.Expr)
	if val.IsValid() {
		return
	}

	b.report(n, LevelWarning, "strangeCast", "Unary plus with non-constant expression, possible type cast, use an explicit cast to int or float instead of using the unary plus")
}

func (b *blockLinter) checkTrait(n *ir.TraitStmt) {
	for _, stmt := range n.Stmts {
		method, ok := stmt.(*ir.ClassMethodStmt)
		if ok {
			b.walker.CheckParamNullability(method.Params)
		}
	}
}

func (b *blockLinter) checkClass(class *ir.ClassStmt) {
	const classMethod = 0
	const classOtherMember = 1

	var members = make([]int, 0, len(class.Stmts))
	for _, stmt := range class.Stmts {
		switch value := stmt.(type) {
		case *ir.ClassMethodStmt:
			members = append(members, classMethod)
			b.walker.CheckParamNullability(value.Params)
		case *ir.PropertyListStmt:
			for _, element := range value.Doc.Parsed {
				if element.Name() == "deprecated" {
					b.report(stmt, LevelNotice, "deprecated", "Has deprecated field in class %s", class.ClassName.Value)
				}
			}
			members = append(members, classOtherMember)
		default:
			members = append(members, classOtherMember)
		}
	}

	var methodsBegin bool
	for index, member := range members {
		if member == classMethod {
			methodsBegin = true
		} else if methodsBegin {
			stmt := class.Stmts[index]
			memberType := ""
			memberName := ""
			switch stmt := stmt.(type) {
			case *ir.ClassConstListStmt:
				memberType = "Constant"
				memberName = stmt.Consts[0].(*ir.ConstantStmt).ConstantName.Value
			case *ir.PropertyListStmt:
				memberType = "Property"
				memberName = "$" + stmt.Properties[0].(*ir.PropertyStmt).Variable.Name
			default:
				continue
			}
			b.report(stmt, LevelError, "classMembersOrder", "%s %s must go before methods in the class %s", memberType, memberName, class.ClassName.Value)
		}
	}
}

func (b *blockLinter) checkForeach(n *ir.ForeachStmt) {
	b.walker.r.checker.CheckKeywordCase(n, "foreach")

	var vars []*ir.SimpleVar

	findAllVars := func(n ir.Node) bool {
		if vr, ok := n.(*ir.SimpleVar); ok {
			vars = append(vars, vr)
		}
		return true
	}

	if n.Variable != nil {
		irutil.Inspect(n.Variable, findAllVars)
	}
	if n.Key != nil {
		irutil.Inspect(n.Key, findAllVars)
	}

	fun, ok := b.walker.r.currentFunction()
	if !ok {
		return
	}

	for _, v := range vars {
		for _, param := range fun.Params {
			if v.Name == param.Name {
				b.report(v, LevelError, "varShadow", "Variable $%s shadow existing variable $%s from current function params", v.Name, param.Name)
			}
		}
	}
}

func (b *blockLinter) checkTypeCaseExpr(n *ir.TypeCastExpr) {
	if n.Type == "array" {
		b.checkRedundantCastArray(n.Expr)
	} else {
		b.checkRedundantCast(n.Expr, n.Type)
	}

	// We cannot use the value directly, since for real it is equal to float,
	// so we have to use the token value.
	if bytes.EqualFold(n.CastTkn.Value, []byte("(real)")) {
		b.report(n, LevelNotice, "langDeprecated", "Use float cast instead of real")
	}
}

func (b *blockLinter) report(n ir.Node, level int, checkName, msg string, args ...interface{}) {
	b.walker.report(n, level, checkName, msg, args...)
}

func (b *blockLinter) checkNopStmt(n *ir.NopStmt) {
	switch b.walker.path.Parent().(type) {
	case *ir.DeclareStmt, *ir.IfStmt, *ir.ForStmt, *ir.ForeachStmt, *ir.WhileStmt, *ir.DoStmt:
		return
	}

	b.report(n, LevelNotice, "emptyStmt", "Semicolon (;) is not needed here, it can be safely removed")
}

func (b *blockLinter) checkCoalesceExpr(n *ir.CoalesceExpr) {
	lhsType := solver.ExprType(b.walker.ctx.sc, b.classParseState(), n.Left)
	if !lhsType.IsPrecise() {
		return
	}

	rhsVariableUndefined := false
	variable, ok := n.Left.(*ir.SimpleVar)
	if ok {
		have := b.walker.ctx.sc.HaveVar(variable)
		rhsVariableUndefined = !have
	}

	// If the variable is not defined, then ?? can be a test
	// for this, so we do not need to give this warning
	if !lhsType.Contains("null") && !rhsVariableUndefined {
		b.report(n.Right, LevelWarning, "deadCode", "%s is not nullable, right side of the expression is unreachable", irutil.FmtNode(n.Left))
	}
}

func (b *blockLinter) checkAssign(a *ir.Assign) {
	b.checkVoidType(a.Expr)

	var sign byte
	switch a.Expr.(type) {
	case *ir.UnaryPlusExpr:
		sign = '+'
	case *ir.UnaryMinusExpr:
		sign = '-'
	default:
		return
	}

	// Get sign token.
	signTkn := ir.GetFirstToken(a.Expr)

	// $a= 100;
	//   |
	//   - Free floating empty.
	//
	// $a = 100;
	//    |
	//    - Free floating contain space.
	containsSpaceBeforeAssign := len(a.EqualTkn.FreeFloating) != 0

	// $a =+ 100;
	//     |
	//     - Free floating empty.
	//
	// $a = +100;
	//      |
	//      - Free floating contain space.
	containsSpaceBeforeSign := len(signTkn.FreeFloating) != 0

	if !containsSpaceBeforeSign && containsSpaceBeforeAssign {
		b.report(a, LevelWarning, "reverseAssign", "Possible there should be '%c='", sign)
	}
}

func (b *blockLinter) checkTryStmt(s *ir.TryStmt) {
	if len(s.Catches) == 0 && s.Finally == nil {
		b.report(s, LevelError, "bareTry", "At least one catch or finally block must be present")
	}

	b.walker.r.checker.CheckKeywordCase(s, "try")

	for _, c := range s.Catches {
		b.walker.r.checker.CheckKeywordCase(c, "catch")
	}

	if s.Finally != nil {
		b.walker.r.checker.CheckKeywordCase(s.Finally, "finally")
	}

	if len(s.Catches) > 1 {
		b.checkCatchOrder(s)
	}
}

func (b *blockLinter) checkCatchOrder(s *ir.TryStmt) {
	// This code has O(n^2) complexity, but there are usually no more than 3-4 catch clauses in the code.
	// We could avoid some extra work if we would not add leaf types to the classes list,
	// but we don't have that information available.

	classes := make([]string, 0, len(s.Catches))

	for _, c := range s.Catches {
		c := c.(*ir.CatchStmt)
		if len(c.Types) > 1 {
			return // give up on A|B catch
		}

		class, ok := solver.GetClassName(b.classParseState(), c.Types[0])
		if !ok {
			continue
		}

		add := true
		for _, otherClass := range classes {
			if class == otherClass {
				b.report(c.Types[0], LevelWarning, "dupCatch", "Duplicated catch on %s", class)
				add = false
				break
			}
			if solver.Extends(b.metaInfo(), class, otherClass) {
				b.report(c.Types[0], LevelWarning, "catchOrder", "Catch %s block will never run as it extends %s which is caught above", class, otherClass)
				add = false
				break
			}
			if solver.Implements(b.metaInfo(), class, otherClass) {
				b.report(c.Types[0], LevelWarning, "catchOrder", "Catch %s block will never run as it implements %s which is caught above", class, otherClass)
				add = false
				break
			}
		}
		if add {
			classes = append(classes, class)
		}
	}
}

func (b *blockLinter) checkBitwiseOp(n, left, right ir.Node) {
	b.checkBinaryDupArgs(n, left, right)
	b.checkBinaryVoidType(left, right)
}

func (b *blockLinter) checkBinaryVoidType(left, right ir.Node) {
	b.checkVoidType(left)
	b.checkVoidType(right)
}

func (b *blockLinter) checkBinaryDupArgsNoFloat(n, left, right ir.Node) {
	if b.walker.exprType(left).Contains("float") || b.walker.exprType(right).Contains("float") {
		return
	}
	b.checkBinaryDupArgs(n, left, right)
}

func (b *blockLinter) checkBinaryDupArgs(n, left, right ir.Node) {
	// Check for `$x <op> $y` where `<op>` is not a correct way to
	// handle identical operands.
	if !b.walker.sideEffectFree(left) || !b.walker.sideEffectFree(right) {
		return
	}
	if nodeEqual(b.classParseState(), left, right) {
		b.report(n, LevelWarning, "dupSubExpr", "Duplicated operands value in %s expression", utils.BinaryOpString(n))
	}
}

// checkVoidType reports if node has void type
func (b *blockLinter) checkVoidType(n ir.Node) {
	if b.walker.exprType(n).Is("void") {
		b.report(n, LevelNotice, "voidResultUsed", "Void function result used")
	}
}

func (b *blockLinter) checkRedundantCastArray(e ir.Node) {
	typ := b.walker.exprType(e)
	if typ.Len() == 1 && typ.Is("mixed[]") {
		b.report(e, LevelNotice, "redundantCast", "Expression already has array type")
	}
}

func (b *blockLinter) checkRedundantCast(e ir.Node, dstType string) {
	typ := b.walker.exprType(e)
	if typ.Len() != 1 {
		return
	}
	typ.Iterate(func(x string) {
		if x == dstType {
			b.report(e, LevelNotice, "redundantCast", "Expression already has %s type", dstType)
		}
	})
}

func (b *blockLinter) checkNew(e *ir.NewExpr) {
	b.walker.r.checker.CheckKeywordCase(e, "new")

	if b.classParseState().IsTrait {
		switch {
		case utils.NameNodeEquals(e.Class, "self"):
			// Don't try to resolve "self" inside trait context.
			return
		case utils.NameNodeEquals(e.Class, "static"):
			// More or less identical to the "self" case.
			return
		}
	}

	var className string
	var args []ir.Node

	if anon, ok := e.Class.(*ir.AnonClassExpr); ok {
		className = autogen.GenerateAnonClassName(anon, b.walker.r.ctx.st.CurrentFile)
		className = b.classParseState().Namespace + className
		args = anon.Args
	} else {
		className, ok = solver.GetClassName(b.classParseState(), e.Class)
		if !ok {
			// perhaps something like 'new $class', cannot check this.
			return
		}
		args = e.Args
	}

	class, ok := b.metaInfo().GetClass(className)
	if !ok {
		class, ok = b.metaInfo().GetTrait(className)
		if ok {
			b.report(e.Class, LevelError, "invalidNew", "Cannot instantiate trait %s", class.Name)
		} else {
			b.report(e.Class, LevelError, "undefinedClass", "Class or interface named %s does not exist", className)
		}
	} else {
		if class.IsInterface() {
			b.report(e.Class, LevelError, "invalidNew", "Cannot instantiate interface %s", class.Name)
		}
		b.walker.r.checker.CheckNameCase(e.Class, className, class.Name)
	}

	// It's illegal to instantiate abstract class, but `static` can
	// resolve to something else due to the late static binding,
	// so it's the only exception to that rule.
	if class.IsAbstract() && !utils.NameNodeEquals(e.Class, "static") {
		b.report(e.Class, LevelError, "newAbstract", "Cannot instantiate abstract class %s", class.Name)
	}

	// Check implicitly invoked constructor method arguments count.
	m, ok := solver.FindMethod(b.metaInfo(), className, "__construct")
	if !ok {
		return
	}

	ctor := m.Info
	// If new expression is written without (), ArgumentList will be nil.
	// It's equivalent of 0 arguments constructor call.
	if ok && !enoughArgs(args, ctor) {
		b.report(e, LevelError, "argCount", "Too few arguments for %s constructor, expecting %d, saw %d", className, ctor.MinParamsCnt, len(args))
	}
}

func (b *blockLinter) checkStmtExpression(s *ir.ExpressionStmt) {
	report := false

	// All branches except default try to filter-out common
	// cases to reduce the number of type solving performed.
	if irutil.IsAssign(s.Expr) {
		assign, okCast := s.Expr.(*ir.Assign)
		if !okCast {
			return
		}
		if v, ok := assign.Variable.(*ir.StaticPropertyFetchExpr); ok {
			parseState := b.classParseState()
			left, ok := parseState.Info.GetVarType(v.Class)

<<<<<<< HEAD
			/*		if ok && left.Contains("null") {
					b.report(s, LevelWarning, "notNullSafetyPropertyFetch",
						"potential null dereference when accessing static property")
				}*/
			if ok {
				b.checkSafetyCall(s, left, "", "PropertyFetch")
			}

=======
			if ok && left.Contains("null") {
				b.report(s, LevelWarning, "notNullSafetyPropertyFetch",
					"potential null dereference when accessing static property")
			}
>>>>>>> 35ec10b0
		}
		return
	}
	switch expr := s.Expr.(type) {
	case *ir.ImportExpr, *ir.ExitExpr:
		// Skip.
	case *ir.ArrayExpr, *ir.NewExpr:
		// Report these even if they are not pure.
		report = true
	case *ir.StaticCallExpr:
		if v, ok := expr.Class.(*ir.SimpleVar); ok {
			parseState := b.classParseState()
			left, ok := parseState.Info.GetVarType(v)

			if ok && left.Contains("null") {
				b.report(s, LevelWarning, "notNullSafetyStaticFunctionCall",
					"potential null dereference when accessing static call throw $%s", v.Name)
			}
		}
		report = b.isDiscardableExpr(s.Expr)
	default:
		report = b.isDiscardableExpr(s.Expr)
	}

	if report {
		b.report(s.Expr, LevelWarning, "discardExpr", "Expression evaluated but not used")
	}
}

func (b *blockLinter) isDiscardableExpr(expr ir.Node) bool {
	typ := b.walker.exprType(expr)
	if !typ.Is("void") {
		return b.walker.sideEffectFree(expr)
	}
	return false
}

func (b *blockLinter) checkConstFetch(e *ir.ConstFetchExpr) {
	_, _, defined := solver.GetConstant(b.classParseState(), e.Constant)

	if !defined {
		// If it's builtin constant, give a more precise report message.
		switch nm := utils.NameNodeToString(e.Constant); strings.ToLower(nm) {
		case "null", "true", "false":
			expected := strings.ToLower(nm)
			b.report(e.Constant, LevelError, "constCase", "Constant '%s' should be used in lower case as '%s'", nm, expected)
			b.addFixForBuiltInConstantCase(e.Constant, expected)
		default:
			b.report(e.Constant, LevelError, "undefinedConstant", "Undefined constant %s", nm)
		}
	}
}

func (b *blockLinter) addFixForBuiltInConstantCase(constant *ir.Name, expected string) {
	if !b.walker.r.config.ApplyQuickFixes {
		return
	}

	b.walker.r.addQuickFix("constCase", quickfix.TextEdit{
		StartPos:    constant.Position.StartPos,
		EndPos:      constant.Position.EndPos,
		Replacement: expected,
	})
}

func (b *blockLinter) checkTernary(e *ir.TernaryExpr) {
	if e.IfTrue == nil {
		return // Skip `$x ?: $y` expressions
	}

	_, nestedTernary := e.Condition.(*ir.TernaryExpr)
	if nestedTernary {
		b.report(e.Condition, LevelWarning, "nestedTernary", "Explicitly specify the order of operations for the ternary operator using parentheses")
	}

	// Check for `$cond ? $x : $x` which makes no sense.
	if irutil.NodeEqual(e.IfTrue, e.IfFalse) {
		b.report(e, LevelWarning, "dupBranchBody", "Branches for true and false have the same operands, ternary operator is meaningless")
	}
}

func (b *blockLinter) checkGlobalStmt(s *ir.GlobalStmt) {
	b.walker.r.checker.CheckKeywordCase(s, "global")

	for _, v := range s.Vars {
		v, ok := v.(*ir.SimpleVar)
		if !ok {
			continue
		}
		if _, ok := superGlobals[v.Name]; ok {
			b.report(v, LevelWarning, "redundantGlobal", "%s is superglobal", v.Name)
		}
	}
}

func (b *blockLinter) checkSwitch(s *ir.SwitchStmt) {
	nodeSet := &b.walker.r.nodeSet
	nodeSet.Reset()
	wasAdded := false

	for _, c := range s.Cases {
		caseNode, ok := c.(*ir.CaseStmt)
		if !ok {
			continue
		}

		// Probably the case:
		// case 1: case 2: case 3:
		if len(caseNode.Stmts) == 0 {
			continue
		}

		isDupBody := !nodeSet.Add(&ir.StmtList{Stmts: caseNode.Stmts})

		if isDupBody {
			msg := fmt.Sprintf("Branch 'case %s' in 'switch' is a duplicate, combine cases with the same body into one", irutil.FmtNode(caseNode.Cond))
			b.report(caseNode.Cond, LevelWarning, "dupBranchBody", "%s", msg)
		}
	}

	nodeSet.Reset()

	containsDefault := false

	for i, c := range s.Cases {
		defaultNode, ok := c.(*ir.DefaultStmt)
		if ok {
			containsDefault = true
			if i != 0 && i != len(s.Cases)-1 {
				b.report(defaultNode, LevelWarning, "switchDefault", "'default' should be first or last to improve readability")
			}
		}

		caseNode, ok := c.(*ir.CaseStmt)
		if !ok {
			continue
		}

		if !b.walker.sideEffectFree(caseNode.Cond) {
			continue
		}

		var constValue meta.ConstValue
		var isConstKey bool
		constFetchExpr, ok := caseNode.Cond.(*ir.ConstFetchExpr)
		if ok {
			constValue = constfold.Eval(b.classParseState(), constFetchExpr)
			if !constValue.IsValid() {
				continue
			}
			value := constValue.Value

			switch constValue.Type {
			case meta.Float:
				val, ok := value.(float64)
				if !ok {
					continue
				}
				wasAdded = nodeSet.Add(&ir.Dnumber{Value: fmt.Sprint(val)})
			case meta.Integer:
				val, ok := value.(int64)
				if !ok {
					continue
				}
				wasAdded = nodeSet.Add(&ir.Lnumber{Value: fmt.Sprint(val)})
			case meta.String:
				val, ok := value.(string)
				if !ok {
					continue
				}
				wasAdded = nodeSet.Add(&ir.String{Value: fmt.Sprint(val)})
			case meta.Bool:
				val, ok := value.(bool)
				if !ok {
					continue
				}
				wasAdded = nodeSet.Add(&ir.Name{Value: fmt.Sprint(val)})
			default:
				continue
			}
			isConstKey = true
		}

		isDupKey := isConstKey && !wasAdded
		if !isDupKey {
			isDupKey = !nodeSet.Add(caseNode.Cond)
		}

		if isDupKey {
			msg := fmt.Sprintf("Duplicated switch case for expression %s", irutil.FmtNode(caseNode.Cond))
			if isConstKey {
				dupKey := meta.GetConstValue(constValue)
				msg += " (value: " + dupKey + ")"
			}
			b.report(caseNode.Cond, LevelWarning, "dupCond", "%s", msg)
		}
	}

	if len(s.Cases) == 2 && containsDefault || len(s.Cases) == 1 {
		b.report(s, LevelWarning, "switchSimplify", "Switch can be rewritten into an 'if' statement to increase readability")
	}

	if len(s.Cases) == 0 {
		b.report(s, LevelWarning, "switchEmpty", "Switch has empty body")
	}

	if len(s.Cases) != 0 && !containsDefault {
		b.report(s, LevelWarning, "switchDefault", "Add 'default' branch to avoid unexpected unhandled condition values")
	}
}

func (b *blockLinter) checkIfStmt(s *ir.IfStmt) {
	// Check for `if ($cond) { $x } else { $x }`.
	// Leave more complex if chains to avoid false positives
	// until we get more examples of valid and invalid cases of
	// duplicated branches.
	if len(s.ElseIf) == 0 && s.Else != nil {
		x := s.Stmt
		y := s.Else.(*ir.ElseStmt).Stmt
		if irutil.NodeEqual(x, y) {
			b.report(s, LevelWarning, "dupBranchBody", "Duplicated if/else actions")
		}
	}
	b.checkDangerousBoolCond(s.Cond)

	b.checkIfStmtDupCond(s)
}

func (b *blockLinter) checkDangerousBoolCond(s ir.Node) {
	checkNodeDangerousBoolCond(s, b)
}

func checkNodeDangerousBoolCond(node ir.Node, b *blockLinter) {
	switch n := node.(type) {
	case *ir.ConstFetchExpr:
		if strings.EqualFold(n.Constant.Value, "true") || strings.EqualFold(n.Constant.Value, "false") {
			b.report(node, LevelNotice, "dangerousBoolCondition", "Potential dangerous bool value: you have constant bool value in condition")
		}
	case *ir.Lnumber:
		if n.Value == "0" || n.Value == "1" {
			b.report(node, LevelNotice, "dangerousBoolCondition", "Potential dangerous value: you have constant int value that interpreted as bool")
		}
	case *ir.BooleanOrExpr:
		checkNodeDangerousBoolCond(n.Left, b)
		checkNodeDangerousBoolCond(n.Right, b)
	case *ir.BooleanAndExpr:
		checkNodeDangerousBoolCond(n.Left, b)
		checkNodeDangerousBoolCond(n.Right, b)
	}
}

func (b *blockLinter) checkIfStmtDupCond(s *ir.IfStmt) {
	conditions := irutil.NewNodeSet()
	conditions.Add(s.Cond)
	for _, elseif := range s.ElseIf {
		elseif := elseif.(*ir.ElseIfStmt)
		if !b.walker.sideEffectFree(elseif.Cond) {
			continue
		}
		if !conditions.Add(elseif.Cond) {
			b.report(elseif.Cond, LevelWarning, "dupCond", "duplicated condition in if-else chain")
		}
		b.checkDangerousBoolCond(elseif.Cond)
	}
}

func (b *blockLinter) checkIntOverflow(num *ir.Dnumber) {
	// If value contains only [0-9], then it's probably the case
	// where lexer parsed int literal as Dnumber due to the overflow.
	for _, ch := range num.Value {
		if ch < '0' || ch > '9' {
			return
		}
	}
	b.report(num, LevelWarning, "intOverflow", "%s will be interpreted as float due to the overflow", num.Value)
}

func (b *blockLinter) checkContinueStmt(c *ir.ContinueStmt) {
	b.walker.r.checker.CheckKeywordCase(c, "continue")
	if c.Expr == nil && b.walker.ctx.innermostLoop == loopSwitch {
		inLoop := irutil.InLoop(b.walker.path)
		msg := "Use 'break' instead of 'continue' in switch"
		if inLoop {
			msg = "Use 'break' instead of 'continue' or 'continue 2' to continue the loop around switch"
		}

		b.report(c, LevelError, "caseContinue", msg)
	}
}

func (b *blockLinter) checkArray(arr *ir.ArrayExpr) {
	if !arr.ShortSyntax {
		b.report(arr, LevelNotice, "arraySyntax", "Use the short form '[]' instead of the old 'array()'")
		b.walker.r.addQuickFix("arraySyntax", b.quickfix.Array(arr))
	}

	multiline := false
	items := arr.Items
	haveKeys := false
	haveImplicitKeys := false
	keys := make(map[string]ir.Node, len(items))

	if arr.Position.EndLine != arr.Position.StartLine {
		multiline = true
	}

	for index, item := range items {
		if item.Val == nil {
			continue
		}

		if multiline && index == len(items)-1 {
			b.checkMultilineArrayTrailingComma(item)
		}

		if item.Key == nil {
			haveImplicitKeys = true
			continue
		}

		haveKeys = true

		var key string
		var constKey bool

		switch k := item.Key.(type) {
		case *ir.String:
			key = k.Value
			constKey = true
		case *ir.Lnumber:
			key = k.Value
			constKey = true
		case *ir.ConstFetchExpr:
			v := constfold.Eval(b.classParseState(), k)
			if !v.IsValid() {
				continue
			}

			value := v.Value
			switch v.Type {
			case meta.Float:
				val, ok := value.(float64)
				if !ok {
					continue
				}
				value := int64(val)
				key = fmt.Sprint(value)

			case meta.Integer:
				key = fmt.Sprint(value)

			case meta.String:
				key = value.(string)

			case meta.Bool:
				if value.(bool) {
					key = "1"
				} else {
					key = "0"
				}
			}

			constKey = true
		}

		if !constKey {
			continue
		}

		if n, ok := keys[key]; ok {
			origKey := b.walker.r.nodeText(n)
			dupKey := fmt.Sprintf("%#q", key)
			msg := fmt.Sprintf("Duplicate array key %s", origKey)
			if origKey != dupKey && origKey != key {
				msg += " (value " + dupKey + ")"
			}
			b.report(item.Key, LevelWarning, "dupArrayKeys", "%s", msg)
		}

		keys[key] = item.Key
	}

	if haveImplicitKeys && haveKeys {
		b.report(arr, LevelWarning, "mixedArrayKeys", "Mixing implicit and explicit array keys")
	}
}

func (b *blockLinter) addFixForMultilineArrayTrailingComma(item *ir.ArrayItemExpr) {
	if !b.walker.r.config.ApplyQuickFixes {
		return
	}

	from := item.Position.StartPos
	to := item.Position.EndPos
	have := b.walker.r.file.Contents()[from:to]

	b.walker.r.addQuickFix("trailingComma", quickfix.TextEdit{
		StartPos:    item.Position.StartPos,
		EndPos:      item.Position.EndPos,
		Replacement: string(have) + ",",
	})
}

func (b *blockLinter) checkMultilineArrayTrailingComma(item *ir.ArrayItemExpr) {
	from := item.Position.StartPos
	to := item.Position.EndPos
	src := b.walker.r.file.Contents()

	if to+1 >= len(src) {
		return
	}

	itemText := src[from : to+1]
	if itemText[len(itemText)-1] != ',' && itemText[len(itemText)-1] != ']' {
		b.report(item, LevelNotice, "trailingComma", "Last element in a multi-line array should have a trailing comma")
		b.addFixForMultilineArrayTrailingComma(item)
	}
}

func (b *blockLinter) checkDeprecatedFunctionCall(e *ir.FunctionCallExpr, call *funcCallInfo) {
	if !call.info.Deprecated {
		return
	}

	if call.info.WithDeprecationNote() {
		b.report(e.Function, LevelNotice, "deprecated", "Call to deprecated function %s (%s)", utils.NameNodeToString(e.Function), call.info.DeprecationInfo)
		return
	}

	b.report(e.Function, LevelNotice, "deprecatedUntagged", "Call to deprecated function %s", utils.NameNodeToString(e.Function))
}

func (b *blockLinter) checkFunctionAvailability(e *ir.FunctionCallExpr, call *funcCallInfo) {
	if !call.isFound && !b.walker.ctx.customFunctionExists(e.Function) {
		b.report(e.Function, LevelError, "undefinedFunction", "Call to undefined function %s", utils.NameNodeToString(e.Function))
	}
}

func (b *blockLinter) checkCallArgs(fun ir.Node, args []ir.Node, fn meta.FuncInfo, callerClass string) {
	b.checkCallArgsCount(fun, args, fn, callerClass)
	b.checkArgsOrder(fun, args, fn)
}

func (b *blockLinter) checkArgsOrder(fun ir.Node, args []ir.Node, fn meta.FuncInfo) {
	if len(args) != 2 || len(fn.Params) < 2 {
		return
	}

	firstArg := args[0].(*ir.Argument)
	secondArg := args[1].(*ir.Argument)

	firstVar, ok := firstArg.Expr.(*ir.SimpleVar)
	if !ok {
		return
	}

	secondVar, ok := secondArg.Expr.(*ir.SimpleVar)
	if !ok {
		return
	}

	if firstVar.Name == fn.Params[1].Name && secondVar.Name == fn.Params[0].Name {
		b.report(fun, LevelWarning, "argsReverse", "Perhaps the order of the arguments is messed up, $%[1]s is passed to the $%[2]s parameter, and $%[2]s is passed to the $%[1]s parameter", firstVar.Name, secondVar.Name)
	}
}

func (b *blockLinter) checkCallArgsCount(fun ir.Node, args []ir.Node, fn meta.FuncInfo, callerClass string) {
	if fn.Name == `\mt_rand` {
		if len(args) != 0 && len(args) != 2 {
			b.report(fun, LevelWarning, "argCount", "mt_rand expects 0 or 2 args")
		}
		return
	}

	if fn.Name == `\compact` || fn.Name == `\func_get_args` {
		// there is no need to check the number of arguments for these functions.
		return
	}

	if !enoughArgs(args, fn) {
		name := strings.TrimPrefix(fn.Name, `\`)
		if callerClass != "" {
			name = fmt.Sprintf("%s::%s", strings.TrimPrefix(callerClass, `\`), name)
		} else if types.IsClosure(fn.Name) {
			name = autogen.TransformClosureToReadableName(fn.Name)
		}

		b.report(fun, LevelWarning, "argCount",
			"Too few arguments for %s, expecting %d, saw %d", name, fn.MinParamsCnt, len(args))
	}
}

func (b *blockLinter) checkFunctionCall(e *ir.FunctionCallExpr) {
	call := resolveFunctionCall(b.walker.ctx.sc, b.classParseState(), b.walker.ctx.customTypes, e)
	fqName := call.funcName

	var trimName = strings.TrimPrefix(fqName, `\`)
	var phpMasterFunc = phpcore.FuncAliases[trimName]
	if phpMasterFunc != nil {
		b.report(e, LevelWarning, "phpAliases", "Use %s instead of '%s'", phpMasterFunc.Value, trimName)
		b.walker.r.addQuickFix("phpAliases", b.quickfix.PhpAliasesReplace(e.Function.(*ir.Name), phpMasterFunc.Value))
	}

	if call.isClosure {
		b.walker.untrackVarName(trimName)
	} else {
		b.checkFunctionAvailability(e, &call)
		b.walker.r.checker.CheckNameCase(e.Function, call.funcName, call.info.Name)
	}

	if call.isFound {
		b.checkCallArgs(e.Function, e.Args, call.info, "")
		b.checkDeprecatedFunctionCall(e, &call)
	}

	switch fqName {
	case `\strip_tags`:
		if len(e.Args) < 2 {
			break
		}
		b.checkStripTags(e)
	case `\preg_match`, `\preg_match_all`, `\preg_replace`, `\preg_split`:
		if len(e.Args) < 1 {
			break
		}
		b.checkRegexp(e, e.Arg(0))
	case `\sprintf`, `\printf`:
		if len(e.Args) < 1 {
			break
		}
		// TODO: handle fprintf as well?
		b.checkFormatString(e, e.Arg(0))
	case `\is_real`:
		b.report(e, LevelNotice, "langDeprecated", "Use is_float function instead of is_real")
	case `\array_key_exists`:
		b.checkArrayKeyExistsCall(e)
	case `\random_int`:
		b.checkRandomIntCall(e)
	}
}

func (b *blockLinter) checkGettype(node ir.Node) {
	var left ir.Node
	var right ir.Node
	var isNegative = false

	switch node := node.(type) {
	case *ir.EqualExpr:
		left = node.Left
		right = node.Right
	case *ir.NotEqualExpr:
		left = node.Left
		right = node.Right
		isNegative = true
	case *ir.IdenticalExpr:
		left = node.Left
		right = node.Right
	case *ir.NotIdenticalExpr:
		left = node.Left
		right = node.Right
		isNegative = true
	default:
		return
	}

	call, ok := left.(*ir.FunctionCallExpr)
	if !ok {
		return
	}

	if len(call.Args) != 1 {
		return
	}

	name, ok := call.Function.(*ir.Name)
	if !ok {
		return
	}

	if name.Value != "gettype" {
		return
	}

	firstArg, ok := call.Args[0].(*ir.Argument)
	if !ok {
		return
	}

	nodeText := b.walker.r.nodeText(firstArg)

	str, ok := right.(*ir.String)
	if !ok {
		return
	}

	isFunctionName, ok := phpcore.TypeToIsFunction[str.Value]
	if !ok {
		return
	}

	b.report(node, LevelWarning, "getTypeMisUse", "use %s instead of '%s'", isFunctionName, b.walker.r.nodeText(node))
	b.walker.r.addQuickFix("getTypeMisUse", b.quickfix.GetType(node, isFunctionName, nodeText, isNegative))
}

func (b *blockLinter) checkRandomIntCall(e *ir.FunctionCallExpr) {
	if len(e.Args) < 2 {
		return
	}

	arg1 := constfold.Eval(b.walker.r.ctx.st, e.Arg(0))
	if !arg1.IsValid() {
		return
	}

	arg2 := constfold.Eval(b.walker.r.ctx.st, e.Arg(1))
	if !arg2.IsValid() {
		return
	}

	min, ok := arg1.ToInt()
	if !ok {
		return
	}

	max, ok := arg2.ToInt()
	if !ok {
		return
	}

	if min > max {
		b.report(e, LevelNotice, "argsOrder", "possibly wrong order of arguments, min = %d, max = %d", min, max)
	}
}

func (b *blockLinter) checkArrayKeyExistsCall(e *ir.FunctionCallExpr) {
	if len(e.Args) < 2 {
		return
	}

	typ := solver.ExprType(b.walker.ctx.sc, b.walker.r.ctx.st, e.Arg(1).Expr)

	onlyObjects := !typ.Find(func(typ string) bool {
		return !types.IsClass(typ)
	})

	if onlyObjects {
		b.report(e, LevelWarning, "langDeprecated", "since PHP 7.4, using array_key_exists() with an object has been deprecated, use isset() or property_exists() instead")
	}
}

func (b *blockLinter) checkStripTags(e *ir.FunctionCallExpr) {
	reportArg := func(n ir.Node, format string, args ...interface{}) {
		message := fmt.Sprintf(format, args...)
		b.report(n, LevelWarning, "stripTags", "$allowed_tags argument: "+message)
	}

	normalizeTag := func(s string) string {
		s = strings.ReplaceAll(s, " ", "")
		if strings.HasSuffix(s, "/>") {
			s = strings.TrimSuffix(s, "/>") + ">"
		}
		s = strings.ToLower(s)
		return s
	}

	set := make(map[string]string)
	addTag := func(n ir.Node, tag string) {
		normalized := normalizeTag(tag)
		if prev := set[normalized]; prev != "" {
			if prev == tag {
				reportArg(n, "tag '%s' is duplicated", tag)
			} else {
				reportArg(n, "tag '%s' is duplicated, previously spelled as '%s'", tag, prev)
			}
		} else {
			set[normalized] = tag
		}
	}

	switch allowed := e.Arg(1).Expr.(type) {
	case *ir.ArrayExpr:
		for _, item := range allowed.Items {
			literal, ok := item.Val.(*ir.String)
			if !ok {
				continue
			}
			s := strings.TrimSpace(literal.Value)
			if strings.HasPrefix(s, "<") {
				reportArg(item.Val, "'<' and '>' are not needed for tags when using array argument")
			}
			addTag(literal, literal.Value)
		}
	case *ir.String:
		s := allowed.Value
		if strings.ContainsAny(s, `'"`) {
			reportArg(allowed, "using values/attrs is an error; they make matching always fail")
			break
		}
		for {
			s = strings.TrimLeft(s, " \n\r\t")
			end := strings.IndexByte(s, '>')
			if end == -1 {
				break
			}
			tag := s[:end+1]
			if strings.HasSuffix(tag, "/>") {
				fixed := strings.TrimSuffix(tag, "/>") + ">"
				reportArg(allowed, "'%s' should be written as '%s'", tag, fixed)
			}
			if strings.Contains(tag, " ") {
				reportArg(allowed, "tag '%s' should not contain spaces", tag)
			}
			addTag(allowed, tag)
			s = s[end+1:]
		}
	}
}

func (b *blockLinter) checkMethodCall(e *ir.MethodCallExpr) {
	parseState := b.classParseState()
	call := resolveMethodCall(b.walker.ctx.sc, parseState, b.walker.ctx.customTypes, e, b.walker.r.strictMixed)
	if !call.canAnalyze {
		return
	}

	b.checkMethodCallPackage(call.className, call.info, e)

	if !call.isMagic {
		b.checkCallArgs(e.Method, e.Args, call.info, call.methodCallerType.String())
	}

	if !call.isFound && !call.isMagic && !parseState.IsTrait && !b.walker.isThisInsideClosure(e.Variable) {
		needShowUndefinedMethod := !call.callerTypeIsMixed || b.walker.r.strictMixed

		// The method is undefined, but we permit calling it if `method_exists`
		// was called prior to that call.
		if !b.walker.ctx.customMethodExists(e.Variable, call.methodName) && needShowUndefinedMethod {
			b.report(e.Method, LevelError, "undefinedMethod", "Call to undefined method {%s}->%s()", call.methodCallerType, call.methodName)
		}
	} else if !call.isMagic && !parseState.IsTrait {
		// Method is defined.
		b.walker.r.checker.CheckNameCase(e.Method, call.methodName, call.info.Name)
		if call.info.IsStatic() {
			b.report(e.Method, LevelWarning, "callStatic", "Calling static method as instance method")
		}
	}

	switch caller := e.Variable.(type) {
	case *ir.FunctionCallExpr:
<<<<<<< HEAD
		var funcName string
		var ok bool

		switch fn := caller.Function.(type) {
		case *ir.SimpleVar:
			funcName, ok = solver.GetFuncName(parseState, &ir.Name{Value: fn.Name})

		case *ir.Name:
			funcName, ok = solver.GetFuncName(parseState, fn)
		}
		if ok {
			funInfo, found := parseState.Info.GetFunction(funcName)
			if found {
				funcType := funInfo.Typ
				b.checkSafetyCall(e, funcType, funInfo.Name, "FunctionCall")
			}
		}

	case *ir.SimpleVar:
		varType, ok := b.walker.ctx.sc.GetVarType(caller)
		if ok {
			b.checkSafetyCall(e, varType, caller.Name, "Variable")
=======
		switch fn := caller.Function.(type) {
		case *ir.SimpleVar, *ir.Name:
			checkNullSafetyWhenMethodCallChain(parseState, b, e, fn)
		}
	case *ir.SimpleVar:
		callerVarType, ok := parseState.Info.GetVarType(caller)
		if ok && callerVarType.Contains("null") {
			b.report(e, LevelWarning, "notNullSafetyVariable",
				"potential null dereference in $%s when accessing method", caller.Name)
>>>>>>> 35ec10b0
		}
	}

	if call.info.Deprecated {
		deprecation := call.info.DeprecationInfo

		if deprecation.WithDeprecationNote() {
			b.report(e.Method, LevelNotice, "deprecated", "Call to deprecated method {%s}->%s() (%s)",
				call.methodCallerType, call.methodName, deprecation)
		} else {
			b.report(e.Method, LevelNotice, "deprecatedUntagged", "Call to deprecated method {%s}->%s()",
				call.methodCallerType, call.methodName)
		}
	}

	if call.isFound && !call.isMagic && !canAccess(parseState, call.className, call.info.AccessLevel) {
		b.report(e.Method, LevelError, "accessLevel", "Cannot access %s method %s->%s()", call.info.AccessLevel, call.className, call.methodName)
	}
}

<<<<<<< HEAD
func (b *blockLinter) checkSafetyCall(e ir.Node, typ types.Map, name string, suffix string) {
	if typ.Contains("null") {
		reportFullName := "notNullSafety" + suffix
		switch {
		case reportFullName == "notNullSafetyPropertyFetch":
			b.report(e, LevelWarning, "notNullSafety"+suffix,
				"attempt to access property that can be null")
		case reportFullName == "notNullSafetyVariable" || reportFullName == "notNullSafetyFunctionCall":
			b.report(e, LevelWarning, reportFullName,
				"potential null dereference in %s when accessing method", name)
		}

	}

	isSafetyCall := true
	typ.Iterate(func(typ string) {
		if types.IsScalar(typ) {
			isSafetyCall = false
		}
	})

	if !isSafetyCall {
		b.report(e, LevelWarning, "notSafetyCall",
			"potential not safety call in %s when accessing method", name)
	}

	// TODO: delete after ^
	/*	if typ.Contains("false") {
		b.report(e, LevelWarning, "notFalseSafety"+suffix,
			"potential false in %s when accessing method", name)
	}*/
=======
func checkNullSafetyWhenMethodCallChain(parseState *meta.ClassParseState, b *blockLinter, e ir.Node, funcExpr ir.Node) {
	funcCallerName, ok := solver.GetFuncName(parseState, funcExpr)
	if !ok {
		return
	}

	funInfo, ok := parseState.Info.GetFunction(funcCallerName)
	if ok && funInfo.Typ.Contains("null") {
		b.report(e, LevelWarning, "notNullSafetyFunctionCall",
			"potential null dereference in %s when accessing method", funInfo.Name)
	}
>>>>>>> 35ec10b0
}

func (b *blockLinter) checkStaticCall(e *ir.StaticCallExpr) {
	if utils.NameNodeToString(e.Class) == "parent" && b.classParseState().CurrentParentClass == "" {
		b.report(e, LevelError, "parentNotFound", "Cannot call method on parent as this class does not extend another")
		return
	}

	call := resolveStaticMethodCall(b.walker.ctx.sc, b.classParseState(), e)
	if !call.canAnalyze {
		return
	}

	b.checkMethodCallPackage(call.className, call.methodInfo.Info, e)

	b.checkClassSpecialNameCase(e, call.className)

	if !call.isMagic {
		b.checkCallArgs(e.Call, e.Args, call.methodInfo.Info, call.className)
	}

	if !call.isFound && !call.isMagic && !b.classParseState().IsTrait {
		b.report(e.Call, LevelError, "undefinedMethod", "Call to undefined method %s::%s()", call.className, call.methodName)
	} else if !call.isParentCall && !call.methodInfo.Info.IsStatic() && !call.isMagic && !b.classParseState().IsTrait {
		// Method is defined.
		// parent::f() is permitted.
		b.report(e.Call, LevelWarning, "callStatic", "Calling instance method as static method")
	}

	if call.methodInfo.Info.Deprecated {
		deprecation := call.methodInfo.Info.DeprecationInfo

		if deprecation.WithDeprecationNote() {
			b.report(e.Call, LevelNotice, "deprecated", "Call to deprecated static method %s::%s() (%s)",
				call.className, call.methodName, deprecation)
		} else {
			b.report(e.Call, LevelNotice, "deprecatedUntagged", "Call to deprecated static method %s::%s()",
				call.className, call.methodName)
		}
	}

	if call.isFound && !canAccess(b.classParseState(), call.methodInfo.ClassName, call.methodInfo.Info.AccessLevel) {
		b.report(e.Call, LevelError, "accessLevel", "Cannot access %s method %s::%s()", call.methodInfo.Info.AccessLevel, call.methodInfo.ClassName, call.methodName)
	}
}

func (b *blockLinter) checkMethodCallPackage(methodClassName string, methodInfo meta.FuncInfo, e ir.Node) {
	callClass, ok := b.classParseState().Info.GetClass(methodClassName)
	if !ok {
		return
	}
	if callClass.PackageInfo.Name == "" {
		return
	}
	if !callClass.PackageInfo.Internal && !methodInfo.Internal {
		return
	}

	currentClass, ok := b.walker.r.ctx.st.Info.GetClass(b.classParseState().CurrentClass)
	if !ok {
		return
	}

	if currentClass.PackageInfo.Name == callClass.PackageInfo.Name {
		return
	}

	b.report(e, LevelError, "packaging", "Call @internal method %s::%s outside package %s",
		methodClassName,
		methodInfo.Name,
		callClass.PackageInfo.Name,
	)
}

func (b *blockLinter) checkPropertyFetch(e *ir.PropertyFetchExpr) {
	globalMetaInfo := b.classParseState()

	fetch := resolvePropertyFetch(b.walker.ctx.sc, globalMetaInfo, b.walker.ctx.customTypes, e, b.walker.r.strictMixed)
	if !fetch.canAnalyze {
		return
	}

	needShowUndefinedProperty := !fetch.callerTypeIsMixed || b.walker.r.strictMixed

	if !fetch.isFound && !fetch.isMagic &&
		!globalMetaInfo.IsTrait &&
		!b.walker.isThisInsideClosure(e.Variable) &&
		needShowUndefinedProperty {
		b.report(e.Property, LevelError, "undefinedProperty", "Property {%s}->%s does not exist", fetch.propertyFetchType, fetch.propertyNode.Value)
	}

	if fetch.isFound && !fetch.isMagic && !canAccess(globalMetaInfo, fetch.className, fetch.info.AccessLevel) {
		b.report(e.Property, LevelError, "accessLevel", "Cannot access %s property %s->%s", fetch.info.AccessLevel, fetch.className, fetch.propertyNode.Value)
	}

	left, ok := globalMetaInfo.Info.GetVarType(e.Variable)
<<<<<<< HEAD
	if ok {
		/*		if left.Contains("null") {
				b.checkSafetyCall(e, left, "", "PropertyFetch")
							b.report(e, LevelWarning, "notNullSafetyPropertyFetch",
							"attempt to access property that can be null")
			}*/
		b.checkSafetyCall(e, left, "", "PropertyFetch")
		//b.checkSafetyCall(e, left, "", "PropertyFetch")

=======
	if ok && left.Contains("null") {
		b.report(e, LevelWarning, "notNullSafetyPropertyFetch",
			"attempt to access property that can be null")
>>>>>>> 35ec10b0
	}
}

func (b *blockLinter) checkStaticPropertyFetch(e *ir.StaticPropertyFetchExpr) {
	globalMetaInfo := b.classParseState()
	fetch := resolveStaticPropertyFetch(globalMetaInfo, e)

	left, ok := globalMetaInfo.Info.GetVarType(e.Class)
	if ok && left.Contains("null") {
		b.report(e, LevelWarning, "notNullSafetyPropertyFetch",
			"attempt to access property that can be null")
	}

	if !fetch.canAnalyze {
		return
	}

	b.checkClassSpecialNameCase(e, fetch.className)

	if !fetch.isFound && !globalMetaInfo.IsTrait {
		b.report(e.Property, LevelError, "undefinedProperty", "Property %s::$%s does not exist", fetch.className, fetch.propertyName)
	}

	if fetch.isFound && !canAccess(globalMetaInfo, fetch.info.ClassName, fetch.info.Info.AccessLevel) {
		b.report(e.Property, LevelError, "accessLevel", "Cannot access %s property %s::$%s", fetch.info.Info.AccessLevel, fetch.info.ClassName, fetch.propertyName)
	}
}

func (b *blockLinter) checkClassConstFetch(e *ir.ClassConstFetchExpr) {
	fetch := resolveClassConstFetch(b.classParseState(), e)
	if !fetch.canAnalyze {
		return
	}

	b.checkClassSpecialNameCase(e, fetch.className)

	if !utils.IsSpecialClassName(e.Class) {
		usedClassName, ok := solver.GetClassName(b.classParseState(), e.Class)
		if ok {
			b.walker.r.checker.CheckNameCase(e.Class, usedClassName, fetch.className)
		}
	}

	if !fetch.isFound && !b.classParseState().IsTrait {
		b.report(e.ConstantName, LevelError, "undefinedConstant", "Class constant %s::%s does not exist", fetch.className, fetch.constName)
	}

	if fetch.isFound && !canAccess(b.classParseState(), fetch.implClassName, fetch.info.AccessLevel) {
		b.report(e.ConstantName, LevelError, "accessLevel", "Cannot access %s constant %s::%s", fetch.info.AccessLevel, fetch.implClassName, fetch.constName)
	}
}

func (b *blockLinter) checkClassSpecialNameCase(n ir.Node, className string) {
	// Since for resolving class names we use the solver.GetClassName function,
	// which resolves unknown classes as '\' + the passed class name, then for
	// misspelled special class names (self, static, parent) we get something
	// like '\SELF'. For correctly spelled ones, we get the specific class name.
	// Therefore, to catch this case, we compare the resolved class name with
	// '\' + the correct spelling of the special name, case insensitive.
	// If there is a match, it means that the name was originally spelled in the wrong case.

	names := []string{
		`\self`,
		`\static`,
		`\parent`,
	}

	for _, name := range names {
		if strings.EqualFold(className, name) {
			b.report(n, LevelNotice, "nameMismatch", "%s should be spelled as %s", strings.TrimPrefix(className, `\`), strings.TrimPrefix(name, `\`))
		}
	}
}

func (b *blockLinter) checkInterfaceStmt(iface *ir.InterfaceStmt) {
	for _, st := range iface.Stmts {
		switch x := st.(type) {
		case *ir.ClassMethodStmt:
			for _, modifier := range x.Modifiers {
				if strings.EqualFold(modifier.Value, "private") || strings.EqualFold(modifier.Value, "protected") {
					methodName := x.MethodName.Value
					b.report(x, LevelWarning, "nonPublicInterfaceMember", "'%s' can't be %s", methodName, modifier.Value)
				}
			}
			b.walker.CheckParamNullability(x.Params)
		case *ir.ClassConstListStmt:
			for _, modifier := range x.Modifiers {
				if strings.EqualFold(modifier.Value, "private") || strings.EqualFold(modifier.Value, "protected") {
					for _, constant := range x.Consts {
						constantName := constant.(*ir.ConstantStmt).ConstantName.Value
						b.report(x, LevelWarning, "nonPublicInterfaceMember", "'%s' can't be %s", constantName, modifier.Value)
					}
				}
			}
		}
	}
}

func (b *blockLinter) checkRegexp(e *ir.FunctionCallExpr, arg *ir.Argument) {
	s, ok := arg.Expr.(*ir.String)
	if !ok {
		return
	}
	pat := s.Value
	simplified := b.walker.r.reSimplifier.simplifyRegexp(pat)
	if simplified != "" {
		rawPattern := b.walker.r.nodeText(s)
		b.report(arg, LevelNotice, "regexpSimplify", "May re-write %s as '%s'",
			rawPattern, simplified)
	}
	issues, err := b.walker.r.reVet.CheckRegexp(pat)
	if err != nil {
		b.report(arg, LevelError, "regexpSyntax", "parse error: %v", err)
	}
	for _, issue := range issues {
		b.report(arg, LevelWarning, "regexpVet", "%s", issue)
	}
}

func (b *blockLinter) checkFormatString(e *ir.FunctionCallExpr, arg *ir.Argument) {
	s, ok := arg.Expr.(*ir.String)
	if !ok {
		return
	}
	const argsLimit = 16
	if len(s.Value) > 255 || len(e.Args) > argsLimit {
		return
	}

	format, err := parseFormatString(s.Value)
	if err != nil {
		b.report(arg, LevelWarning, "printf", "%s", err.Error())
		return
	}

	// TODO: detect `% <char>` cases.
	// For example in, "Handler % tried to add additional_field %s but % could not be added!"
	// we have 2 bad formatting directives here, but only one is reported, `% t`, since
	// 't' is not a correct specifier (while '% c' is technically OK).
	//
	// TODO: test whether things like `%1%` make sense. We report all %% directive
	// usages that have any modifiers.

	usages := make([]uint8, argsLimit)
	for _, d := range format.directives {
		if d.specifier == '%' {
			hasModifiers := d.argNum != -1 || d.flags != "" || d.precision != -1 || d.width != -1
			if hasModifiers {
				b.report(arg, LevelWarning, "printf", "%%%% directive has modifiers")
			}
			continue
		}

		if d.argNum == -1 {
			continue
		}
		if d.argNum >= len(e.Args) {
			s := s.Value[d.begin:d.end]
			b.report(arg, LevelWarning, "printf", "%s directive refers to the args[%d] which is not provided", s, d.argNum)
			continue
		}
		if d.argNum < len(usages) {
			usages[d.argNum]++
		}

		arg := e.Arg(d.argNum)
		if d.specifier == 's' && b.walker.exprType(arg.Expr).IsArray() {
			b.report(arg, LevelWarning, "printf", "potential array to string conversion")
		}
	}

	for i := 1; i < len(e.Args); i++ {
		if usages[i] == 0 {
			b.report(e.Arg(i), LevelWarning, "printf", "argument is not referenced from the formatting string")
		}
	}
}

func (b *blockLinter) classParseState() *meta.ClassParseState {
	return b.walker.r.ctx.st
}

func (b *blockLinter) metaInfo() *meta.Info {
	return b.walker.r.ctx.st.Info
}<|MERGE_RESOLUTION|>--- conflicted
+++ resolved
@@ -603,21 +603,9 @@
 			parseState := b.classParseState()
 			left, ok := parseState.Info.GetVarType(v.Class)
 
-<<<<<<< HEAD
-			/*		if ok && left.Contains("null") {
-					b.report(s, LevelWarning, "notNullSafetyPropertyFetch",
-						"potential null dereference when accessing static property")
-				}*/
 			if ok {
 				b.checkSafetyCall(s, left, "", "PropertyFetch")
 			}
-
-=======
-			if ok && left.Contains("null") {
-				b.report(s, LevelWarning, "notNullSafetyPropertyFetch",
-					"potential null dereference when accessing static property")
-			}
->>>>>>> 35ec10b0
 		}
 		return
 	}
@@ -1367,7 +1355,6 @@
 
 	switch caller := e.Variable.(type) {
 	case *ir.FunctionCallExpr:
-<<<<<<< HEAD
 		var funcName string
 		var ok bool
 
@@ -1390,17 +1377,6 @@
 		varType, ok := b.walker.ctx.sc.GetVarType(caller)
 		if ok {
 			b.checkSafetyCall(e, varType, caller.Name, "Variable")
-=======
-		switch fn := caller.Function.(type) {
-		case *ir.SimpleVar, *ir.Name:
-			checkNullSafetyWhenMethodCallChain(parseState, b, e, fn)
-		}
-	case *ir.SimpleVar:
-		callerVarType, ok := parseState.Info.GetVarType(caller)
-		if ok && callerVarType.Contains("null") {
-			b.report(e, LevelWarning, "notNullSafetyVariable",
-				"potential null dereference in $%s when accessing method", caller.Name)
->>>>>>> 35ec10b0
 		}
 	}
 
@@ -1421,7 +1397,6 @@
 	}
 }
 
-<<<<<<< HEAD
 func (b *blockLinter) checkSafetyCall(e ir.Node, typ types.Map, name string, suffix string) {
 	if typ.Contains("null") {
 		reportFullName := "notNullSafety" + suffix
@@ -1447,25 +1422,6 @@
 		b.report(e, LevelWarning, "notSafetyCall",
 			"potential not safety call in %s when accessing method", name)
 	}
-
-	// TODO: delete after ^
-	/*	if typ.Contains("false") {
-		b.report(e, LevelWarning, "notFalseSafety"+suffix,
-			"potential false in %s when accessing method", name)
-	}*/
-=======
-func checkNullSafetyWhenMethodCallChain(parseState *meta.ClassParseState, b *blockLinter, e ir.Node, funcExpr ir.Node) {
-	funcCallerName, ok := solver.GetFuncName(parseState, funcExpr)
-	if !ok {
-		return
-	}
-
-	funInfo, ok := parseState.Info.GetFunction(funcCallerName)
-	if ok && funInfo.Typ.Contains("null") {
-		b.report(e, LevelWarning, "notNullSafetyFunctionCall",
-			"potential null dereference in %s when accessing method", funInfo.Name)
-	}
->>>>>>> 35ec10b0
 }
 
 func (b *blockLinter) checkStaticCall(e *ir.StaticCallExpr) {
@@ -1562,21 +1518,8 @@
 	}
 
 	left, ok := globalMetaInfo.Info.GetVarType(e.Variable)
-<<<<<<< HEAD
 	if ok {
-		/*		if left.Contains("null") {
-				b.checkSafetyCall(e, left, "", "PropertyFetch")
-							b.report(e, LevelWarning, "notNullSafetyPropertyFetch",
-							"attempt to access property that can be null")
-			}*/
 		b.checkSafetyCall(e, left, "", "PropertyFetch")
-		//b.checkSafetyCall(e, left, "", "PropertyFetch")
-
-=======
-	if ok && left.Contains("null") {
-		b.report(e, LevelWarning, "notNullSafetyPropertyFetch",
-			"attempt to access property that can be null")
->>>>>>> 35ec10b0
 	}
 }
 
