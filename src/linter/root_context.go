package linter

import (
	"path/filepath"

	"github.com/VKCOM/noverify/src/baseline"
	"github.com/VKCOM/noverify/src/linter/autogen"
	"github.com/VKCOM/noverify/src/meta"
	"github.com/VKCOM/noverify/src/quickfix"
	"github.com/VKCOM/noverify/src/types"
)

type rootContext struct {
	*WorkerContext

	st *meta.ClassParseState

	typeNormalizer typeNormalizer

	// shapes is a list of generated shape types for the current file.
	shapes map[string]autogen.ShapeTypeInfo

	baseline     baseline.FileProfile
	hashCounters map[uint64]int // Allocated lazily

	fixes []quickfix.TextEdit
}

func newRootContext(config *Config, workerCtx *WorkerContext, st *meta.ClassParseState) rootContext {
	var p baseline.FileProfile
	if config.BaselineProfile != nil {
		filename := filepath.Base(st.CurrentFile)
		p = config.BaselineProfile.Files[filename]
	}
	return rootContext{
		WorkerContext: workerCtx,

		typeNormalizer: typeNormalizer{st: st, kphp: config.KPHP},
		st:             st,
		baseline:       p,
		shapes:         map[string]autogen.ShapeTypeInfo{},
	}
}

<<<<<<< HEAD
func newTypesMap(ctx *rootContext, types []meta.Type) meta.TypesMap {
	ctx.typeNormalizer.NormalizeTypes(types)
	return meta.NewTypesMapFromTypes(types)
=======
func (ctx *rootContext) generateShapeName() string {
	// We'll probably generate names for anonymous classes in the
	// same way in future. All auto-generated names should end with "$".
	// `\shape$` prefix makes it easy to check whether a type
	// is a shape without looking it up inside classes map.
	return fmt.Sprintf(`\shape$%s$%d$`, ctx.st.CurrentFile, len(ctx.shapes))
}

func newTypesMap(ctx *rootContext, typeList []types.Type) types.Map {
	ctx.typeNormalizer.NormalizeTypes(typeList)
	return types.NewMapFromTypes(typeList)
>>>>>>> 4f329761
}<|MERGE_RESOLUTION|>--- conflicted
+++ resolved
@@ -42,21 +42,7 @@
 	}
 }
 
-<<<<<<< HEAD
 func newTypesMap(ctx *rootContext, types []meta.Type) meta.TypesMap {
 	ctx.typeNormalizer.NormalizeTypes(types)
 	return meta.NewTypesMapFromTypes(types)
-=======
-func (ctx *rootContext) generateShapeName() string {
-	// We'll probably generate names for anonymous classes in the
-	// same way in future. All auto-generated names should end with "$".
-	// `\shape$` prefix makes it easy to check whether a type
-	// is a shape without looking it up inside classes map.
-	return fmt.Sprintf(`\shape$%s$%d$`, ctx.st.CurrentFile, len(ctx.shapes))
-}
-
-func newTypesMap(ctx *rootContext, typeList []types.Type) types.Map {
-	ctx.typeNormalizer.NormalizeTypes(typeList)
-	return types.NewMapFromTypes(typeList)
->>>>>>> 4f329761
 }