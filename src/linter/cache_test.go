package linter

import (
	"bufio"
	"bytes"
	"crypto/sha512"
	"encoding/hex"
	"reflect"
	"regexp"
	"sort"
	"strings"
	"testing"

	"github.com/google/go-cmp/cmp"

	"github.com/VKCOM/noverify/src/linttest/assert"
)

func TestCache(t *testing.T) {
	go MemoryLimiterThread()

	// If this test is failing, you haven't broken anything (unless the decoding is failing),
	// but meta cache probably needs to be invalidated.
	//
	// What to do in order to fix it:
	//	1. Bump cacheVersion inside "cache.go" (please document what changed)
	//	2. Re-run test again. You might get different values in "have" lines.
	//	3. Copy "have" output to "want" variables in this test.

	code := `<?php
const GLOBAL_CONST = 1;
const FLOAT_CONST = 153.5;
const NEGATIVE_INT_CONST = -43;
const WITH_CONST_FOLD = 10 + 15;
const BOOL_CONST1 = true;
const BOOL_CONST2 = false;

define('DEF_INT', 10+3);
define('DEF_STRING', '123');

$globalIntVar = 10;
$globalStringVar = 'string';

interface Arrayable {
  public function toArray();
}

trait TraitFoo {
  public function foo() { return 42; }
}

final class Consts {
  const C1 = GLOBAL_CONST;
  const C2 = 'a';
  const C3 = ['a'];
}

abstract class AbstractClass {
  abstract public function f1();
}

class Point implements Arrayable {
  use TraitFoo;

  public $x = 0.0;
  public $y = 0.0;

  public function toArray() { return [$this->x, $this->y]; }
}

class Point3D extends Point implements Arrayable {
  public $z = 0.0;

  public function toArray() { return [$this->x, $this->y, $this->z]; }
}

function to_array(Arrayable $x) {
  return $x->toArray();
}

/**
 * @param int $a
 * @param int $b
 */
function add($a, $b) { return $a + $b; }

function main() {
  $p = new Point();
  $p->x = 1.5;
  $p->y = 3.3;
  $_ = $p->toArray();
  var_dump(to_array($p));

  $p3 = new Point3D();
  $_ = $p3->toArray();
  var_dump(to_array($p3));
}

/** @param shape(a:integer,b:shape(c:real)) */
function as_shape($x) {
  return $x;
}

<<<<<<< HEAD
/** With default */
function withDefault($x = 100) {
  return $x;
}

class WithDefaultMethod {
  /** With default */
  public function withDefault($x = 100) {
    return $x;
=======
/** @param int|null */
function return_null() {
  return null;
}

class ByNull {
  /** @param int|null */
  public function return_null() {
    return null;
>>>>>>> 066cd2bf
  }
}

main();
`

	runTest := func(iteration int) {
		_, root, err := ParseContents("cachetest.php", []byte(code), nil, nil)
		if err != nil {
			t.Fatalf("parse error: %v", err)
		}
		var buf bytes.Buffer
		wr := bufio.NewWriter(&buf)
		if err := writeMetaCache(wr, root); err != nil {
			t.Fatalf("write cache: %v", err)
		}
		wr.Flush()

		// We can't test for cache bytes, since gob encoding of maps is
		// not deterministic and we'll get unwanted diffs because of that.
		//
		// But we still can get make some checks that catch at least
		// some cache changes (that should cause version bump).

		// 1. Check cache contents length.
		//
		// If cache encoding changes, there is a very high chance that
		// encoded data lengh will change as well.
<<<<<<< HEAD
		wantLen := 5507
=======
		wantLen := 5332
>>>>>>> 066cd2bf
		haveLen := buf.Len()
		if haveLen != wantLen {
			t.Errorf("cache len mismatch:\nhave: %d\nwant: %d", haveLen, wantLen)
		}

		// 2. Check cache "strings" hash.
		//
		// It catches new fields in cached types, field renames and encoding of additional named attributes.
<<<<<<< HEAD
		wantStrings := "6361c1d023f4686bd64358c2d6d79dc910e1e9b237411950c11b6cf21cd6786b9b64d47466880670a7eb60a68b5e57a8846972bcd00d72382da0ffdcd51385e8"
=======
		wantStrings := "cfbe2074534e9b4116dc9e4a629e5fcfba2344c363314643dce1f90156c9b20006a006cb4e7d724d9d5fca6c6034d078d95127a9cbb002f79fb68debc2a59def"
>>>>>>> 066cd2bf
		haveStrings := collectCacheStrings(buf.String())
		if haveStrings != wantStrings {
			t.Errorf("cache strings mismatch:\nhave: %q\nwant: %q", haveStrings, wantStrings)
		}

		// 3. Check meta decoding.
		//
		// If it fails, encoding and/or decoding is broken.
		encodedMeta := &root.meta
		decodedMeta := &fileMeta{}
		if err := readMetaCache(bytes.NewReader(buf.Bytes()), "", decodedMeta); err != nil {
			t.Errorf("decoding failed: %v", err)
		} else {
			// TODO: due to lots of important unexported fields,
			// we can't reliably check 2 meta files via assert.
			assert.DeepEqual(t,
				encodedMeta, decodedMeta,
				cmp.Exporter(func(reflect.Type) bool { return true }))
		}

		if t.Failed() {
			t.Logf("cache contents:\n%q", buf.String())
			t.Fatalf("failed on iteration number %d", iteration)
		}
	}

	for i := 0; i < 20; i++ {
		runTest(i)
	}
}

func collectCacheStrings(data string) string {
	re := regexp.MustCompile(`[a-zA-Z_]\w*`)
	parts := re.FindAllString(data, -1)
	sort.Strings(parts)

	enc := sha512.New()
	enc.Write([]byte(strings.Join(parts, ",")))
	return hex.EncodeToString(enc.Sum(nil))
}<|MERGE_RESOLUTION|>--- conflicted
+++ resolved
@@ -101,7 +101,18 @@
   return $x;
 }
 
-<<<<<<< HEAD
+/** @param int|null */
+function return_null() {
+  return null;
+}
+
+class ByNull {
+  /** @param int|null */
+  public function return_null() {
+    return null;
+  }
+}
+
 /** With default */
 function withDefault($x = 100) {
   return $x;
@@ -111,17 +122,6 @@
   /** With default */
   public function withDefault($x = 100) {
     return $x;
-=======
-/** @param int|null */
-function return_null() {
-  return null;
-}
-
-class ByNull {
-  /** @param int|null */
-  public function return_null() {
-    return null;
->>>>>>> 066cd2bf
   }
 }
 
@@ -150,11 +150,7 @@
 		//
 		// If cache encoding changes, there is a very high chance that
 		// encoded data lengh will change as well.
-<<<<<<< HEAD
 		wantLen := 5507
-=======
-		wantLen := 5332
->>>>>>> 066cd2bf
 		haveLen := buf.Len()
 		if haveLen != wantLen {
 			t.Errorf("cache len mismatch:\nhave: %d\nwant: %d", haveLen, wantLen)
@@ -163,11 +159,7 @@
 		// 2. Check cache "strings" hash.
 		//
 		// It catches new fields in cached types, field renames and encoding of additional named attributes.
-<<<<<<< HEAD
 		wantStrings := "6361c1d023f4686bd64358c2d6d79dc910e1e9b237411950c11b6cf21cd6786b9b64d47466880670a7eb60a68b5e57a8846972bcd00d72382da0ffdcd51385e8"
-=======
-		wantStrings := "cfbe2074534e9b4116dc9e4a629e5fcfba2344c363314643dce1f90156c9b20006a006cb4e7d724d9d5fca6c6034d078d95127a9cbb002f79fb68debc2a59def"
->>>>>>> 066cd2bf
 		haveStrings := collectCacheStrings(buf.String())
 		if haveStrings != wantStrings {
 			t.Errorf("cache strings mismatch:\nhave: %q\nwant: %q", haveStrings, wantStrings)
