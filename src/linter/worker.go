package linter

import (
	"crypto/md5"
	"errors"
	"fmt"
	"io"
	"log"
	"os"
	"path/filepath"
	"regexp"
	dbg "runtime/debug"
	"strings"
	"sync/atomic"
	"time"

	"github.com/quasilyte/regex/syntax"

	"github.com/VKCOM/noverify/src/inputs"
	"github.com/VKCOM/noverify/src/ir"
	"github.com/VKCOM/noverify/src/ir/irconv"
	"github.com/VKCOM/noverify/src/lintdebug"
	"github.com/VKCOM/noverify/src/meta"
	"github.com/VKCOM/noverify/src/php/parser/php7"
	"github.com/VKCOM/noverify/src/quickfix"
	"github.com/VKCOM/noverify/src/workspace"
)

type ParseResult struct {
	RootNode *ir.Root
	Reports  []*Report

	walker *rootWalker
}

// Worker is a linter handle that is expected to be executed in a single goroutine context.
//
// It's not thread-safe and contains the state that will be re-used between the linter API calls.
//
// See NewLintingWorker and NewIndexingWorker.
type Worker struct {
	id  int
	ctx *WorkerContext

	irconv *irconv.Converter

	reParserNoLiterals *syntax.Parser
	reParser           *syntax.Parser

	needReports bool

	AllowDisable *regexp.Regexp
}

func NewLintingWorker(id int) *Worker {
	w := newWorker(id)
	w.needReports = true
	return w
}

func NewIndexingWorker(id int) *Worker {
	w := newWorker(id)
	w.needReports = false
	return w
}

func newWorker(id int) *Worker {
	ctx := NewWorkerContext()
	irConverter := irconv.NewConverter(ctx.phpdocTypeParser)
	return &Worker{
		id:     id,
		ctx:    ctx,
		irconv: irConverter,
		reParserNoLiterals: syntax.NewParser(&syntax.ParserOptions{
			NoLiterals: true,
		}),
		reParser: syntax.NewParser(&syntax.ParserOptions{
			NoLiterals: false,
		}),
	}
}

func (w *Worker) ID() int { return w.id }

// ParseContents parses specified contents (or file) and returns *RootWalker.
// Function does not update global meta.
func (w *Worker) ParseContents(fileInfo workspace.FileInfo) (result ParseResult, err error) {
	defer func() {
		if r := recover(); r != nil {
			s := fmt.Sprintf("Panic while parsing %s: %s\n\nStack trace: %s", fileInfo.Name, r, dbg.Stack())
			log.Print(s)
			err = errors.New(s)
		}
	}()

	start := time.Now()

	// TODO: Ragel lexer can handle non-UTF8 input.
	// We can simplify code below and read from files directly.

	var rd inputs.ReadCloseSizer
	if fileInfo.Contents == nil {
		rd, err = SrcInput.NewReader(fileInfo.Name)
	} else {
		rd, err = SrcInput.NewBytesReader(fileInfo.Name, fileInfo.Contents)
	}
	if err != nil {
		log.Panicf("open source input: %v", err)
	}
	defer rd.Close()

	b := w.ctx.scratchBuf
	b.Reset()
	if _, err := b.ReadFrom(rd); err != nil {
		return result, err
	}
	contents := append(make([]byte, 0, b.Len()), b.Bytes()...)

	waiter := beforeParse(len(contents), fileInfo.Name)
	defer waiter.Finish()

	parser := php7.NewParser(contents)
	parser.WithFreeFloating()
	parser.Parse()

	atomic.AddInt64(&initParseTime, int64(time.Since(start)))

	file := workspace.NewFile(fileInfo.Name, contents)
	rootNode, walker, err := w.analyzeFile(file, parser)
	if err != nil {
		return result, err
	}
	result = ParseResult{
		RootNode: rootNode,
		Reports:  walker.reports,
		walker:   walker,
	}
	return result, nil
}

// IndexFile parses the file and fills in the meta info. Can use cache.
func (w *Worker) IndexFile(file workspace.FileInfo) error {
	if CacheDir == "" {
		result, err := w.ParseContents(file)
		if w != nil {
			updateMetaInfo(file.Name, &result.walker.meta)
		}
		return err
	}

	var contents []byte
	h := md5.New()

	if file.Contents == nil {
		start := time.Now()
		fp, err := os.Open(file.Name)
		if err != nil {
			return err
		}
		defer fp.Close()
		if _, err := io.Copy(h, fp); err != nil {
			return err
		}
		atomic.AddInt64(&initFileReadTime, int64(time.Since(start)))
	} else if _, err := h.Write(contents); err != nil {
		return err
	}

	contentsHash := fmt.Sprintf("%x", h.Sum(nil))

	cacheFilenamePart := file.Name

	volumeName := filepath.VolumeName(file.Name)

	// windows user supplied full path to directory to be analyzed,
	// but windows paths does not support ":" in the middle
	if len(volumeName) == 2 && volumeName[1] == ':' {
		cacheFilenamePart = file.Name[0:1] + "_" + file.Name[2:]
	}

	cacheFile := filepath.Join(CacheDir, cacheFilenamePart+"."+contentsHash)

	start := time.Now()
	fp, err := os.Open(cacheFile)
	if err != nil {
		result, err := w.ParseContents(file)
		if err != nil {
			return err
		}

		return createMetaCacheFile(file.Name, cacheFile, result.walker)
	}
	defer fp.Close()

	if err := restoreMetaFromCache(file.Name, fp); err != nil {
		// do not really care about why exactly reading from cache failed
		os.Remove(cacheFile)

		result, err := w.ParseContents(file)
		if err != nil {
			return err
		}

		return createMetaCacheFile(file.Name, cacheFile, result.walker)
	}

	atomic.AddInt64(&initCacheReadTime, int64(time.Since(start)))
	return nil
}

func (w *Worker) doParseFile(f workspace.FileInfo) []*Report {
	var err error

	if DebugParseDuration > 0 {
		start := time.Now()
		defer func() {
			if dur := time.Since(start); dur > DebugParseDuration {
				log.Printf("Parsing of %s took %s", f.Name, dur)
			}
		}()
	}

	var reports []*Report

	if w.needReports {
		var result ParseResult
		result, err = w.ParseContents(f)
		if err == nil {
			reports = result.Reports
		}
	} else {
		err = w.IndexFile(f)
	}

	if err != nil {
		log.Printf("Failed parsing %s: %s", f.Name, err.Error())
		lintdebug.Send("Failed parsing %s: %s", f.Name, err.Error())
	}

	return reports
}

func (w *Worker) analyzeFile(file *workspace.File, parser *php7.Parser) (*ir.Root, *rootWalker, error) {
	start := time.Now()
	rootNode := parser.GetRootNode()

	if rootNode == nil {
		lintdebug.Send("Could not parse %s at all due to errors", file.Name())
		return nil, nil, errors.New("empty root node")
	}

	rootIR := w.irconv.ConvertRoot(rootNode)

	st := &meta.ClassParseState{CurrentFile: file.Name()}
	walker := &rootWalker{
		file: file,
		ctx:  newRootContext(w.ctx, st),

		// We clone rules sets to remove all rules that
		// should not be applied to this file because of the @path.
		anyRset:   cloneRulesForFile(file.Name(), Rules.Any),
		rootRset:  cloneRulesForFile(file.Name(), Rules.Root),
		localRset: cloneRulesForFile(file.Name(), Rules.Local),

		reVet: &regexpVet{
			parser: w.reParser,
		},
		reSimplifier: &regexpSimplifier{
			parser: w.reParserNoLiterals,
			out:    &strings.Builder{},
		},

		allowDisabledRegexp: w.AllowDisable,
	}

	walker.InitCustom()

	walker.beforeEnterFile()
	rootIR.Walk(walker)
	if meta.IsIndexingComplete() {
		analyzeFileRootLevel(rootIR, walker)
	}
	walker.afterLeaveFile()

	if len(walker.ctx.fixes) != 0 {
		if err := quickfix.Apply(file.Name(), file.Contents(), walker.ctx.fixes); err != nil {
			linterError(file.Name(), "apply quickfix: %v", err)
		}
	}

	for _, e := range parser.GetErrors() {
		walker.Report(nil, LevelError, "syntax", "Syntax error: "+e.String())
	}

	atomic.AddInt64(&initWalkTime, int64(time.Since(start)))

	return rootIR, walker, nil
}

// analyzeFileRootLevel does analyze file top-level code.
<<<<<<< HEAD
func analyzeFileRootLevel(rootNode ir.Node, d *RootWalker) {
=======
// This method is exposed for language server use, you usually
// do not need to call it yourself.
func analyzeFileRootLevel(rootNode ir.Node, d *rootWalker) {
>>>>>>> 6d1d104a
	sc := meta.NewScope()
	sc.AddVarName("argv", meta.NewTypesMap("string[]"), "predefined", meta.VarAlwaysDefined)
	sc.AddVarName("argc", meta.NewTypesMap("int"), "predefined", meta.VarAlwaysDefined)

	b := newBlockWalker(d, sc)
	b.ignoreFunctionBodies = true
	b.rootLevel = true

	for _, createFn := range d.customBlock {
		b.custom = append(b.custom, createFn(&BlockContext{w: b}))
	}

	rootNode.Walk(b)
}<|MERGE_RESOLUTION|>--- conflicted
+++ resolved
@@ -297,14 +297,9 @@
 	return rootIR, walker, nil
 }
 
-// analyzeFileRootLevel does analyze file top-level code.
-<<<<<<< HEAD
-func analyzeFileRootLevel(rootNode ir.Node, d *RootWalker) {
-=======
 // This method is exposed for language server use, you usually
 // do not need to call it yourself.
 func analyzeFileRootLevel(rootNode ir.Node, d *rootWalker) {
->>>>>>> 6d1d104a
 	sc := meta.NewScope()
 	sc.AddVarName("argv", meta.NewTypesMap("string[]"), "predefined", meta.VarAlwaysDefined)
 	sc.AddVarName("argc", meta.NewTypesMap("int"), "predefined", meta.VarAlwaysDefined)
