package linter

import (
	"crypto/md5"
	"errors"
	"fmt"
	"io"
	"log"
	"os"
	"path/filepath"
	"regexp"
	dbg "runtime/debug"
	"strings"
	"sync/atomic"
	"time"

<<<<<<< HEAD
	"github.com/VKCOM/noverify/src/solver"
=======
	"github.com/VKCOM/noverify/src/utils"
	"github.com/VKCOM/php-parser/pkg/ast"
	"github.com/VKCOM/php-parser/pkg/conf"
	phperrors "github.com/VKCOM/php-parser/pkg/errors"
	"github.com/VKCOM/php-parser/pkg/parser"
>>>>>>> d3d3ea77
	"github.com/quasilyte/regex/syntax"

	"github.com/VKCOM/noverify/src/inputs"
	"github.com/VKCOM/noverify/src/ir"
	"github.com/VKCOM/noverify/src/ir/irconv"
	"github.com/VKCOM/noverify/src/lintdebug"
	"github.com/VKCOM/noverify/src/meta"
	"github.com/VKCOM/noverify/src/quickfix"
	"github.com/VKCOM/noverify/src/types"
	"github.com/VKCOM/noverify/src/workspace"
)

type ParseResult struct {
	RootNode *ir.Root
	Reports  []*Report

	walker *rootWalker
}

// Worker is a linter handle that is expected to be executed in a single goroutine context.
//
// It's not thread-safe and contains the state that will be re-used between the linter API calls.
//
// See NewLintingWorker and NewIndexingWorker.
type Worker struct {
	id  int
	ctx *WorkerContext

	irconv *irconv.Converter

	reParserNoLiterals *syntax.Parser
	reParser           *syntax.Parser

	strictMixed bool

	needReports bool

	AllowDisable *regexp.Regexp

	config         *Config
	checkersFilter *CheckersFilter
	info           *meta.Info
}

func newWorker(config *Config, info *meta.Info, id int, checkersFilter *CheckersFilter) *Worker {
	ctx := NewWorkerContext()
	irConverter := irconv.NewConverter(ctx.phpdocTypeParser)
	return &Worker{
		config: config,
		info:   info,
		id:     id,
		ctx:    ctx,
		irconv: irConverter,
		reParserNoLiterals: syntax.NewParser(&syntax.ParserOptions{
			NoLiterals: true,
		}),
		reParser: syntax.NewParser(&syntax.ParserOptions{
			NoLiterals: false,
		}),
		checkersFilter: checkersFilter,
		strictMixed:    config.StrictMixed,
	}
}

func (w *Worker) ID() int { return w.id }

func (w *Worker) MetaInfo() *meta.Info { return w.info }

// ParseContents parses specified contents (or file) and returns *RootWalker.
// Function does not update global meta.
func (w *Worker) ParseContents(fileInfo workspace.FileInfo) (result ParseResult, err error) {
	defer func() {
		if r := recover(); r != nil {
			s := fmt.Sprintf("Panic while parsing %s: %s\n\nStack trace: %s", fileInfo.Name, r, dbg.Stack())
			log.Print(s)
			err = errors.New(s)
		}
	}()

	// TODO: Ragel lexer can handle non-UTF8 input.
	// We can simplify code below and read from files directly.

	var rd inputs.ReadCloseSizer
	if fileInfo.Contents == nil {
		rd, err = w.config.SrcInput.NewReader(fileInfo.Name)
	} else {
		rd, err = w.config.SrcInput.NewBytesReader(fileInfo.Name, fileInfo.Contents)
	}
	if err != nil {
		log.Panicf("open source input: %v", err)
	}
	defer rd.Close()

	b := w.ctx.scratchBuf
	b.Reset()
	if _, err := b.ReadFrom(rd); err != nil {
		return result, err
	}
	contents := append(make([]byte, 0, b.Len()), b.Bytes()...)

	waiter := beforeParse(len(contents), fileInfo.Name)
	defer waiter.Finish()

	var parserErrors []*phperrors.Error
	rootNode, err := parser.Parse(contents, conf.Config{
		Version: w.config.PhpVersion,
		ErrorHandlerFunc: func(e *phperrors.Error) {
			parserErrors = append(parserErrors, e)
		},
	})
	if err != nil {
		return ParseResult{}, fmt.Errorf("parse error: %v", err.Error())
	}

	if rootNode == nil {
		return result, fmt.Errorf("file has incorrect syntax and cannot be parsed")
	}

	rootIR := w.irconv.ConvertRoot(rootNode.(*ast.Root))

	file := workspace.NewFile(fileInfo.Name, contents)
	walker, err := w.analyzeFile(file, rootIR)
	if err != nil {
		return result, err
	}

	for _, e := range parserErrors {
		walker.Report(nil, LevelError, "syntax", "Syntax error: "+e.String())
	}

	result = ParseResult{
		RootNode: rootIR,
		Reports:  walker.reports,
		walker:   walker,
	}
	return result, nil
}

func (w *Worker) parseWithCache(cacheFilename string, file workspace.FileInfo) error {
	result, err := w.ParseContents(file)
	if err != nil {
		return err
	}
	return createMetaCacheFile(file.Name, cacheFilename, result.walker)
}

// IndexFile parses the file and fills in the meta info. Can use cache.
func (w *Worker) IndexFile(file workspace.FileInfo) error {
	if w.config.CacheDir == "" {
		result, err := w.ParseContents(file)
		if err != nil {
			return err
		}
		if w != nil {
			updateMetaInfo(w.info, file.Name, &result.walker.meta)
		}
		return nil
	}

	h := md5.New()

	if file.Contents == nil {
		start := time.Now()
		fp, err := os.Open(file.Name)
		if err != nil {
			return err
		}
		defer fp.Close()
		if _, err := io.Copy(h, fp); err != nil {
			return err
		}
		atomic.AddInt64(&initFileReadTime, int64(time.Since(start)))
	} else if _, err := h.Write(file.Contents); err != nil {
		return err
	}

	contentsHash := fmt.Sprintf("%x", h.Sum(nil))

	cacheFilenamePart := file.Name

	volumeName := filepath.VolumeName(file.Name)

	// windows user supplied full path to directory to be analyzed,
	// but windows paths does not support ":" in the middle
	if len(volumeName) == 2 && volumeName[1] == ':' {
		cacheFilenamePart = file.Name[0:1] + "_" + file.Name[2:]
	}

	cacheFile := filepath.Join(w.config.CacheDir, cacheFilenamePart+"."+contentsHash)

	start := time.Now()

	fp, err := os.Open(cacheFile)
	if err != nil {
		return w.parseWithCache(cacheFile, file)
	}
	defer fp.Close()

	if err := restoreMetaFromCache(w.info, w.config.Checkers.cachers, file.Name, fp); err != nil {
		// do not really care about why exactly reading from cache failed
		os.Remove(cacheFile)
		return w.parseWithCache(cacheFile, file)
	}

	atomic.AddInt64(&initCacheReadTime, int64(time.Since(start)))
	return nil
}

func (w *Worker) doParseFile(f workspace.FileInfo) []*Report {
	var err error

	if w.config.DebugParseDuration > 0 {
		start := time.Now()
		defer func() {
			if dur := time.Since(start); dur > w.config.DebugParseDuration {
				log.Printf("Parsing of %s took %s", f.Name, dur)
			}
		}()
	}

	var reports []*Report

	if w.needReports {
		var result ParseResult
		result, err = w.ParseContents(f)
		if err == nil {
			reports = result.Reports
		}
	} else {
		err = w.IndexFile(f)
	}

	if err != nil {
		// Don't give an error that the file cannot be parsed if it is in the
		// vendor, as it may be test data that is incorrect by definition.
		if !utils.InVendor(f.Name) {
			log.Printf("Failed parsing %s: %s", f.Name, err.Error())
		}
		lintdebug.Send("Failed parsing %s: %s", f.Name, err.Error())
	}

	return reports
}

func (w *Worker) analyzeFile(file *workspace.File, rootNode *ir.Root) (*rootWalker, error) {
	if rootNode == nil {
		lintdebug.Send("Could not parse %s at all due to errors", file.Name())
		return nil, errors.New("empty root node")
	}

	st := &meta.ClassParseState{Info: w.info, CurrentFile: file.Name()}
	walker := &rootWalker{
		config: w.config,
		file:   file,
		ctx:    newRootContext(w.config, w.ctx, st),

		// We clone rules sets to remove all rules that
		// should not be applied to this file because of the @path.
		anyRset:   cloneRulesForFile(file.Name(), w.config.Rules.Any),
		rootRset:  cloneRulesForFile(file.Name(), w.config.Rules.Root),
		localRset: cloneRulesForFile(file.Name(), w.config.Rules.Local),

		reVet: &regexpVet{
			parser: w.reParser,
		},
		reSimplifier: &regexpSimplifier{
			parser: w.reParserNoLiterals,
			out:    &strings.Builder{},
		},
		strictMixed: w.strictMixed,

		allowDisabledRegexp: w.AllowDisable,
		checkersFilter:      w.checkersFilter,
	}

<<<<<<< HEAD
	walker.typeComparator = types.Compatible{
		MaxUnionSize: 3,
		ClassDataProvider: func(name string) (types.ClassData, bool) {
			fqn, ok := solver.GetClassName(walker.ctx.st, &ir.Name{Value: name})
			if !ok {
				return types.ClassData{}, false
			}

			info, ok := walker.metaInfo().GetClass(fqn)
			if !ok {
				return types.ClassData{}, false
			}

			return types.ClassData{
				Name:       info.Name,
				Parent:     info.Parent,
				Interfaces: info.Interfaces,
			}, true
		},
	}
=======
	walker.checker = newRootChecker(walker, NewQuickFixGenerator(file))
>>>>>>> d3d3ea77

	walker.InitCustom()

	walker.beforeEnterFile()
	rootNode.Walk(walker)
	if w.info.IsIndexingComplete() {
		analyzeFileRootLevel(rootNode, walker)
	}
	walker.afterLeaveFile()

	if len(walker.ctx.fixes) != 0 {
		needApplyFixes := !file.AutoGenerated() || w.config.CheckAutoGenerated

		if needApplyFixes {
			if err := quickfix.Apply(file.Name(), file.Contents(), walker.ctx.fixes); err != nil {
				linterError(file.Name(), "apply quickfix: %v", err)
			}
		}
	}

	return walker, nil
}

// analyzeFileRootLevel does analyze file top-level code.
// This method is exposed for language server use, you usually
// do not need to call it yourself.
func analyzeFileRootLevel(rootNode ir.Node, d *rootWalker) {
	sc := meta.NewScope()
	sc.AddVarName("argv", types.NewMap("string[]"), "predefined", meta.VarAlwaysDefined)
	sc.AddVarName("argc", types.NewMap("int"), "predefined", meta.VarAlwaysDefined)

	b := newBlockWalker(d, sc)
	b.ignoreFunctionBodies = true
	b.rootLevel = true

	for _, createFn := range d.customBlock {
		b.custom = append(b.custom, createFn(&BlockContext{w: b}))
	}

	rootNode.Walk(b)
}<|MERGE_RESOLUTION|>--- conflicted
+++ resolved
@@ -14,15 +14,12 @@
 	"sync/atomic"
 	"time"
 
-<<<<<<< HEAD
 	"github.com/VKCOM/noverify/src/solver"
-=======
 	"github.com/VKCOM/noverify/src/utils"
 	"github.com/VKCOM/php-parser/pkg/ast"
 	"github.com/VKCOM/php-parser/pkg/conf"
 	phperrors "github.com/VKCOM/php-parser/pkg/errors"
 	"github.com/VKCOM/php-parser/pkg/parser"
->>>>>>> d3d3ea77
 	"github.com/quasilyte/regex/syntax"
 
 	"github.com/VKCOM/noverify/src/inputs"
@@ -298,7 +295,6 @@
 		checkersFilter:      w.checkersFilter,
 	}
 
-<<<<<<< HEAD
 	walker.typeComparator = types.Compatible{
 		MaxUnionSize: 3,
 		ClassDataProvider: func(name string) (types.ClassData, bool) {
@@ -319,9 +315,8 @@
 			}, true
 		},
 	}
-=======
+
 	walker.checker = newRootChecker(walker, NewQuickFixGenerator(file))
->>>>>>> d3d3ea77
 
 	walker.InitCustom()
 
