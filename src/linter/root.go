--- conflicted
+++ resolved
@@ -237,8 +237,7 @@
 	return res
 }
 
-<<<<<<< HEAD
-func (d *RootWalker) handleTrait(n *ir.TraitStmt) {
+func (d *rootWalker) handleTrait(n *ir.TraitStmt) {
 	if d.meta.Traits.H == nil {
 		d.meta.Traits = meta.NewClassesMap()
 	}
@@ -262,7 +261,7 @@
 	d.meta.Traits.Set(fullName, trait)
 }
 
-func (d *RootWalker) handleTraitUse(n *ir.TraitUseStmt) {
+func (d *rootWalker) handleTraitUse(n *ir.TraitUseStmt) {
 	class, ok := d.getCurrentClass()
 	if !ok {
 		return
@@ -278,7 +277,7 @@
 	}
 }
 
-func (d *RootWalker) handleInterface(n *ir.InterfaceStmt) {
+func (d *rootWalker) handleInterface(n *ir.InterfaceStmt) {
 	if d.meta.Classes.H == nil {
 		d.meta.Classes = meta.NewClassesMap()
 	}
@@ -304,7 +303,7 @@
 	d.meta.Classes.Set(fullName, iface)
 }
 
-func (d *RootWalker) handleInterfaceExtends(n *ir.InterfaceStmt) []string {
+func (d *rootWalker) handleInterfaceExtends(n *ir.InterfaceStmt) []string {
 	var extends []string
 	if n.Extends != nil {
 		for _, iface := range n.Extends.InterfaceNames {
@@ -319,7 +318,7 @@
 	return extends
 }
 
-func (d *RootWalker) handleClass(classNode *ir.ClassStmt) {
+func (d *rootWalker) handleClass(classNode *ir.ClassStmt) {
 	if d.meta.Classes.H == nil {
 		d.meta.Classes = meta.NewClassesMap()
 	}
@@ -352,7 +351,7 @@
 	d.meta.Classes.Set(fullName, class)
 }
 
-func (d *RootWalker) handleClassModifiers(modifiers []*ir.Identifier) meta.ClassFlags {
+func (d *rootWalker) handleClassModifiers(modifiers []*ir.Identifier) meta.ClassFlags {
 	var kind meta.ClassFlags
 	for _, m := range modifiers {
 		switch {
@@ -365,7 +364,7 @@
 	return kind
 }
 
-func (d *RootWalker) handleClassImplements(impl *ir.ClassImplementsStmt) map[string]struct{} {
+func (d *rootWalker) handleClassImplements(impl *ir.ClassImplementsStmt) map[string]struct{} {
 	if impl == nil {
 		return map[string]struct{}{}
 	}
@@ -383,7 +382,7 @@
 	return ifaces
 }
 
-func (d *RootWalker) handleClassExtends(exts *ir.ClassExtendsStmt) (parent string) {
+func (d *rootWalker) handleClassExtends(exts *ir.ClassExtendsStmt) (parent string) {
 	if exts == nil {
 		return ""
 	}
@@ -396,7 +395,7 @@
 	return className
 }
 
-func (d *RootWalker) handleClassPhpDoc(doc classPhpDocParseResult) (props meta.PropertiesMap, methods meta.FunctionsMap, mixins []string) {
+func (d *rootWalker) handleClassPhpDoc(doc classPhpDocParseResult) (props meta.PropertiesMap, methods meta.FunctionsMap, mixins []string) {
 	props = make(meta.PropertiesMap, len(doc.properties))
 	methods = meta.NewFunctionsMap()
 
@@ -414,7 +413,7 @@
 	return props, methods, mixins
 }
 
-func (d *RootWalker) parseClassPHPDoc(n ir.Node, doc []phpdoc.CommentPart) classPhpDocParseResult {
+func (d *rootWalker) parseClassPHPDoc(n ir.Node, doc []phpdoc.CommentPart) classPhpDocParseResult {
 	var result classPhpDocParseResult
 
 	if len(doc) == 0 {
@@ -441,10 +440,7 @@
 	return result
 }
 
-func (d *RootWalker) parseStartPos(pos *position.Position) (startLn []byte, startChar int) {
-=======
 func (d *rootWalker) parseStartPos(pos *position.Position) (startLn []byte, startChar int) {
->>>>>>> f57d2554
 	if pos.StartLine >= 1 && d.file.NumLines() > pos.StartLine {
 		startLn = d.file.Line(pos.StartLine - 1)
 		p := d.file.LinePosition(pos.StartLine - 1)
@@ -799,11 +795,7 @@
 	}
 }
 
-<<<<<<< HEAD
-func (d *RootWalker) checkParentConstructorCall(n *ir.Identifier, parentConstructorCalled bool) {
-=======
-func (d *rootWalker) checkParentConstructorCall(n ir.Node, parentConstructorCalled bool) {
->>>>>>> f57d2554
+func (d *rootWalker) checkParentConstructorCall(n *ir.Identifier, parentConstructorCalled bool) {
 	if !meta.IsIndexingComplete() {
 		return
 	}
@@ -868,92 +860,8 @@
 	return res
 }
 
-<<<<<<< HEAD
-func (d *RootWalker) getCurrentClass() (meta.ClassInfo, bool) {
+func (d *rootWalker) getCurrentClass() (meta.ClassInfo, bool) {
 	var classes meta.ClassesMap
-=======
-func (d *rootWalker) checkMagicMethod(meth ir.Node, name string, modif methodModifiers, countArgs int) {
-	const Any = -1
-	var (
-		canBeStatic    bool
-		canBeNonPublic bool
-		mustBeStatic   bool
-
-		numArgsExpected int
-	)
-
-	switch name {
-	case "__call",
-		"__set":
-		canBeStatic = false
-		canBeNonPublic = false
-		numArgsExpected = 2
-
-	case "__get",
-		"__isset",
-		"__unset":
-		canBeStatic = false
-		canBeNonPublic = false
-		numArgsExpected = 1
-
-	case "__toString":
-		canBeStatic = false
-		canBeNonPublic = false
-		numArgsExpected = 0
-
-	case "__invoke",
-		"__debugInfo":
-		canBeStatic = false
-		canBeNonPublic = false
-		numArgsExpected = Any
-
-	case "__construct":
-		canBeStatic = false
-		canBeNonPublic = true
-		numArgsExpected = Any
-
-	case "__destruct", "__clone":
-		canBeStatic = false
-		canBeNonPublic = true
-		numArgsExpected = 0
-
-	case "__callStatic":
-		canBeStatic = true
-		canBeNonPublic = false
-		mustBeStatic = true
-		numArgsExpected = 2
-
-	case "__sleep",
-		"__wakeup",
-		"__serialize",
-		"__unserialize",
-		"__set_state":
-		canBeNonPublic = true
-		canBeStatic = true
-		numArgsExpected = Any
-
-	default:
-		return // Not a magic method
-	}
-
-	switch {
-	case mustBeStatic && !modif.static:
-		d.Report(meth, LevelError, "magicMethodDecl", "The magic method %s() must be static", name)
-	case !canBeStatic && modif.static:
-		d.Report(meth, LevelError, "magicMethodDecl", "The magic method %s() cannot be static", name)
-	}
-	if !canBeNonPublic && modif.accessLevel != meta.Public {
-		d.Report(meth, LevelError, "magicMethodDecl", "The magic method %s() must have public visibility", name)
-	}
-
-	if countArgs != numArgsExpected && numArgsExpected != Any {
-		d.Report(meth, LevelError, "magicMethodDecl", "The magic method %s() must take exactly %d argument", name, numArgsExpected)
-	}
-}
-
-func (d *rootWalker) getClass() meta.ClassInfo {
-	var m meta.ClassesMap
->>>>>>> f57d2554
 
 	if d.ctx.st.IsTrait {
 		classes = d.meta.Traits
@@ -978,11 +886,7 @@
 	return cl, true
 }
 
-<<<<<<< HEAD
-func (d *RootWalker) checkLowerCaseModifier(m *ir.Identifier) string {
-=======
-func (d *rootWalker) lowerCaseModifier(m *ir.Identifier) string {
->>>>>>> f57d2554
+func (d *rootWalker) checkLowerCaseModifier(m *ir.Identifier) string {
 	lcase := strings.ToLower(m.Value)
 	if lcase != m.Value {
 		d.Report(m, LevelWarning, "keywordCase", "Use %s instead of %s",
@@ -991,30 +895,10 @@
 	return lcase
 }
 
-<<<<<<< HEAD
-func (d *RootWalker) handlePropertyList(pl *ir.PropertyListStmt) {
+func (d *rootWalker) handlePropertyList(pl *ir.PropertyListStmt) {
 	class, ok := d.getCurrentClass()
 	if !ok {
 		return
-=======
-func (d *rootWalker) enterPropertyList(pl *ir.PropertyListStmt) bool {
-	cl := d.getClass()
-
-	isStatic := false
-	accessLevel := meta.Public
-
-	for _, m := range pl.Modifiers {
-		switch d.lowerCaseModifier(m) {
-		case "public":
-			accessLevel = meta.Public
-		case "protected":
-			accessLevel = meta.Protected
-		case "private":
-			accessLevel = meta.Private
-		case "static":
-			isStatic = true
-		}
->>>>>>> f57d2554
 	}
 
 	isStatic, accessLevel := d.handlePropertyModifiers(pl)
@@ -1043,13 +927,8 @@
 	}
 }
 
-<<<<<<< HEAD
-func (d *RootWalker) handlePropertyModifiers(pl *ir.PropertyListStmt) (bool, meta.AccessLevel) {
+func (d *rootWalker) handlePropertyModifiers(pl *ir.PropertyListStmt) (bool, meta.AccessLevel) {
 	isStatic := false
-=======
-func (d *rootWalker) enterClassConstList(s *ir.ClassConstListStmt) bool {
-	cl := d.getClass()
->>>>>>> f57d2554
 	accessLevel := meta.Public
 
 	for _, m := range pl.Modifiers {
@@ -1068,7 +947,7 @@
 	return isStatic, accessLevel
 }
 
-func (d *RootWalker) handleClassConstList(s *ir.ClassConstListStmt) {
+func (d *rootWalker) handleClassConstList(s *ir.ClassConstListStmt) {
 	class, ok := d.getCurrentClass()
 	if !ok {
 		return
@@ -1093,8 +972,7 @@
 	}
 }
 
-<<<<<<< HEAD
-func (d *RootWalker) handleConstantAccessLevel(s *ir.ClassConstListStmt) meta.AccessLevel {
+func (d *rootWalker) handleConstantAccessLevel(s *ir.ClassConstListStmt) meta.AccessLevel {
 	level := meta.Public
 
 	for _, m := range s.Modifiers {
@@ -1105,27 +983,13 @@
 			level = meta.Protected
 		case "private":
 			level = meta.Private
-=======
-func (d *rootWalker) checkOldStyleConstructor(meth *ir.ClassMethodStmt, nm string) {
-	lastDelim := strings.IndexByte(d.ctx.st.CurrentClass, '\\')
-	if strings.EqualFold(d.ctx.st.CurrentClass[lastDelim+1:], nm) {
-		_, isClass := d.currentClassNode.(*ir.ClassStmt)
-		if isClass {
-			d.Report(meth.MethodName, LevelDoNotReject, "oldStyleConstructor", "Old-style constructor usage, use __construct instead")
->>>>>>> f57d2554
-		}
-	}
-
-<<<<<<< HEAD
+		}
+	}
+
 	return level
 }
-=======
-func (d *rootWalker) enterClassMethod(meth *ir.ClassMethodStmt) bool {
-	nm := meth.MethodName.Value
-	_, insideInterface := d.currentClassNode.(*ir.InterfaceStmt)
->>>>>>> f57d2554
-
-func (d *RootWalker) addClassMethodThisVariableToScope(modif methodModifiers, sc *meta.Scope) {
+
+func (d *rootWalker) addClassMethodThisVariableToScope(modif methodModifiers, sc *meta.Scope) {
 	if modif.static {
 		return
 	}
@@ -1134,13 +998,13 @@
 	sc.SetInInstanceMethod(true)
 }
 
-func (d *RootWalker) addClassMethodParamsToScope(method meta.FuncInfo, sc *meta.Scope) {
+func (d *rootWalker) addClassMethodParamsToScope(method meta.FuncInfo, sc *meta.Scope) {
 	for _, param := range method.Params {
 		sc.AddVarName(param.Name, param.Typ, "param", meta.VarAlwaysDefined)
 	}
 }
 
-func (d *RootWalker) handleClassMethod(m *ir.ClassMethodStmt) {
+func (d *rootWalker) handleClassMethod(m *ir.ClassMethodStmt) {
 	class, ok := d.getCurrentClass()
 	if !ok {
 		return
@@ -1220,7 +1084,7 @@
 	})
 }
 
-func (d *RootWalker) transformClassMethodModifiersToFuncFlags(modif methodModifiers, insideInterface bool, stmts []ir.Node) meta.FuncFlags {
+func (d *rootWalker) transformClassMethodModifiersToFuncFlags(modif methodModifiers, insideInterface bool, stmts []ir.Node) meta.FuncFlags {
 	var funcFlags meta.FuncFlags
 	if modif.static {
 		funcFlags |= meta.FuncStatic
@@ -1237,7 +1101,7 @@
 	return funcFlags
 }
 
-func (d *RootWalker) handleTypeHint(n ir.Node) meta.TypesMap {
+func (d *rootWalker) handleTypeHint(n ir.Node) meta.TypesMap {
 	var hintReturnType meta.TypesMap
 	if typ, ok := d.parseTypeNode(n); ok {
 		hintReturnType = typ
@@ -1266,7 +1130,7 @@
 	return m
 }
 
-func (d *RootWalker) checkPHPDocVar(n ir.Node, doc []phpdoc.CommentPart) {
+func (d *rootWalker) checkPHPDocVar(n ir.Node, doc []phpdoc.CommentPart) {
 	for _, part := range doc {
 		d.checkPHPDocRef(n, part)
 		part, ok := part.(*phpdoc.TypeVarCommentPart)
@@ -2055,14 +1919,7 @@
 	return true
 }
 
-<<<<<<< HEAD
-func (d *RootWalker) checkTraitImplemented(n ir.Node, nameUsed string) {
-=======
 func (d *rootWalker) checkTraitImplemented(n ir.Node, nameUsed string) {
-	if !meta.IsIndexingComplete() {
-		return
-	}
->>>>>>> f57d2554
 	trait, ok := meta.Info.GetTrait(nameUsed)
 	if !ok {
 		d.reportUndefinedType(n, nameUsed)
@@ -2071,14 +1928,7 @@
 	d.checkImplemented(n, nameUsed, trait)
 }
 
-<<<<<<< HEAD
-func (d *RootWalker) checkClassImplemented(n ir.Node, nameUsed string) {
-=======
 func (d *rootWalker) checkClassImplemented(n ir.Node, nameUsed string) {
-	if !meta.IsIndexingComplete() {
-		return
-	}
->>>>>>> f57d2554
 	class, ok := meta.Info.GetClass(nameUsed)
 	if !ok {
 		d.reportUndefinedType(n, nameUsed)
@@ -2091,19 +1941,13 @@
 	d.checkClassImplemented(n, nameUsed)
 }
 
-<<<<<<< HEAD
-func (d *RootWalker) checkImplemented(n ir.Node, nameUsed string, otherClass meta.ClassInfo) {
+func (d *rootWalker) checkImplemented(n ir.Node, nameUsed string, otherClass meta.ClassInfo) {
 	class, ok := d.getCurrentClass()
 	if !ok {
 		return
 	}
 
 	if d.ctx.st.IsTrait || class.IsAbstract() {
-=======
-func (d *rootWalker) checkImplemented(n ir.Node, nameUsed string, otherClass meta.ClassInfo) {
-	cl := d.getClass()
-	if d.ctx.st.IsTrait || cl.IsAbstract() {
->>>>>>> f57d2554
 		return
 	}
 	d.checkNameCase(n, nameUsed, otherClass.Name)
@@ -2180,39 +2024,7 @@
 	return d.file.Contents()[pos.StartPos:pos.EndPos]
 }
 
-<<<<<<< HEAD
-func (d *RootWalker) beforeEnterFile() {
-=======
-func (d *rootWalker) parseClassPHPDoc(n ir.Node, doc []phpdoc.CommentPart) classPhpDocParseResult {
-	var result classPhpDocParseResult
-
-	if len(doc) == 0 {
-		return result
-	}
-
-	// TODO: allocate maps lazily.
-	// Class may not have any @property or @method annotations.
-	// In that case we can handle avoid map allocations.
-	result.properties = make(meta.PropertiesMap)
-	result.methods = meta.NewFunctionsMap()
-
-	for _, part := range doc {
-		d.checkPHPDocRef(n, part)
-		switch part.Name() {
-		case "property", "property-read", "property-write":
-			parseClassPHPDocProperty(&d.ctx, &result, part.(*phpdoc.TypeVarCommentPart))
-		case "method":
-			parseClassPHPDocMethod(&d.ctx, &result, part.(*phpdoc.RawCommentPart))
-		case "mixin":
-			parseClassPHPDocMixin(d.ctx.st, &result, part.(*phpdoc.RawCommentPart))
-		}
-	}
-
-	return result
-}
-
 func (d *rootWalker) beforeEnterFile() {
->>>>>>> f57d2554
 	for _, c := range d.custom {
 		c.BeforeEnterFile()
 	}
