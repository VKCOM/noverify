package linter

import (
	"bytes"
	"fmt"
	"math"
	"path/filepath"
	"regexp"
	"strconv"
	"strings"

	"github.com/VKCOM/noverify/src/baseline"
	"github.com/VKCOM/noverify/src/constfold"
	"github.com/VKCOM/noverify/src/ir"
	"github.com/VKCOM/noverify/src/ir/irutil"
	"github.com/VKCOM/noverify/src/meta"
	"github.com/VKCOM/noverify/src/php/parser/freefloating"
	"github.com/VKCOM/noverify/src/php/parser/position"
	"github.com/VKCOM/noverify/src/phpdoc"
	"github.com/VKCOM/noverify/src/phpgrep"
	"github.com/VKCOM/noverify/src/quickfix"
	"github.com/VKCOM/noverify/src/rules"
	"github.com/VKCOM/noverify/src/solver"
	"github.com/VKCOM/noverify/src/state"
	"github.com/VKCOM/noverify/src/workspace"
)

const (
	maxFunctionLines = 150
)

// rootWalker is used to analyze root scope. Mostly defines, function and class definitions are analyzed.
type rootWalker struct {
	// An associated file that is traversed by the current Root Walker.
	file *workspace.File

	custom      []RootChecker
	customBlock []BlockCheckerCreateFunc
	customState map[string]interface{}

	rootRset  *rules.ScopedSet
	localRset *rules.ScopedSet
	anyRset   *rules.ScopedSet

	ctx rootContext

	// nodeSet is a reusable node set for both root and block walkers.
	nodeSet irutil.NodeSet

	reSimplifier *regexpSimplifier
	reVet        *regexpVet

	// internal state
	meta fileMeta

	currentClassNode ir.Node

	allowDisabledRegexp *regexp.Regexp // user-defined flag that files suitable for this regular expression should not be linted
	linterDisabled      bool           // flag indicating whether linter is disabled. Flag is set to true only if the file
	// name matches the pattern and @linter disable was encountered

	// strictTypes is true if file contains `declare(strict_types=1)`.
	strictTypes bool

	reports []*Report

	config *Config
}

type phpDocParamEl struct {
	optional bool
	typ      meta.TypesMap
}

type phpDocParamsMap map[string]phpDocParamEl

// InitCustom is needed to initialize walker state
func (d *rootWalker) InitCustom() {
	d.custom = nil
	for _, createFn := range customRootLinters {
		d.custom = append(d.custom, createFn(&RootContext{w: d}))
	}

	d.customBlock = customBlockLinters
}

// scope returns root-level variable scope if applicable.
func (d *rootWalker) scope() *meta.Scope {
	if d.meta.Scope == nil {
		d.meta.Scope = meta.NewScope()
	}
	return d.meta.Scope
}

// state allows for custom hooks to store state between entering root context and block context.
func (d *rootWalker) state() map[string]interface{} {
	if d.customState == nil {
		d.customState = make(map[string]interface{})
	}
	return d.customState
}

// File returns file for current root walker.
func (d *rootWalker) File() *workspace.File {
	return d.file
}

// EnterNode is invoked at every node in hierarchy
func (d *rootWalker) EnterNode(n ir.Node) (res bool) {
	res = true

	for _, c := range d.custom {
		c.BeforeEnterNode(n)
	}

	if ffs := n.GetFreeFloating(); ffs != nil {
		for _, cs := range *ffs {
			for _, c := range cs {
				if c.StringType == freefloating.CommentType {
					d.handleComment(c)
				}
			}
		}
	}

	if _, ok := n.(*ir.AnonClassExpr); ok {
		// TODO: remove when #62 and anon class support in general is ready.
		return false // Don't walk nor enter anon classes
	}

	state.EnterNode(d.ctx.st, n)

	switch n := n.(type) {
	case *ir.DeclareStmt:
		for _, c := range n.Consts {
			c, ok := c.(*ir.ConstantStmt)
			if !ok {
				continue
			}
			if c.ConstantName.Value == "strict_types" {
				v, ok := c.Expr.(*ir.Lnumber)
				if ok && v.Value == "1" {
					d.strictTypes = true
				}
			}
		}

	case *ir.InterfaceStmt:
		d.currentClassNode = n

		if meta.IsIndexingComplete() {
			d.checkInterface(n)
		} else {
			d.handleInterface(n)
		}

	case *ir.ClassStmt:
		d.currentClassNode = n

		if meta.IsIndexingComplete() {
			d.checkClass(n)
		} else {
			d.handleClass(n)
		}

	case *ir.PropertyListStmt:
		if meta.IsIndexingComplete() {
			d.checkPropertyList(n)
		} else {
			d.handlePropertyList(n)
		}

	case *ir.ClassConstListStmt:
		if meta.IsIndexingComplete() {
			d.checkClassConstList(n)
		} else {
			d.handleClassConstList(n)
		}

	case *ir.ClassMethodStmt:
		if meta.IsIndexingComplete() {
			d.checkClassMethod(n)
		} else {
			d.handleClassMethod(n)
		}
		res = false

	case *ir.TraitStmt:
		d.currentClassNode = n

		if meta.IsIndexingComplete() {
			d.checkTrait(n)
		} else {
			d.handleTrait(n)
		}

	case *ir.TraitUseStmt:
		if meta.IsIndexingComplete() {
			d.checkTraitUse(n)
		} else {
			d.handleTraitUse(n)
		}

	case *ir.Assign:
		v, ok := n.Variable.(*ir.SimpleVar)
		if !ok {
			break
		}

		d.scope().AddVar(v, solver.ExprTypeLocal(d.scope(), d.ctx.st, n.Expression), "global variable", meta.VarAlwaysDefined)
	case *ir.FunctionStmt:
		res = d.enterFunction(n)
		d.checkKeywordCase(n, "function")
	case *ir.FunctionCallExpr:
		res = d.enterFunctionCall(n)
	case *ir.ConstListStmt:
		res = d.enterConstList(n)

	case *ir.NamespaceStmt:
		d.checkKeywordCase(n, "namespace")
	}

	for _, c := range d.custom {
		c.AfterEnterNode(n)
	}

	if d.metaInfo().IsIndexingComplete() && d.rootRset != nil {
		kind := ir.GetNodeKind(n)
		d.runRules(n, d.scope(), d.rootRset.RulesByKind[kind])
	}

	if !res {
		// If we're not returning true from this method,
		// LeaveNode will not be called for this node.
		// But we still need to "leave" them if they
		// were entered in the ClassParseState.
		state.LeaveNode(d.ctx.st, n)
	}
	return res
}

func (d *rootWalker) handleTrait(n *ir.TraitStmt) {
	if d.meta.Traits.H == nil {
		d.meta.Traits = meta.NewClassesMap()
	}

	name := n.TraitName.Value
	namespace := d.ctx.st.Namespace
	fullName := namespace + `\` + name

	trait := meta.ClassInfo{
		Pos:              d.getElementPos(d.currentClassNode),
		Name:             fullName,
		Parent:           "",
		ParentInterfaces: d.ctx.st.CurrentParentInterfaces,
		Methods:          meta.NewFunctionsMap(),
		Properties:       make(meta.PropertiesMap),
		Traits:           make(map[string]struct{}),
		Constants:        nil, // not need
		Interfaces:       nil, // not need
	}

	d.meta.Traits.Set(fullName, trait)
}

func (d *rootWalker) handleTraitUse(n *ir.TraitUseStmt) {
	class, ok := d.getCurrentClass()
	if !ok {
		return
	}

	for _, tr := range n.Traits {
		traitName, ok := solver.GetClassName(d.ctx.st, tr)
		if !ok {
			continue
		}

		class.Traits[traitName] = struct{}{}
	}
}

func (d *rootWalker) handleInterface(n *ir.InterfaceStmt) {
	if d.meta.Classes.H == nil {
		d.meta.Classes = meta.NewClassesMap()
	}

	name := n.InterfaceName.Value
	namespace := d.ctx.st.Namespace
	fullName := namespace + `\` + name

	extends := d.handleInterfaceExtends(n)

	iface := meta.ClassInfo{
		Pos:              d.getElementPos(d.currentClassNode),
		Name:             fullName,
		Parent:           "",
		ParentInterfaces: extends,
		Methods:          meta.NewFunctionsMap(),
		Constants:        make(meta.ConstantsMap),
		Interfaces:       nil, // not need
		Traits:           nil, // not need
		Properties:       nil, // not need
	}

	d.meta.Classes.Set(fullName, iface)
}

func (d *rootWalker) handleInterfaceExtends(n *ir.InterfaceStmt) []string {
	var extends []string
	if n.Extends != nil {
		for _, iface := range n.Extends.InterfaceNames {
			ifaceName, ok := solver.GetClassName(d.ctx.st, iface)
			if !ok {
				continue
			}

			extends = append(extends, ifaceName)
		}
	}
	return extends
}

func (d *rootWalker) handleClass(classNode *ir.ClassStmt) {
	if d.meta.Classes.H == nil {
		d.meta.Classes = meta.NewClassesMap()
	}

	name := classNode.ClassName.Value
	namespace := d.ctx.st.Namespace
	fullName := namespace + `\` + name

	flags := d.handleClassModifiers(classNode.Modifiers)
	ifaces := d.handleClassImplements(classNode.Implements)
	parent := d.handleClassExtends(classNode.Extends)

	doc := d.parseClassPHPDoc(classNode, classNode.PhpDoc)
	docProps, docMethods, mixins := d.handleClassPhpDoc(doc)

	class := meta.ClassInfo{
		Pos:              d.getElementPos(classNode),
		Flags:            flags,
		Name:             fullName,
		Parent:           parent,
		ParentInterfaces: d.ctx.st.CurrentParentInterfaces,
		Interfaces:       ifaces,
		Traits:           make(map[string]struct{}),
		Methods:          docMethods,
		Properties:       docProps,
		Constants:        make(meta.ConstantsMap),
		Mixins:           mixins,
	}

	d.meta.Classes.Set(fullName, class)
}

func (d *rootWalker) handleClassModifiers(modifiers []*ir.Identifier) meta.ClassFlags {
	var kind meta.ClassFlags
	for _, m := range modifiers {
		switch {
		case strings.EqualFold("abstract", m.Value):
			kind |= meta.ClassAbstract
		case strings.EqualFold("final", m.Value):
			kind |= meta.ClassFinal
		}
	}
	return kind
}

func (d *rootWalker) handleClassImplements(impl *ir.ClassImplementsStmt) map[string]struct{} {
	if impl == nil {
		return map[string]struct{}{}
	}
	ifaces := make(map[string]struct{}, len(impl.InterfaceNames))

	for _, tr := range impl.InterfaceNames {
		interfaceName, ok := solver.GetClassName(d.ctx.st, tr)
		if !ok {
			continue
		}

		ifaces[interfaceName] = struct{}{}
	}

	return ifaces
}

func (d *rootWalker) handleClassExtends(exts *ir.ClassExtendsStmt) (parent string) {
	if exts == nil {
		return ""
	}

	className, ok := solver.GetClassName(d.ctx.st, exts.ClassName)
	if !ok {
		return ""
	}

	return className
}

func (d *rootWalker) handleClassPhpDoc(doc classPhpDocParseResult) (props meta.PropertiesMap, methods meta.FunctionsMap, mixins []string) {
	props = make(meta.PropertiesMap, len(doc.properties))
	methods = meta.NewFunctionsMap()

	// If we ever need to distinguish @property-annotated and real properties,
	// more work will be required here.
	for name, prop := range doc.properties {
		props[name] = prop
	}
	for name, method := range doc.methods.H {
		methods.Set(string(name), method)
	}

	mixins = doc.mixins

	return props, methods, mixins
}

func (d *rootWalker) parseClassPHPDoc(n ir.Node, doc []phpdoc.CommentPart) classPhpDocParseResult {
	var result classPhpDocParseResult

	if len(doc) == 0 {
		return result
	}

	// TODO: allocate maps lazily.
	// Class may not have any @property or @method annotations.
	// In that case we can handle avoid map allocations.
	result.properties = make(meta.PropertiesMap)
	result.methods = meta.NewFunctionsMap()

	for _, part := range doc {
		switch part.Name() {
		case "property", "property-read", "property-write":
			parseClassPHPDocProperty(&d.ctx, &result, part.(*phpdoc.TypeVarCommentPart))
		case "method":
			parseClassPHPDocMethod(&d.ctx, &result, part.(*phpdoc.RawCommentPart))
		case "mixin":
			parseClassPHPDocMixin(d.ctx.st, &result, part.(*phpdoc.RawCommentPart))
		}
	}

	return result
}

func (d *rootWalker) parseStartPos(pos *position.Position) (startLn []byte, startChar int) {
	if pos.StartLine >= 1 && d.file.NumLines() > pos.StartLine {
		startLn = d.file.Line(pos.StartLine - 1)
		p := d.file.LinePosition(pos.StartLine - 1)
		if pos.StartPos > p {
			startChar = pos.StartPos - p
		}
	}

	return startLn, startChar
}

func (d *rootWalker) report(n ir.Node, lineNumber int, level int, checkName, msg string, args ...interface{}) {
	if !d.metaInfo().IsIndexingComplete() {
		return
	}
	if d.file.AutoGenerated() && !d.config.CheckAutoGenerated {
		return
	}
	// We don't report anything if linter was disabled by a
	// successful @linter disable, unless it's the linterError.
	if d.linterDisabled && checkName != "linterError" {
		return
	}

	isReportForNode := lineNumber == 0
	isReportForLine := !isReportForNode

	var pos position.Position
	var startLn []byte
	var startChar int
	var endLn []byte
	var endChar int

	if isReportForNode {
		if n == nil {
			// Hack to parse syntax error message from php-parser.
			// When in language server mode, do not map syntax errors in order not to
			// complain about unfinished piece of code that user is currently writing.
			if strings.Contains(msg, "syntax error") && strings.Contains(msg, " at line ") {
				// it is in form "Syntax error: syntax error: unexpected '*' at line 4"
				if lastIdx := strings.LastIndexByte(msg, ' '); lastIdx > 0 {
					lineNumStr := msg[lastIdx+1:]
					lineNum, err := strconv.Atoi(lineNumStr)
					if err == nil {
						pos.StartLine = lineNum
						pos.EndLine = lineNum
						msg = msg[0:lastIdx]
						msg = strings.TrimSuffix(msg, " at line")
					}
				}
			}
		} else {
			pos = *ir.GetPosition(n)
		}

		startLn, startChar = d.parseStartPos(&pos)

		if pos.EndLine >= 1 && d.file.NumLines() > pos.EndLine {
			endLn = d.file.Line(pos.EndLine - 1)
			p := d.file.LinePosition(pos.EndLine - 1)
			if pos.EndPos > p {
				endChar = pos.EndPos - p
			}
		} else {
			endLn = startLn
		}

		if endChar == 0 {
			endChar = len(endLn)
		}
	} else if isReportForLine {
		if lineNumber < 1 || lineNumber > d.file.NumLines() {
			return
		}

		startLn = d.file.Line(lineNumber - 1)
		startChar = 0
		endChar = len(startLn)

		if strings.HasSuffix(string(startLn), "\r") {
			endChar--
		}

		pos = position.Position{
			StartLine: lineNumber,
			EndLine:   lineNumber,
		}
	}

	// Replace Unused with Info (Notice) in non-LSP mode.
	if level == LevelUnused {
		level = LevelInformation
	}
	msg = fmt.Sprintf(msg, args...)
	var hash uint64
	if d.config.BaselineProfile != nil {
		// If baseline is not enabled, don't waste time on hash computations.
		hash = d.reportHash(&pos, startLn, checkName, msg)
		if count := d.ctx.baseline.Count(hash); count >= 1 {
			if d.ctx.hashCounters == nil {
				d.ctx.hashCounters = make(map[uint64]int)
			}
			d.ctx.hashCounters[hash]++
			if d.ctx.hashCounters[hash] <= count {
				return
			}
		}
	}

	d.reports = append(d.reports, &Report{
		CheckName: checkName,
		Context:   string(startLn),
		StartChar: startChar,
		EndChar:   endChar,
		Line:      pos.StartLine,
		Level:     level,
		Filename:  strings.ReplaceAll(d.ctx.st.CurrentFile, "\\", "/"), // To make output stable between platforms, see #572
		Message:   msg,
		Hash:      hash,
	})
}

// Report registers a single report message about some found problem.
func (d *rootWalker) Report(n ir.Node, level int, checkName, msg string, args ...interface{}) {
	d.report(n, 0, level, checkName, msg, args...)
}

// ReportByLine registers a single report message about some found problem in lineNumber code line.
func (d *rootWalker) ReportByLine(lineNumber int, level int, checkName, msg string, args ...interface{}) {
	d.report(nil, lineNumber, level, checkName, msg, args...)
}

// reportHash computes the report signature hash for the baseline.
func (d *rootWalker) reportHash(pos *position.Position, startLine []byte, checkName, msg string) uint64 {
	// Since we store class::method scope, renaming a class would cause baseline
	// invalidation for the entire class. But this is not an issue, since in
	// a modern PHP class name always should map to a filename.
	// If we renamed a class, we probably renamed the file as well, so
	// the baseline would be invalidated anyway.
	//
	// We still get all the benefits by using method prefix: it's common
	// for different classes to have methods with similar name. We don't
	// want such methods to be considered as a single "scope".
	scope := "file"
	switch {
	case d.ctx.st.CurrentClass != "" && d.ctx.st.CurrentFunction != "":
		scope = d.ctx.st.CurrentClass + "::" + d.ctx.st.CurrentFunction
	case d.ctx.st.CurrentFunction != "":
		scope = d.ctx.st.CurrentFunction
	}

	var prevLine []byte
	var nextLine []byte
	// Adjacent lines are only included when using non-conservative baseline.
	if !d.config.ConservativeBaseline {
		// Lines are 1-based, indexes are 0-based.
		// If this function is called, we expect that lines[index] exists.
		index := pos.StartLine - 1
		if index >= 1 {
			prevLine = d.file.Line(index - 1)
		}
		if d.file.NumLines() > index+1 {
			nextLine = d.file.Line(index + 1)
		}
	}

	// Observation: using a base file name instead of its full name does not
	// introduce any "bad collisions", because we have a "scope" part
	// that cuts the risk by a big margin.
	//
	// One benefit is that it makes the baseline contents more position-independent.
	// We don't need to know a source root folder to truncate it.
	//
	// Moves like Foo/Bar/User.php -> Common/User.php do not invalidate the
	// suppress base. This is not an obvious win, but it may be a good
	// compromise to solve a use case where a class file is being moved.
	// For classes, filename is unlikely to be changed during this file move operation.
	//
	// It can't handle file duplication when Foo/Bar/User.php is *copied* to a new location.
	// It may be useful to give warnings to both *old* and *new* copies of the duplicated
	// code since some bugs should be fixed in both places.
	// We'll see how it goes.
	filename := filepath.Base(d.ctx.st.CurrentFile)

	d.ctx.scratchBuf.Reset()
	return baseline.ReportHash(&d.ctx.scratchBuf, baseline.HashFields{
		Filename:  filename,
		PrevLine:  bytes.TrimSuffix(prevLine, []byte("\r")),
		StartLine: bytes.TrimSuffix(startLine, []byte("\r")),
		NextLine:  bytes.TrimSuffix(nextLine, []byte("\r")),
		CheckName: checkName,
		Message:   msg,
		Scope:     scope,
	})
}

func (d *rootWalker) reportUndefinedVariable(v ir.Node, maybeHave bool) {
	sv, ok := v.(*ir.SimpleVar)
	if !ok {
		d.Report(v, LevelInformation, "undefined", "Unknown variable variable %s used",
			meta.NameNodeToString(v))
		return
	}

	if _, ok := superGlobals[sv.Name]; ok {
		return
	}

	if maybeHave {
		d.Report(sv, LevelInformation, "undefined", "Variable might have not been defined: %s", sv.Name)
	} else {
		d.Report(sv, LevelError, "undefined", "Undefined variable: %s", sv.Name)
	}
}

func (d *rootWalker) handleComment(c freefloating.String) {
	if c.StringType != freefloating.CommentType {
		return
	}
	str := c.Value

	if !phpdoc.IsPHPDoc(str) {
		return
	}

	for _, ln := range phpdoc.Parse(d.ctx.phpdocTypeParser, str) {
		if ln.Name() != "linter" {
			continue
		}

		for _, p := range ln.(*phpdoc.RawCommentPart).Params {
			if p != "disable" {
				continue
			}
			if d.linterDisabled {
				needleLine := ln.Line() + c.Position.StartLine - 1
				d.ReportByLine(needleLine, LevelInformation, "linterError", "Linter is already disabled for this file")
				continue
			}
			canDisable := false
			if d.allowDisabledRegexp != nil {
				canDisable = d.allowDisabledRegexp.MatchString(d.ctx.st.CurrentFile)
			}
			d.linterDisabled = canDisable
			if !canDisable {
				needleLine := ln.Line() + c.Position.StartLine - 1
				d.ReportByLine(needleLine, LevelInformation, "linterError", "You are not allowed to disable linter")
			}
		}
	}
}

type handleFuncResult struct {
	returnTypes            meta.TypesMap
	prematureExitFlags     int
	callsParentConstructor bool
}

func (d *rootWalker) handleArrowFuncExpr(params []meta.FuncParam, expr ir.Node, sc *meta.Scope, parentBlockWalker *blockWalker) handleFuncResult {
	b := newBlockWalker(d, sc)
	b.inArrowFunction = true
	parentBlockWalker.parentBlockWalkers = append(parentBlockWalker.parentBlockWalkers, parentBlockWalker)
	b.parentBlockWalkers = parentBlockWalker.parentBlockWalkers

	for _, p := range params {
		if p.IsRef {
			b.nonLocalVars[p.Name] = varRef
		}
	}

	b.addStatement(expr)
	expr.Walk(b)

	b.flushUnused()

	return handleFuncResult{
		returnTypes: b.returnTypes,
	}
}

func (d *rootWalker) handleFuncStmts(params []meta.FuncParam, uses, stmts []ir.Node, sc *meta.Scope) handleFuncResult {
	b := newBlockWalker(d, sc)
	for _, createFn := range d.customBlock {
		b.custom = append(b.custom, createFn(&BlockContext{w: b}))
	}

	for _, useExpr := range uses {
		var byRef bool
		var v *ir.SimpleVar
		switch u := useExpr.(type) {
		case *ir.ReferenceExpr:
			v = u.Variable.(*ir.SimpleVar)
			byRef = true
		case *ir.SimpleVar:
			v = u
		}

		typ, ok := sc.GetVarNameType(v.Name)
		if !ok {
			typ = meta.NewTypesMap("TODO_use_var")
		}

		sc.AddVar(v, typ, "use", meta.VarAlwaysDefined)

		if !byRef {
			b.unusedVars[v.Name] = append(b.unusedVars[v.Name], v)
		} else {
			b.nonLocalVars[v.Name] = varRef
		}
	}

	// It's OK to read from and delete from a nil map.
	// If a func/method has 0 params, don't allocate a map for it.
	if len(params) != 0 {
		b.unusedParams = make(map[string]struct{}, len(params))
	}
	for _, p := range params {
		if p.IsRef {
			b.nonLocalVars[p.Name] = varRef
		}
		if !p.IsRef && !d.config.IsDiscardVar(p.Name) {
			b.unusedParams[p.Name] = struct{}{}
		}
	}
	for _, s := range stmts {
		b.addStatement(s)
		s.Walk(b)
	}
	b.flushUnused()

	// we can mark function as exiting abnormally if and only if
	// it only exits with die; or throw; and does not exit
	// using return; or any other control structure
	cleanFlags := b.ctx.exitFlags & (FlagDie | FlagThrow)

	var prematureExitFlags int
	if b.ctx.exitFlags == cleanFlags && (b.ctx.containsExitFlags&FlagReturn) == 0 {
		prematureExitFlags = cleanFlags
	}

	switch {
	case b.bareReturn && b.returnsValue:
		b.returnTypes = meta.MergeTypeMaps(b.returnTypes, meta.NullType)
	case b.returnTypes.IsEmpty() && b.returnsValue:
		b.returnTypes = meta.MixedType
	}

	return handleFuncResult{
		returnTypes:            b.returnTypes,
		prematureExitFlags:     prematureExitFlags,
		callsParentConstructor: b.callsParentConstructor,
	}
}

<<<<<<< HEAD
func (d *rootWalker) checkParentConstructorCall(n *ir.Identifier, parentConstructorCalled bool) {
	if n.Value != "__construct" {
=======
func (d *rootWalker) checkParentConstructorCall(n ir.Node, parentConstructorCalled bool) {
	if !d.metaInfo().IsIndexingComplete() {
>>>>>>> 0356939e
		return
	}

	class, ok := d.currentClassNode.(*ir.ClassStmt)
	if !ok || class.Extends == nil {
		return
	}
<<<<<<< HEAD

	method, ok := solver.FindMethod(d.ctx.st.CurrentParentClass, `__construct`)
	if !ok || method.Info.AccessLevel == meta.Private || method.Info.IsAbstract() {
=======
	m, ok := solver.FindMethod(d.metaInfo(), d.ctx.st.CurrentParentClass, `__construct`)
	if !ok || m.Info.AccessLevel == meta.Private || m.Info.IsAbstract() {
>>>>>>> 0356939e
		return
	}

	if !parentConstructorCalled {
		d.Report(n, LevelWarning, "parentConstructor", "Missing parent::__construct() call")
	}
}

func (d *rootWalker) getElementPos(n ir.Node) meta.ElementPosition {
	pos := ir.GetPosition(n)
	_, startChar := d.parseStartPos(pos)

	return meta.ElementPosition{
		Filename:  d.ctx.st.CurrentFile,
		Character: int32(startChar),
		Line:      int32(pos.StartLine),
		EndLine:   int32(pos.EndLine),
		Length:    int32(pos.EndPos - pos.StartPos),
	}
}

type methodModifiers struct {
	abstract    bool
	static      bool
	final       bool
	accessLevel meta.AccessLevel
}

func (d *rootWalker) parseMethodModifiers(meth *ir.ClassMethodStmt) (res methodModifiers) {
	res.accessLevel = meta.Public

	for _, m := range meth.Modifiers {
		switch strings.ToLower(m.Value) {
		case "abstract":
			res.abstract = true
		case "static":
			res.static = true
		case "public":
			res.accessLevel = meta.Public
		case "private":
			res.accessLevel = meta.Private
		case "protected":
			res.accessLevel = meta.Protected
		case "final":
			res.final = true
		}
	}

	return res
}

func (d *rootWalker) getCurrentClass() (meta.ClassInfo, bool) {
	var classes meta.ClassesMap

	if d.ctx.st.IsTrait {
		classes = d.meta.Traits
	} else {
		classes = d.meta.Classes
	}

	cl, ok := classes.Get(d.ctx.st.CurrentClass)
	if !ok {
		if meta.IsIndexingComplete() {
			if d.ctx.st.IsTrait {
				cl, ok = meta.Info.GetTrait(d.ctx.st.CurrentClass)
			} else {
				cl, ok = meta.Info.GetClass(d.ctx.st.CurrentClass)
			}
			if !ok {
				return cl, false
			}
		}
	}

	return cl, true
}

func (d *rootWalker) checkLowerCaseModifier(m *ir.Identifier) string {
	lcase := strings.ToLower(m.Value)
	if lcase != m.Value {
		d.Report(m, LevelWarning, "keywordCase", "Use %s instead of %s",
			lcase, m.Value)
	}
	return lcase
}

func (d *rootWalker) handlePropertyList(pl *ir.PropertyListStmt) {
	class, ok := d.getCurrentClass()
	if !ok {
		return
	}

	isStatic, accessLevel := d.handlePropertyModifiers(pl)
	hintType := d.handleTypeHint(pl.Type)

	for _, pNode := range pl.Properties {
		prop := pNode.(*ir.PropertyStmt)
		propName := prop.Variable.Name

		typ := d.parsePHPDocVar(prop.PhpDoc)
		if prop.Expr != nil {
			typ = typ.Append(solver.ExprTypeLocal(d.scope(), d.ctx.st, prop.Expr))
		}
		typ = typ.Append(hintType)

		if isStatic {
			propName = "$" + propName
		}

		// TODO: handle duplicate property
		class.Properties[propName] = meta.PropertyInfo{
			Pos:         d.getElementPos(prop),
			Typ:         typ.Immutable(),
			AccessLevel: accessLevel,
		}
	}
}

func (d *rootWalker) handlePropertyModifiers(pl *ir.PropertyListStmt) (bool, meta.AccessLevel) {
	isStatic := false
	accessLevel := meta.Public

	for _, m := range pl.Modifiers {
		switch strings.ToLower(m.Value) {
		case "public":
			accessLevel = meta.Public
		case "protected":
			accessLevel = meta.Protected
		case "private":
			accessLevel = meta.Private
		case "static":
			isStatic = true
		}
	}

	return isStatic, accessLevel
}

func (d *rootWalker) handleClassConstList(s *ir.ClassConstListStmt) {
	class, ok := d.getCurrentClass()
	if !ok {
		return
	}

	accessLevel := d.handleConstantAccessLevel(s)

	for _, cNode := range s.Consts {
		c := cNode.(*ir.ConstantStmt)

		constantName := c.ConstantName.Value
		typ := solver.ExprTypeLocal(d.scope(), d.ctx.st, c.Expr)
		value := constfold.Eval(d.ctx.st, c.Expr)

		// TODO: handle duplicate constant
		class.Constants[constantName] = meta.ConstInfo{
			Pos:         d.getElementPos(c),
			Typ:         typ.Immutable(),
			AccessLevel: accessLevel,
			Value:       value,
		}
	}
}

func (d *rootWalker) handleConstantAccessLevel(s *ir.ClassConstListStmt) meta.AccessLevel {
	level := meta.Public

	for _, m := range s.Modifiers {
		switch strings.ToLower(m.Value) {
		case "public":
			level = meta.Public
		case "protected":
			level = meta.Protected
		case "private":
			level = meta.Private
		}
	}

	return level
}

func (d *rootWalker) addThisVariableToClassMethodScope(modif methodModifiers, sc *meta.Scope) {
	if modif.static {
		return
	}

	sc.AddVarName("this", meta.NewTypesMap(d.ctx.st.CurrentClass).Immutable(), "instance method", meta.VarAlwaysDefined)
	sc.SetInInstanceMethod(true)
}

func (d *rootWalker) addParamsToClassMethodScope(method meta.FuncInfo, sc *meta.Scope) {
	for _, param := range method.Params {
		sc.AddVarName(param.Name, param.Typ, "param", meta.VarAlwaysDefined)
	}
}

func (d *rootWalker) handleClassMethod(m *ir.ClassMethodStmt) {
	class, ok := d.getCurrentClass()
	if !ok {
		return
	}

	name := m.MethodName.Value
	_, insideInterface := d.currentClassNode.(*ir.InterfaceStmt)
	sc := meta.NewScope()

	modif := d.parseMethodModifiers(m)
	hintReturnType := d.handleTypeHint(m.ReturnType)
	doc := d.parsePHPDoc(m.MethodName, m.PhpDoc, m.Params)

	// need to proper return type
	d.addThisVariableToClassMethodScope(modif, sc)

	params, minParamsCnt := d.parseFuncArgs(m.Params, doc.types, sc, nil)
	d.handleClassInterfacesForMethod(class, params, name, sc)

	stmts := convertNodeToStmts(m.Stmt)
	funcInfo := d.handleFuncStmts(params, nil, stmts, sc)

	actualReturnTypes := funcInfo.returnTypes
	exitFlags := funcInfo.prematureExitFlags

	returnTypes := functionReturnType(doc.returnType, hintReturnType, actualReturnTypes)
	funcFlags := d.transformClassMethodModifiersToFuncFlags(modif, insideInterface, stmts)

	// TODO: handle duplicate method
	class.Methods.Set(name, meta.FuncInfo{
		Params:       params,
		Name:         name,
		Pos:          d.getElementPos(m),
		Typ:          returnTypes.Immutable(),
		MinParamsCnt: minParamsCnt,
		AccessLevel:  modif.accessLevel,
		Flags:        funcFlags,
		ExitFlags:    exitFlags,
		Doc:          doc.info,
	})
}

func (d *rootWalker) handleClassInterfacesForMethod(class meta.ClassInfo, params []meta.FuncParam, name string, sc *meta.Scope) {
	// If we implement interfaces, methods that take a part in this
	// can borrow types information from them.
	// Programmers sometimes leave implementing methods without a
	// comment or use @inheritdoc there.
	//
	// If method params are properly documented, it's possible to
	// derive that information, but we need to know in which
	// interface we can find that method.
	//
	// Since we don't have all interfaces during the indexing phase
	// and shouldn't update meta after it, we defer type resolving by
	// using BaseMethodParam here. We would have to lookup
	// matching interface during the type resolving.

	// Find params without type and annotate them with special
	// type that will force solver to walk interface types that
	// current class implements to have a chance of finding relevant type info.
	if len(class.Interfaces) == 0 {
		return
	}

	for i, p := range params {
		if !p.Typ.IsEmpty() {
			continue // Already has a type
		}

		if i > math.MaxUint8 {
			break // Current implementation limit reached
		}

		res := make(map[string]struct{})
		res[meta.WrapBaseMethodParam(i, d.ctx.st.CurrentClass, name)] = struct{}{}
		params[i].Typ = meta.NewTypesMapFromMap(res)
		// need to proper return type
		sc.AddVarName(p.Name, params[i].Typ, "param", meta.VarAlwaysDefined)
	}
}

func (d *rootWalker) transformClassMethodModifiersToFuncFlags(modif methodModifiers, insideInterface bool, stmts []ir.Node) meta.FuncFlags {
	var funcFlags meta.FuncFlags
	if modif.static {
		funcFlags |= meta.FuncStatic
	}
	if modif.abstract {
		funcFlags |= meta.FuncAbstract
	}
	if modif.final {
		funcFlags |= meta.FuncFinal
	}
	if !insideInterface && !modif.abstract && solver.SideEffectFreeFunc(d.scope(), d.ctx.st, nil, stmts) {
		funcFlags |= meta.FuncPure
	}
<<<<<<< HEAD
	return funcFlags
}
=======
	class.Methods.Set(nm, meta.FuncInfo{
		Params:       params,
		Name:         nm,
		Pos:          d.getElementPos(meth),
		Typ:          returnTypes.Immutable(),
		MinParamsCnt: minParamsCnt,
		AccessLevel:  modif.accessLevel,
		Flags:        funcFlags,
		ExitFlags:    exitFlags,
		Doc:          doc.info,
	})

	if nm == "getIterator" && d.metaInfo().IsIndexingComplete() && solver.Implements(d.metaInfo(), d.ctx.st.CurrentClass, `\IteratorAggregate`) {
		implementsTraversable := returnTypes.Find(func(typ string) bool {
			return solver.Implements(d.metaInfo(), typ, `\Traversable`)
		})
>>>>>>> 0356939e

func (d *rootWalker) handleTypeHint(n ir.Node) meta.TypesMap {
	var hintReturnType meta.TypesMap
	if typ, ok := d.parseTypeNode(n); ok {
		hintReturnType = typ
	}
	return hintReturnType
}

func (d *rootWalker) reportPhpdocErrors(n ir.Node, errs phpdocErrors) {
	for _, err := range errs.phpdocLint {
		d.Report(n, LevelInformation, "phpdocLint", "%s", err)
	}
	for _, err := range errs.phpdocType {
		d.Report(n, LevelInformation, "phpdocType", "%s", err)
	}
}

func (d *rootWalker) parsePHPDocVar(doc []phpdoc.CommentPart) (m meta.TypesMap) {
	for _, part := range doc {
		part, ok := part.(*phpdoc.TypeVarCommentPart)
		if !ok || part.Name() != "var" {
			continue
		}

		types, _ := typesFromPHPDoc(&d.ctx, part.Type)
		m = newTypesMap(&d.ctx, types)
	}

	return m
}

func (d *rootWalker) checkPHPDocVar(n ir.Node, doc []phpdoc.CommentPart) {
	for _, part := range doc {
		d.checkPHPDocRef(n, part)
		part, ok := part.(*phpdoc.TypeVarCommentPart)
		if !ok || part.Name() != "var" {
			continue
		}

		_, warning := typesFromPHPDoc(&d.ctx, part.Type)
		if warning != "" {
			d.Report(n, LevelInformation, "phpdocType", "%s on line %d", warning, part.Line())
		}
	}
}

type phpDocParseResult struct {
	returnType meta.TypesMap
	types      phpDocParamsMap
	info       meta.PhpDocInfo
	errs       phpdocErrors
}

func (d *rootWalker) isValidPHPDocRef(n ir.Node, ref string) bool {
	// Skip:
	// - URLs
	// - Things that can be a filename (e.g. "foo.php")
	// - Wildcards (e.g. "self::FOO*")
	// - Issue references (e.g. "#1393" "BACK-103")
	if strings.Contains(ref, "http:") || strings.Contains(ref, "https:") {
		return true // OK: URL?
	}
	if strings.ContainsAny(ref, ".*-#") {
		return true
	}

	// expandName tries to convert s symbol into fully qualified form.
	expandName := func(s string) string {
		s, ok := solver.GetClassName(d.ctx.st, &ir.Name{Value: s})
		if !ok {
			return s
		}
		return s
	}

	isValidGlobalVar := func(ref string) bool {
		// Since we don't have an exhaustive list of globals,
		// we can't tell for sure whether a variable ref is correct.
		return true
	}

	isValidClassSymbol := func(ref string) bool {
		parts := strings.Split(ref, "::")
		if len(parts) != 2 {
			return false
		}
		typeName, symbolName := expandName(parts[0]), parts[1]
		if symbolName == "class" {
			_, ok := d.metaInfo().GetClass(typeName)
			return ok
		}
		if strings.HasPrefix(symbolName, "$") {
			return classHasProp(d.ctx.st, typeName, symbolName)
		}
		if _, ok := solver.FindMethod(d.metaInfo(), typeName, symbolName); ok {
			return true
		}
		if _, _, ok := solver.FindConstant(d.metaInfo(), typeName, symbolName); ok {
			return true
		}
		return false
	}

	isValidSymbol := func(ref string) bool {
		if !strings.HasPrefix(ref, `\`) {
			if d.currentClassNode != nil {
				if _, ok := solver.FindMethod(d.metaInfo(), d.ctx.st.CurrentClass, ref); ok {
					return true // OK: class method reference
				}
				if classHasProp(d.ctx.st, d.ctx.st.CurrentClass, ref) {
					return true // OK: class prop reference
				}
			}

			// Functions and constants fall back in global namespace resolving.
			// See https://www.php.net/manual/en/language.namespaces.fallback.php
			globalRef := `\` + ref
			if _, ok := d.metaInfo().GetFunction(globalRef); ok {
				return true // OK: function reference
			}
			if _, ok := d.metaInfo().GetConstant(globalRef); ok {
				return true // OK: const reference
			}
		}
		fqnRef := expandName(ref)
		if _, ok := d.metaInfo().GetFunction(fqnRef); ok {
			return true // OK: FQN function reference
		}
		if _, ok := d.metaInfo().GetClass(fqnRef); ok {
			return true // OK: FQN class reference
		}
		if _, ok := d.metaInfo().GetConstant(fqnRef); ok {
			return true // OK: FQN const reference
		}
		return false
	}

	switch {
	case strings.Contains(ref, "::"):
		return isValidClassSymbol(ref)
	case strings.HasPrefix(ref, "$"):
		return isValidGlobalVar(ref)
	default:
		return isValidSymbol(ref)
	}
}

func (d *rootWalker) checkPHPDocRef(n ir.Node, part phpdoc.CommentPart) {
	if !d.metaInfo().IsIndexingComplete() {
		return
	}

	switch part.Name() {
	case "mixin":
		d.checkPHPDocMixinRef(n, part)
	case "see":
		d.checkPHPDocSeeRef(n, part)
	}
}

func (d *rootWalker) checkPHPDocSeeRef(n ir.Node, part phpdoc.CommentPart) {
	params := part.(*phpdoc.RawCommentPart).Params
	if len(params) == 0 {
		return
	}

	// @see supports a comma-separated list of refs.
	var refs []string
	for _, p := range params {
		refs = append(refs, strings.TrimSuffix(p, ","))
		if !strings.HasSuffix(p, ",") {
			break
		}
	}

	for _, ref := range refs {
		// Sometimes people write references like `foo()` `foo...` `foo@`.
		ref = strings.TrimRight(ref, "().;@")
		if !d.isValidPHPDocRef(n, ref) {
			d.Report(n, LevelWarning, "phpdocRef", "line %d: @see tag refers to unknown symbol %s",
				part.Line(), ref)
		}
	}
}

func (d *rootWalker) checkPHPDocMixinRef(n ir.Node, part phpdoc.CommentPart) {
	rawPart, ok := part.(*phpdoc.RawCommentPart)
	if !ok {
		return
	}

	params := rawPart.Params
	if len(params) == 0 {
		return
	}

	name, ok := solver.GetClassName(d.ctx.st, &ir.Name{
		Value: params[0],
	})

	if !ok {
		return
	}

	if _, ok := d.metaInfo().GetClass(name); !ok {
		d.Report(n, LevelWarning, "phpdocRef", "line %d: @mixin tag refers to unknown class %s", part.Line(), name)
	}
}

func (d *rootWalker) parsePHPDoc(n ir.Node, doc []phpdoc.CommentPart, actualParams []ir.Node) phpDocParseResult {
	var result phpDocParseResult

	if len(doc) == 0 {
		return result
	}

	actualParamNames := make(map[string]struct{}, len(actualParams))
	for _, p := range actualParams {
		p := p.(*ir.Parameter)
		actualParamNames[p.Variable.Name] = struct{}{}
	}

	result.types = make(phpDocParamsMap, len(actualParams))

	var curParam int

	for _, part := range doc {
		d.checkPHPDocRef(n, part)

		if part.Name() == "deprecated" {
			part := part.(*phpdoc.RawCommentPart)
			result.info.Deprecated = true
			result.info.DeprecationNote = part.ParamsText
			continue
		}

		if part.Name() == "return" {
			part := part.(*phpdoc.TypeCommentPart)
			types, warning := typesFromPHPDoc(&d.ctx, part.Type)
			if warning != "" {
				result.errs.pushType("%s on line %d", warning, part.Line())
			}
			result.returnType = newTypesMap(&d.ctx, types)
			continue
		}

		// Rest is for @param handling.

		if part.Name() != "param" {
			continue
		}

		part := part.(*phpdoc.TypeVarCommentPart)
		optional := strings.Contains(part.Rest, "[optional]")
		switch {
		case part.Var == "":
			result.errs.pushLint("malformed @param tag (maybe var is missing?) on line %d", part.Line())
		case part.Type.IsEmpty():
			result.errs.pushLint("malformed @param %s tag (maybe type is missing?) on line %d",
				part.Var, part.Line())
			continue
		}

		if part.VarIsFirst {
			// Phpstorm gives the same message.
			result.errs.pushLint("non-canonical order of variable and type on line %d", part.Line())
		}

		variable := part.Var
		if !strings.HasPrefix(variable, "$") {
			if len(actualParams) > curParam {
				variable = actualParams[curParam].(*ir.Parameter).Variable.Name
			}
		}
		if _, ok := actualParamNames[strings.TrimPrefix(variable, "$")]; !ok {
			result.errs.pushLint("@param for non-existing argument %s", variable)
			continue
		}

		curParam++

		var param phpDocParamEl
		types, warning := typesFromPHPDoc(&d.ctx, part.Type)
		if warning != "" {
			result.errs.pushType("%s on line %d", warning, part.Line())
		}
		param.typ = newTypesMap(&d.ctx, types)
		param.typ.Iterate(func(t string) {
			if t == "void" {
				result.errs.pushType("void is not a valid type for input parameter")
			}
		})
		param.optional = optional

		variable = strings.TrimPrefix(variable, "$")
		result.types[variable] = param
	}

	result.returnType = result.returnType.Immutable()
	return result
}

// parse type info, e.g. "string" in "someFunc() : string { ... }"
func (d *rootWalker) parseTypeNode(n ir.Node) (typ meta.TypesMap, ok bool) {
	if n == nil {
		return meta.TypesMap{}, false
	}

	types := typesFromNode(n)
	tm := newTypesMap(&d.ctx, types)
	return tm, !tm.IsEmpty()
}

// callbackParamByIndex returns the description of the parameter for the function by its index.
func (d *rootWalker) callbackParamByIndex(param ir.Node, argType meta.TypesMap) meta.FuncParam {
	p := param.(*ir.Parameter)
	v := p.Variable

	var typ meta.TypesMap
	tp, ok := d.parseTypeNode(p.VariableType)
	if ok {
		typ = tp
	} else {
		typ = argType.Map(meta.WrapElemOf)
	}

	arg := meta.FuncParam{
		IsRef: p.ByRef,
		Name:  v.Name,
		Typ:   typ,
	}
	return arg
}

func (d *rootWalker) parseFuncArgsForCallback(params []ir.Node, sc *meta.Scope, closureSolver *solver.ClosureCallerInfo) (args []meta.FuncParam, minArgs int) {
	countParams := len(params)
	minArgs = countParams
	if countParams == 0 {
		return nil, 0
	}
	args = make([]meta.FuncParam, countParams)

	switch closureSolver.Name {
	case `\usort`, `\uasort`, `\array_reduce`:
		args[0] = d.callbackParamByIndex(params[0], closureSolver.ArgTypes[0])
		if countParams > 1 {
			args[1] = d.callbackParamByIndex(params[1], closureSolver.ArgTypes[0])
		}
	case `\array_walk`, `\array_walk_recursive`, `\array_filter`:
		args[0] = d.callbackParamByIndex(params[0], closureSolver.ArgTypes[0])
	case `\array_map`:
		args[0] = d.callbackParamByIndex(params[0], closureSolver.ArgTypes[1])
	}

	for i, param := range params {
		p := param.(*ir.Parameter)
		v := p.Variable
		var typ meta.TypesMap
		if i < len(args) {
			typ = args[i].Typ
		} else {
			typ = meta.MixedType
		}

		sc.AddVarName(v.Name, typ, "param", meta.VarAlwaysDefined)
	}

	return args, minArgs
}

func (d *rootWalker) parseFuncArgs(params []ir.Node, parTypes phpDocParamsMap, sc *meta.Scope, closureSolver *solver.ClosureCallerInfo) (args []meta.FuncParam, minArgs int) {
	if len(params) == 0 {
		return nil, 0
	}

	args = make([]meta.FuncParam, 0, len(params))

	if closureSolver != nil && solver.IsSupportedFunction(closureSolver.Name) {
		return d.parseFuncArgsForCallback(params, sc, closureSolver)
	}

	for _, param := range params {
		p := param.(*ir.Parameter)
		v := p.Variable
		parTyp := parTypes[v.Name]

		if !parTyp.typ.IsEmpty() {
			sc.AddVarName(v.Name, parTyp.typ, "param", meta.VarAlwaysDefined)
		}

		typ := parTyp.typ

		if p.DefaultValue == nil && !parTyp.optional && !p.Variadic {
			minArgs++
		}

		if p.VariableType != nil {
			if varTyp, ok := d.parseTypeNode(p.VariableType); ok {
				typ = varTyp
			}
		} else if typ.IsEmpty() && p.DefaultValue != nil {
			typ = solver.ExprTypeLocal(sc, d.ctx.st, p.DefaultValue)
			// For the type resolver default value can look like a
			// precise source of information (e.g. "false" is a precise bool),
			// but it's not assigned unconditionally.
			// If explicit argument is provided, that parameter can have
			// almost any type possible.
			typ.MarkAsImprecise()
		}

		if p.Variadic {
			typ = typ.Map(meta.WrapArrayOf)
		}

		sc.AddVarName(v.Name, typ, "param", meta.VarAlwaysDefined)

		par := meta.FuncParam{
			Typ:   typ.Immutable(),
			IsRef: p.ByRef,
		}

		par.Name = v.Name
		args = append(args, par)
	}
	return args, minArgs
}

func (d *rootWalker) checkCommentMisspellings(n ir.Node, s string) {
	// Try to avoid checking for symbol names and references.
	d.checkMisspellings(n, s, "misspellComment", isCapitalized)
}

func (d *rootWalker) checkVarnameMisspellings(n ir.Node, s string) {
	d.checkMisspellings(n, s, "misspellName", func(string) bool {
		return false
	})
}

func (d *rootWalker) checkIdentMisspellings(n *ir.Identifier) {
	d.checkMisspellings(n, n.Value, "misspellName", func(s string) bool {
		// Before PHP got context-sensitive lexer, it was common to use
		// method names to avoid parsing errors.
		// We can't suggest a fix that leads to a parsing error.
		// To avoid false positives, skip PHP keywords.
		return phpKeywords[s]
	})
}

func (d *rootWalker) checkMisspellings(n ir.Node, s string, label string, skip func(string) bool) {
	if !d.metaInfo().IsIndexingComplete() {
		return
	}
	if d.config.TypoFixer == nil {
		return
	}
	_, changes := d.config.TypoFixer.Replace(s)
	for _, c := range changes {
		if skip(c.Corrected) || skip(c.Original) {
			continue
		}
		d.Report(n, LevelDoNotReject, label, `"%s" is a misspelling of "%s"`, c.Original, c.Corrected)
	}
}

func (d *rootWalker) enterFunction(fun *ir.FunctionStmt) bool {
	nm := d.ctx.st.Namespace + `\` + fun.FunctionName.Value
	pos := ir.GetPosition(fun)

	if funcSize := pos.EndLine - pos.StartLine; funcSize > maxFunctionLines {
		d.Report(fun.FunctionName, LevelDoNotReject, "complexity", "Too big function: more than %d lines", maxFunctionLines)
	}

	var hintReturnType meta.TypesMap
	if typ, ok := d.parseTypeNode(fun.ReturnType); ok {
		hintReturnType = typ
	}

	d.checkCommentMisspellings(fun.FunctionName, fun.PhpDocComment)
	d.checkIdentMisspellings(fun.FunctionName)
	for _, param := range fun.Params {
		d.checkVarnameMisspellings(param, param.(*ir.Parameter).Variable.Name)
		d.checkFuncParam(param.(*ir.Parameter))
	}

	doc := d.parsePHPDoc(fun.FunctionName, fun.PhpDoc, fun.Params)
	d.reportPhpdocErrors(fun.FunctionName, doc.errs)
	phpdocReturnType := doc.returnType
	phpDocParamTypes := doc.types

	if d.meta.Functions.H == nil {
		d.meta.Functions = meta.NewFunctionsMap()
	}

	sc := meta.NewScope()

	params, minParamsCnt := d.parseFuncArgs(fun.Params, phpDocParamTypes, sc, nil)

	funcInfo := d.handleFuncStmts(params, nil, fun.Stmts, sc)
	actualReturnTypes := funcInfo.returnTypes
	exitFlags := funcInfo.prematureExitFlags

	returnTypes := functionReturnType(phpdocReturnType, hintReturnType, actualReturnTypes)

	var funcFlags meta.FuncFlags
	if solver.SideEffectFreeFunc(d.scope(), d.ctx.st, nil, fun.Stmts) {
		funcFlags |= meta.FuncPure
	}
	d.meta.Functions.Set(nm, meta.FuncInfo{
		Params:       params,
		Name:         nm,
		Pos:          d.getElementPos(fun),
		Typ:          returnTypes.Immutable(),
		MinParamsCnt: minParamsCnt,
		Flags:        funcFlags,
		ExitFlags:    exitFlags,
		Doc:          doc.info,
	})

	return false
}

func (d *rootWalker) checkFuncParam(p *ir.Parameter) {
	// TODO(quasilyte): DefaultValue can only contain constant expressions.
	// Could run special check over them to detect the potential fatal errors.
	walkNode(p.DefaultValue, func(w ir.Node) bool {
		if n, ok := w.(*ir.ArrayExpr); ok && !n.ShortSyntax {
			d.Report(n, LevelDoNotReject, "arraySyntax", "Use of old array syntax (use short form instead)")
		}
		return true
	})
}

func (d *rootWalker) enterFunctionCall(s *ir.FunctionCallExpr) bool {
	nm, ok := s.Function.(*ir.Name)
	if !ok {
		return true
	}

	if d.ctx.st.Namespace == `\PHPSTORM_META` && nm.Value == `override` {
		return d.handleOverride(s)
	}

	if nm.Value != `define` || len(s.Args) < 2 {
		// TODO: actually we could warn about bogus defines
		return true
	}

	arg := s.Arg(0)

	str, ok := arg.Expr.(*ir.String)
	if !ok {
		return true
	}

	valueArg := s.Arg(1)

	if d.meta.Constants == nil {
		d.meta.Constants = make(meta.ConstantsMap)
	}

	value := constfold.Eval(d.ctx.st, valueArg)

	d.meta.Constants[`\`+strings.TrimFunc(str.Value, isQuote)] = meta.ConstInfo{
		Pos:   d.getElementPos(s),
		Typ:   solver.ExprTypeLocal(d.scope(), d.ctx.st, valueArg.Expr),
		Value: value,
	}
	return true
}

// Handle e.g. "override(\array_shift(0), elementType(0));"
// which means "return type of array_shift() is the type of element of first function parameter"
func (d *rootWalker) handleOverride(s *ir.FunctionCallExpr) bool {
	if len(s.Args) != 2 {
		return true
	}

	arg0 := s.Arg(0)
	arg1 := s.Arg(1)

	fc0, ok := arg0.Expr.(*ir.FunctionCallExpr)
	if !ok {
		return true
	}

	fc1, ok := arg1.Expr.(*ir.FunctionCallExpr)
	if !ok {
		return true
	}

	fnNameNode, ok := fc0.Function.(*ir.Name)
	if !ok || !fnNameNode.IsFullyQualified() {
		return true
	}

	overrideNameNode, ok := fc1.Function.(*ir.Name)
	if !ok {
		return true
	}

	if len(fc1.Args) != 1 {
		return true
	}

	fc1Arg0 := fc1.Arg(0)

	argNumNode, ok := fc1Arg0.Expr.(*ir.Lnumber)
	if !ok {
		return true
	}

	argNum, err := strconv.Atoi(argNumNode.Value)
	if err != nil {
		return true
	}

	var overrideTyp meta.OverrideType
	switch {
	case overrideNameNode.Value == `type`:
		overrideTyp = meta.OverrideArgType
	case overrideNameNode.Value == `elementType`:
		overrideTyp = meta.OverrideElementType
	default:
		return true
	}

	fnName := fnNameNode.Value

	if d.meta.FunctionOverrides == nil {
		d.meta.FunctionOverrides = make(meta.FunctionsOverrideMap)
	}

	d.meta.FunctionOverrides[fnName] = meta.FuncInfoOverride{
		OverrideType: overrideTyp,
		ArgNum:       argNum,
	}

	return true
}

func (d *rootWalker) enterConstList(lst *ir.ConstListStmt) bool {
	if d.meta.Constants == nil {
		d.meta.Constants = make(meta.ConstantsMap)
	}

	for _, sNode := range lst.Consts {
		s := sNode.(*ir.ConstantStmt)

		value := constfold.Eval(d.ctx.st, s.Expr)

		id := s.ConstantName
		nm := d.ctx.st.Namespace + `\` + id.Value

		d.meta.Constants[nm] = meta.ConstInfo{
			Pos:   d.getElementPos(s),
			Typ:   solver.ExprTypeLocal(d.scope(), d.ctx.st, s.Expr),
			Value: value,
		}
	}

	return false
}

// LeaveNode is invoked after node process
func (d *rootWalker) LeaveNode(n ir.Node) {
	for _, c := range d.custom {
		c.BeforeLeaveNode(n)
	}

	switch n.(type) {
	case *ir.ClassStmt, *ir.InterfaceStmt, *ir.TraitStmt:
		d.currentClassNode = nil
	}

	state.LeaveNode(d.ctx.st, n)

	for _, c := range d.custom {
		c.AfterLeaveNode(n)
	}
}

func (d *rootWalker) runRules(n ir.Node, sc *meta.Scope, rlist []rules.Rule) {
	for i := range rlist {
		rule := &rlist[i]
		if d.runRule(n, sc, rule) {
			// Stop at the first matched rule per IR node.
			// Sometimes it's useful to report more, but we rely on the rules definition
			// order so we can report more specific issues instead of the
			// more generic ones whether possible.
			// This also makes rules execution faster.
			break
		}
	}
}

// nodeText is used to get the string that represents the
// passed node more efficiently than irutil.FmtNode.
func (d *rootWalker) nodeText(n ir.Node) string {
	pos := ir.GetPosition(n)
	from, to := pos.StartPos, pos.EndPos
	src := d.file.Contents()
	// Taking a node from the source code preserves the original formatting
	// and is more efficient than printing it.
	if (from >= 0 && from < len(src)) && (to >= 0 && to < len(src)) {
		return string(src[from:to])
	}
	// If we can't take node out of the source text, print it.
	return irutil.FmtNode(n)
}

func (d *rootWalker) renderRuleMessage(msg string, n ir.Node, m phpgrep.MatchData, truncate bool) string {
	// "$$" stands for the entire matched node, like $0 in regexp.
	if strings.Contains(msg, "$$") {
		msg = strings.ReplaceAll(msg, "$$", d.nodeText(n))
	}

	if len(m.Capture) == 0 {
		return msg // No variables to interpolate, we're done
	}
	for _, c := range m.Capture {
		key := "$" + c.Name
		if !strings.Contains(msg, key) {
			continue
		}
		nodeString := d.nodeText(c.Node)
		// Don't interpolate strings that are too long
		// or contain a newline.
		var replacement string
		if truncate && (len(nodeString) > 60 || strings.Contains(nodeString, "\n")) {
			replacement = key
		} else {
			replacement = nodeString
		}
		msg = strings.ReplaceAll(msg, key, replacement)
	}
	return msg
}

func (d *rootWalker) runRule(n ir.Node, sc *meta.Scope, rule *rules.Rule) bool {
	m, ok := rule.Matcher.Match(n)
	if !ok {
		return false
	}

	matched := false
	if len(rule.Filters) == 0 {
		matched = true
	} else {
		for _, filterSet := range rule.Filters {
			if d.checkFilterSet(&m, sc, filterSet) {
				matched = true
				break
			}
		}
	}

	// If location is explicitly set, use named match set.
	// Otherwise peek the root target node.
	var location ir.Node
	switch {
	case matched && rule.Location != "":
		named, _ := m.CapturedByName(rule.Location)
		location = named
	case matched:
		location = n
	}

	if location == nil {
		return false
	}

	message := d.renderRuleMessage(rule.Message, n, m, true)
	d.Report(location, rule.Level, rule.Name, "%s", message)

	if d.config.ApplyQuickFixes && rule.Fix != "" {
		// As rule sets contain only enabled rules,
		// we should be OK without any filtering here.
		pos := ir.GetPosition(n)
		d.ctx.fixes = append(d.ctx.fixes, quickfix.TextEdit{
			StartPos:    pos.StartPos,
			EndPos:      pos.EndPos,
			Replacement: d.renderRuleMessage(rule.Fix, n, m, false),
		})
	}

	return true
}

func (d *rootWalker) checkTypeFilter(wantType *phpdoc.Type, sc *meta.Scope, nn ir.Node) bool {
	if wantType == nil {
		return true
	}

	// TODO: compare without converting a TypesMap into TypeExpr?
	// Or maybe store TypeExpr inside a TypesMap instead of strings?
	// Can we use `meta.Type` for this?
	typ := solver.ExprType(sc, d.ctx.st, nn)
	haveType := typesMapToTypeExpr(d.ctx.phpdocTypeParser, typ)
	return rules.TypeIsCompatible(wantType.Expr, haveType.Expr)
}

func (d *rootWalker) checkFilterSet(m *phpgrep.MatchData, sc *meta.Scope, filterSet map[string]rules.Filter) bool {
	// TODO: pass custom types here, so both @type and @pure predicates can use it.

	for name, filter := range filterSet {
		nn, ok := m.CapturedByName(name)
		if !ok {
			continue
		}

		if !d.checkTypeFilter(filter.Type, sc, nn) {
			return false
		}
		if filter.Pure && !solver.SideEffectFree(d.scope(), d.ctx.st, nil, nn) {
			return false
		}
	}

	return true
}

func (d *rootWalker) checkTraitImplemented(n ir.Node, nameUsed string) {
<<<<<<< HEAD
	trait, ok := meta.Info.GetTrait(nameUsed)
=======
	if !d.metaInfo().IsIndexingComplete() {
		return
	}
	trait, ok := d.metaInfo().GetTrait(nameUsed)
>>>>>>> 0356939e
	if !ok {
		d.reportUndefinedType(n, nameUsed)
		return
	}
	d.checkImplemented(n, nameUsed, trait)
}

func (d *rootWalker) checkClassImplemented(n ir.Node, nameUsed string) {
<<<<<<< HEAD
	class, ok := meta.Info.GetClass(nameUsed)
=======
	if !d.metaInfo().IsIndexingComplete() {
		return
	}
	class, ok := d.metaInfo().GetClass(nameUsed)
>>>>>>> 0356939e
	if !ok {
		d.reportUndefinedType(n, nameUsed)
		return
	}
	d.checkImplemented(n, nameUsed, class)
}

func (d *rootWalker) checkIfaceImplemented(n ir.Node, nameUsed string) {
	d.checkClassImplemented(n, nameUsed)
}

func (d *rootWalker) checkImplemented(n ir.Node, nameUsed string, otherClass meta.ClassInfo) {
	class, ok := d.getCurrentClass()
	if !ok {
		return
	}

	if d.ctx.st.IsTrait || class.IsAbstract() {
		return
	}
	d.checkNameCase(n, nameUsed, otherClass.Name)
	visited := make(map[string]struct{}, 4)
	d.checkImplementedStep(n, nameUsed, otherClass, visited)
}

func (d *rootWalker) checkImplementedStep(n ir.Node, className string, otherClass meta.ClassInfo, visited map[string]struct{}) {
	// TODO: check that method signatures are compatible?
	if _, ok := visited[className]; ok {
		return
	}
	visited[className] = struct{}{}
	for _, ifaceMethod := range otherClass.Methods.H {
		m, ok := solver.FindMethod(d.metaInfo(), d.ctx.st.CurrentClass, ifaceMethod.Name)
		if !ok || !m.Implemented {
			d.Report(n, LevelError, "unimplemented", "Class %s must implement %s::%s method",
				d.ctx.st.CurrentClass, className, ifaceMethod.Name)
			continue
		}
		if m.Info.Name != ifaceMethod.Name {
			d.Report(n, LevelDoNotReject, "nameCase", "%s::%s should be spelled as %s::%s",
				d.ctx.st.CurrentClass, m.Info.Name, className, ifaceMethod.Name)
		}
	}
	for _, ifaceName := range otherClass.ParentInterfaces {
		iface, ok := d.metaInfo().GetClass(ifaceName)
		if ok {
			d.checkImplementedStep(n, ifaceName, iface, visited)
		}
	}
	if otherClass.Parent != "" {
		class, ok := d.metaInfo().GetClass(otherClass.Parent)
		if ok {
			d.checkImplementedStep(n, otherClass.Parent, class, visited)
		}
	}
}

func (d *rootWalker) reportUndefinedType(n ir.Node, name string) {
	d.Report(n, LevelError, "undefined", "Type %s not found", name)
}

func (d *rootWalker) checkNameCase(n ir.Node, nameUsed, nameExpected string) {
	if nameUsed == "" || nameExpected == "" {
		return
	}
	if nameUsed != nameExpected {
		d.Report(n, LevelInformation, "nameCase", "%s should be spelled %s",
			nameUsed, nameExpected)
	}
}

func (d *rootWalker) checkKeywordCasePos(n ir.Node, begin int, keyword string) {
	from := begin
	to := from + len(keyword)

	wantKwd := keyword
	haveKwd := d.file.Contents()[from:to]
	if wantKwd != string(haveKwd) {
		d.Report(n, LevelWarning, "keywordCase", "Use %s instead of %s",
			wantKwd, haveKwd)
	}
}

func (d *rootWalker) checkKeywordCase(n ir.Node, keyword string) {
	// Only works for nodes that have a keyword of interest
	// as the leftmost token.
	d.checkKeywordCasePos(n, ir.GetPosition(n).StartPos, keyword)
}

func (d *rootWalker) beforeEnterFile() {
	for _, c := range d.custom {
		c.BeforeEnterFile()
	}
}

func (d *rootWalker) afterLeaveFile() {
	for _, c := range d.custom {
		c.AfterLeaveFile()
	}

	if !d.metaInfo().IsIndexingComplete() {
		for _, shape := range d.ctx.shapes {
			props := make(meta.PropertiesMap)
			for _, p := range shape.props {
				props[p.key] = meta.PropertyInfo{
					Typ:         newTypesMap(&d.ctx, p.types).Immutable(),
					AccessLevel: meta.Public,
				}
			}
			cl := meta.ClassInfo{
				Name:       shape.name,
				Properties: props,
				Flags:      meta.ClassShape,
			}
			if d.meta.Classes.H == nil {
				d.meta.Classes = meta.NewClassesMap()
			}
			d.meta.Classes.Set(shape.name, cl)
		}
	}
}

func (d *rootWalker) metaInfo() *meta.Info {
	return d.ctx.st.Info
}<|MERGE_RESOLUTION|>--- conflicted
+++ resolved
@@ -148,7 +148,7 @@
 	case *ir.InterfaceStmt:
 		d.currentClassNode = n
 
-		if meta.IsIndexingComplete() {
+		if d.metaInfo().IsIndexingComplete() {
 			d.checkInterface(n)
 		} else {
 			d.handleInterface(n)
@@ -157,28 +157,28 @@
 	case *ir.ClassStmt:
 		d.currentClassNode = n
 
-		if meta.IsIndexingComplete() {
+		if d.metaInfo().IsIndexingComplete() {
 			d.checkClass(n)
 		} else {
 			d.handleClass(n)
 		}
 
 	case *ir.PropertyListStmt:
-		if meta.IsIndexingComplete() {
+		if d.metaInfo().IsIndexingComplete() {
 			d.checkPropertyList(n)
 		} else {
 			d.handlePropertyList(n)
 		}
 
 	case *ir.ClassConstListStmt:
-		if meta.IsIndexingComplete() {
+		if d.metaInfo().IsIndexingComplete() {
 			d.checkClassConstList(n)
 		} else {
 			d.handleClassConstList(n)
 		}
 
 	case *ir.ClassMethodStmt:
-		if meta.IsIndexingComplete() {
+		if d.metaInfo().IsIndexingComplete() {
 			d.checkClassMethod(n)
 		} else {
 			d.handleClassMethod(n)
@@ -188,14 +188,14 @@
 	case *ir.TraitStmt:
 		d.currentClassNode = n
 
-		if meta.IsIndexingComplete() {
+		if d.metaInfo().IsIndexingComplete() {
 			d.checkTrait(n)
 		} else {
 			d.handleTrait(n)
 		}
 
 	case *ir.TraitUseStmt:
-		if meta.IsIndexingComplete() {
+		if d.metaInfo().IsIndexingComplete() {
 			d.checkTraitUse(n)
 		} else {
 			d.handleTraitUse(n)
@@ -797,13 +797,8 @@
 	}
 }
 
-<<<<<<< HEAD
 func (d *rootWalker) checkParentConstructorCall(n *ir.Identifier, parentConstructorCalled bool) {
 	if n.Value != "__construct" {
-=======
-func (d *rootWalker) checkParentConstructorCall(n ir.Node, parentConstructorCalled bool) {
-	if !d.metaInfo().IsIndexingComplete() {
->>>>>>> 0356939e
 		return
 	}
 
@@ -811,14 +806,9 @@
 	if !ok || class.Extends == nil {
 		return
 	}
-<<<<<<< HEAD
-
-	method, ok := solver.FindMethod(d.ctx.st.CurrentParentClass, `__construct`)
+
+	method, ok := solver.FindMethod(d.metaInfo(), d.ctx.st.CurrentParentClass, `__construct`)
 	if !ok || method.Info.AccessLevel == meta.Private || method.Info.IsAbstract() {
-=======
-	m, ok := solver.FindMethod(d.metaInfo(), d.ctx.st.CurrentParentClass, `__construct`)
-	if !ok || m.Info.AccessLevel == meta.Private || m.Info.IsAbstract() {
->>>>>>> 0356939e
 		return
 	}
 
@@ -881,11 +871,11 @@
 
 	cl, ok := classes.Get(d.ctx.st.CurrentClass)
 	if !ok {
-		if meta.IsIndexingComplete() {
+		if d.metaInfo().IsIndexingComplete() {
 			if d.ctx.st.IsTrait {
-				cl, ok = meta.Info.GetTrait(d.ctx.st.CurrentClass)
+				cl, ok = d.metaInfo().GetTrait(d.ctx.st.CurrentClass)
 			} else {
-				cl, ok = meta.Info.GetClass(d.ctx.st.CurrentClass)
+				cl, ok = d.metaInfo().GetClass(d.ctx.st.CurrentClass)
 			}
 			if !ok {
 				return cl, false
@@ -1110,27 +1100,8 @@
 	if !insideInterface && !modif.abstract && solver.SideEffectFreeFunc(d.scope(), d.ctx.st, nil, stmts) {
 		funcFlags |= meta.FuncPure
 	}
-<<<<<<< HEAD
 	return funcFlags
 }
-=======
-	class.Methods.Set(nm, meta.FuncInfo{
-		Params:       params,
-		Name:         nm,
-		Pos:          d.getElementPos(meth),
-		Typ:          returnTypes.Immutable(),
-		MinParamsCnt: minParamsCnt,
-		AccessLevel:  modif.accessLevel,
-		Flags:        funcFlags,
-		ExitFlags:    exitFlags,
-		Doc:          doc.info,
-	})
-
-	if nm == "getIterator" && d.metaInfo().IsIndexingComplete() && solver.Implements(d.metaInfo(), d.ctx.st.CurrentClass, `\IteratorAggregate`) {
-		implementsTraversable := returnTypes.Find(func(typ string) bool {
-			return solver.Implements(d.metaInfo(), typ, `\Traversable`)
-		})
->>>>>>> 0356939e
 
 func (d *rootWalker) handleTypeHint(n ir.Node) meta.TypesMap {
 	var hintReturnType meta.TypesMap
@@ -1954,14 +1925,7 @@
 }
 
 func (d *rootWalker) checkTraitImplemented(n ir.Node, nameUsed string) {
-<<<<<<< HEAD
-	trait, ok := meta.Info.GetTrait(nameUsed)
-=======
-	if !d.metaInfo().IsIndexingComplete() {
-		return
-	}
 	trait, ok := d.metaInfo().GetTrait(nameUsed)
->>>>>>> 0356939e
 	if !ok {
 		d.reportUndefinedType(n, nameUsed)
 		return
@@ -1970,14 +1934,7 @@
 }
 
 func (d *rootWalker) checkClassImplemented(n ir.Node, nameUsed string) {
-<<<<<<< HEAD
-	class, ok := meta.Info.GetClass(nameUsed)
-=======
-	if !d.metaInfo().IsIndexingComplete() {
-		return
-	}
 	class, ok := d.metaInfo().GetClass(nameUsed)
->>>>>>> 0356939e
 	if !ok {
 		d.reportUndefinedType(n, nameUsed)
 		return
