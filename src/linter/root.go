package linter

import (
	"bytes"
	"fmt"
	"math"
	"path/filepath"
	"regexp"
	"strconv"
	"strings"

	"github.com/VKCOM/noverify/src/phpdoctypes"
	"github.com/VKCOM/noverify/src/utils"
	"github.com/z7zmey/php-parser/pkg/position"
	"github.com/z7zmey/php-parser/pkg/token"

	"github.com/VKCOM/noverify/src/baseline"
	"github.com/VKCOM/noverify/src/constfold"
	"github.com/VKCOM/noverify/src/ir"
	"github.com/VKCOM/noverify/src/ir/irutil"
	"github.com/VKCOM/noverify/src/meta"
	"github.com/VKCOM/noverify/src/phpdoc"
	"github.com/VKCOM/noverify/src/phpgrep"
	"github.com/VKCOM/noverify/src/quickfix"
	"github.com/VKCOM/noverify/src/rules"
	"github.com/VKCOM/noverify/src/solver"
	"github.com/VKCOM/noverify/src/state"
	"github.com/VKCOM/noverify/src/types"
	"github.com/VKCOM/noverify/src/workspace"
)

const (
	maxFunctionLines = 150
)

// rootWalker is used to analyze root scope. Mostly defines, function and class definitions are analyzed.
type rootWalker struct {
	// An associated file that is traversed by the current Root Walker.
	file *workspace.File

	custom      []RootChecker
	customBlock []BlockCheckerCreateFunc
	customState map[string]interface{}

	rootRset  *rules.ScopedSet
	localRset *rules.ScopedSet
	anyRset   *rules.ScopedSet

	ctx rootContext

	// nodeSet is a reusable node set for both root and block walkers.
	// TODO: move to WorkerContext as we store reusable objects there.
	nodeSet irutil.NodeSet

	reSimplifier *regexpSimplifier
	reVet        *regexpVet

	// internal state
	meta fileMeta

	currentClassNode ir.Node

	allowDisabledRegexp *regexp.Regexp // user-defined flag that files suitable for this regular expression should not be linted
	linterDisabled      bool           // flag indicating whether linter is disabled. Flag is set to true only if the file
	// name matches the pattern and @linter disable was encountered

	// strictTypes is true if file contains `declare(strict_types=1)`.
	strictTypes bool

	reports []*Report

	config *Config

	checkersFilter *CheckersFilter
}

// InitCustom is needed to initialize walker state
func (d *rootWalker) InitCustom() {
	d.custom = nil
	for _, createFn := range d.config.Checkers.rootCheckers {
		d.custom = append(d.custom, createFn(&RootContext{w: d}))
	}
	d.customBlock = append(d.customBlock, d.config.Checkers.blockCheckers...)
}

// scope returns root-level variable scope if applicable.
func (d *rootWalker) scope() *meta.Scope {
	if d.meta.Scope == nil {
		d.meta.Scope = meta.NewScope()
	}
	return d.meta.Scope
}

// state allows for custom hooks to store state between entering root context and block context.
func (d *rootWalker) state() map[string]interface{} {
	if d.customState == nil {
		d.customState = make(map[string]interface{})
	}
	return d.customState
}

// File returns file for current root walker.
func (d *rootWalker) File() *workspace.File {
	return d.file
}

func (d *rootWalker) handleCommentToken(t *token.Token) bool {
	if !phpdoc.IsPHPDocToken(t) {
		return true
	}

	for _, ln := range phpdoc.Parse(d.ctx.phpdocTypeParser, string(t.Value)).Parsed {
		if ln.Name() != "linter" {
			continue
		}

		for _, p := range ln.(*phpdoc.RawCommentPart).Params {
			if p != "disable" {
				continue
			}
			if d.linterDisabled {
				needleLine := ln.Line() + t.Position.StartLine - 1
				d.ReportByLine(needleLine, LevelWarning, "linterError", "Linter is already disabled for this file")
				continue
			}
			canDisable := false
			if d.allowDisabledRegexp != nil {
				canDisable = d.allowDisabledRegexp.MatchString(d.ctx.st.CurrentFile)
			}
			d.linterDisabled = canDisable
			if !canDisable {
				needleLine := ln.Line() + t.Position.StartLine - 1
				d.ReportByLine(needleLine, LevelWarning, "linterError", "You are not allowed to disable linter")
			}
		}
	}

	return true
}

func (d *rootWalker) handleComments(n ir.Node) {
	n.IterateTokens(d.handleCommentToken)
}

// EnterNode is invoked at every node in hierarchy
func (d *rootWalker) EnterNode(n ir.Node) (res bool) {
	res = true

	for _, c := range d.custom {
		c.BeforeEnterNode(n)
	}

	d.handleComments(n)

	if _, ok := n.(*ir.AnonClassExpr); ok {
		// TODO: remove when #62 and anon class support in general is ready.
		return false // Don't walk nor enter anon classes
	}

	state.EnterNode(d.ctx.st, n)

	switch n := n.(type) {
	case *ir.DeclareStmt:
		for _, c := range n.Consts {
			c, ok := c.(*ir.ConstantStmt)
			if !ok {
				continue
			}
			if c.ConstantName.Value == "strict_types" {
				v, ok := c.Expr.(*ir.Lnumber)
				if ok && v.Value == "1" {
					d.strictTypes = true
				}
			}
		}

	case *ir.InterfaceStmt:
		d.currentClassNode = n
		d.checkKeywordCase(n, "interface")
		d.checkCommentMisspellings(n.InterfaceName, n.Doc.Raw)
		if !strings.HasSuffix(n.InterfaceName.Value, "able") {
			d.checkIdentMisspellings(n.InterfaceName)
		}
	case *ir.ClassStmt:
		d.currentClassNode = n
		cl := d.getClass()
		var classFlags meta.ClassFlags
		for _, m := range n.Modifiers {
			switch {
			case strings.EqualFold("abstract", m.Value):
				classFlags |= meta.ClassAbstract
			case strings.EqualFold("final", m.Value):
				classFlags |= meta.ClassFinal
			}
		}
		if classFlags != 0 {
			// Since cl is not a pointer and it's illegal to update
			// individual fields through map, we update cl and
			// then assign it back to the map.
			cl.Flags = classFlags
			d.meta.Classes.Set(d.ctx.st.CurrentClass, cl)
		}
		if n.Implements != nil {
			d.checkKeywordCase(n.Implements, "implements")
			for _, tr := range n.Implements.InterfaceNames {
				interfaceName, ok := solver.GetClassName(d.ctx.st, tr)
				if ok {
					cl.Interfaces[interfaceName] = struct{}{}
					d.checkIfaceImplemented(tr, interfaceName)
				}
			}
		}
		d.checkCommentMisspellings(n.ClassName, n.Doc.Raw)
		d.checkIdentMisspellings(n.ClassName)
		doc := d.parseClassPHPDoc(n, n.ClassName, n.Doc)
		d.reportPHPDocErrors(doc.errs)
		// If we ever need to distinguish @property-annotated and real properties,
		// more work will be required here.
		for name, p := range doc.properties {
			p.Pos = cl.Pos
			cl.Properties[name] = p
		}
		for name, m := range doc.methods.H {
			m.Pos = cl.Pos
			cl.Methods.H[name] = m
		}
		for _, m := range n.Modifiers {
			d.lowerCaseModifier(m)
		}
		if n.Extends != nil {
			d.checkKeywordCase(n.Extends, "extends")
			className, ok := solver.GetClassName(d.ctx.st, n.Extends.ClassName)
			if ok {
				d.checkClassImplemented(n.Extends.ClassName, className)
			}
		}

		cl.Mixins = doc.mixins
		d.meta.Classes.Set(d.ctx.st.CurrentClass, cl)

	case *ir.TraitStmt:
		d.currentClassNode = n
		d.checkKeywordCase(n, "trait")
		d.checkCommentMisspellings(n.TraitName, n.Doc.Raw)
		d.checkIdentMisspellings(n.TraitName)
	case *ir.TraitUseStmt:
		d.checkKeywordCase(n, "use")
		cl := d.getClass()
		for _, tr := range n.Traits {
			traitName, ok := solver.GetClassName(d.ctx.st, tr)
			if ok {
				cl.Traits[traitName] = struct{}{}
				d.checkTraitImplemented(tr, traitName)
			}
		}
	case *ir.Assign:
		v, ok := n.Variable.(*ir.SimpleVar)
		if !ok {
			break
		}

		d.scope().AddVar(v, solver.ExprTypeLocal(d.scope(), d.ctx.st, n.Expr), "global variable", meta.VarAlwaysDefined)
	case *ir.FunctionStmt:
		res = d.enterFunction(n)
		d.checkKeywordCase(n, "function")
	case *ir.PropertyListStmt:
		res = d.enterPropertyList(n)
	case *ir.ClassConstListStmt:
		res = d.enterClassConstList(n)
	case *ir.ClassMethodStmt:
		res = d.enterClassMethod(n)
	case *ir.FunctionCallExpr:
		res = d.enterFunctionCall(n)
	case *ir.ConstListStmt:
		res = d.enterConstList(n)

	case *ir.NamespaceStmt:
		d.checkKeywordCase(n, "namespace")
	}

	for _, c := range d.custom {
		c.AfterEnterNode(n)
	}

	if d.metaInfo().IsIndexingComplete() && d.rootRset != nil {
		kind := ir.GetNodeKind(n)
		d.runRules(n, d.scope(), d.rootRset.RulesByKind[kind])
	}

	if !res {
		// If we're not returning true from this method,
		// LeaveNode will not be called for this node.
		// But we still need to "leave" them if they
		// were entered in the ClassParseState.
		state.LeaveNode(d.ctx.st, n)
	}
	return res
}

func (d *rootWalker) parseStartPos(pos *position.Position) (startLn []byte, startChar int) {
	if pos.StartLine >= 1 && d.file.NumLines() > pos.StartLine {
		startLn = d.file.Line(pos.StartLine - 1)
		p := d.file.LinePosition(pos.StartLine - 1)
		if pos.StartPos > p {
			startChar = pos.StartPos - p
		}
	}

	return startLn, startChar
}

func (d *rootWalker) report(n ir.Node, lineNumber int, phpDocPlace PHPDocPlace, level int, checkName, msg string, args ...interface{}) {
	if !d.metaInfo().IsIndexingComplete() {
		return
	}
	if d.file.AutoGenerated() && !d.config.CheckAutoGenerated {
		return
	}
	// We don't report anything if linter was disabled by a
	// successful @linter disable, unless it's the linterError.
	if d.linterDisabled && checkName != "linterError" {
		return
	}

	if !d.checkersFilter.IsEnabledReport(checkName, d.ctx.st.CurrentFile) {
		return
	}

	isReportForNode := phpDocPlace.Line == 0 && lineNumber == 0
	isReportForLine := lineNumber != 0
	isReportForPHPDoc := phpDocPlace.Line != 0

	var pos position.Position
	var startLn []byte
	var startChar int
	var endLn []byte
	var endChar int

	switch {
	case isReportForNode:
		if n == nil {
			// Hack to parse syntax error message from php-parser.
			if strings.Contains(msg, "syntax error") && strings.Contains(msg, " at line ") {
				// it is in form "Syntax error: syntax error: unexpected '*' at line 4"
				if lastIdx := strings.LastIndexByte(msg, ' '); lastIdx > 0 {
					lineNumStr := msg[lastIdx+1:]
					lineNum, err := strconv.Atoi(lineNumStr)
					if err == nil {
						pos.StartLine = lineNum
						pos.EndLine = lineNum
						msg = msg[0:lastIdx]
						msg = strings.TrimSuffix(msg, " at line")
					}
				}
			}
		} else {
			pos = *ir.GetPosition(n)
		}

		startLn, startChar = d.parseStartPos(&pos)

		if pos.EndLine >= 1 && d.file.NumLines() > pos.EndLine {
			endLn = d.file.Line(pos.EndLine - 1)
			p := d.file.LinePosition(pos.EndLine - 1)
			if pos.EndPos > p {
				endChar = pos.EndPos - p
			}
		} else {
			endLn = startLn
		}

		if endChar == 0 {
			endChar = len(endLn)
		}
	case isReportForLine:
		if lineNumber < 1 || lineNumber > d.file.NumLines() {
			return
		}

		startLn = d.file.Line(lineNumber - 1)
		startChar = 0

		endChar = len(startLn)

		if strings.HasSuffix(string(startLn), "\r") {
			endChar--
		}

		pos = position.Position{
			StartLine: lineNumber,
			EndLine:   lineNumber,
		}

	case isReportForPHPDoc:
		countLines := 0
		doc, ok := irutil.FindPhpDoc(phpDocPlace.Node)
		if ok {
			countLines = strings.Count(doc, "\n") + 1
		}

		nodePos := ir.GetPosition(phpDocPlace.Node)
		if nodePos == nil {
			nodePos = &position.Position{}
		}
		phpDocPlace.Line = nodePos.StartLine - (countLines - phpDocPlace.Line) - 1

		if phpDocPlace.Line < 1 || phpDocPlace.Line > d.file.NumLines() {
			return
		}

		startLn = d.file.Line(phpDocPlace.Line - 1)

		lineWithoutBeginning := bytes.TrimLeft(startLn, " *")
		shift := len(startLn) - len(lineWithoutBeginning)

		parts := bytes.Fields(lineWithoutBeginning)
		if phpDocPlace.Part >= len(parts) {
			phpDocPlace.Part = 0
			phpDocPlace.All = true
		}

		if phpDocPlace.All {
			startChar = shift
			endChar = shift + len(lineWithoutBeginning)
		} else {
			part := parts[phpDocPlace.Part]
			shiftStart := bytes.Index(lineWithoutBeginning, part)
			shiftEnd := shiftStart + len(part)

			startChar = shift + shiftStart
			endChar = shift + shiftEnd
		}

		if endChar == len(startLn) && strings.HasSuffix(string(startLn), "\r") {
			endChar--
		}

		pos = position.Position{
			StartLine: phpDocPlace.Line,
			EndLine:   phpDocPlace.Line,
		}
	}

	msg = fmt.Sprintf(msg, args...)
	var hash uint64
	// If baseline is not enabled, don't waste time on hash computations.
	if d.config.ComputeBaselineHashes {
		hash = d.reportHash(&pos, startLn, checkName, msg)
		if count := d.ctx.baseline.Count(hash); count >= 1 {
			if d.ctx.hashCounters == nil {
				d.ctx.hashCounters = make(map[uint64]int)
			}
			d.ctx.hashCounters[hash]++
			if d.ctx.hashCounters[hash] <= count {
				return
			}
		}
	}

	d.reports = append(d.reports, &Report{
		CheckName: checkName,
		Context:   string(startLn),
		StartChar: startChar,
		EndChar:   endChar,
		Line:      pos.StartLine,
		Level:     level,
		Filename:  strings.ReplaceAll(d.ctx.st.CurrentFile, "\\", "/"), // To make output stable between platforms, see #572
		Message:   msg,
		Hash:      hash,
	})
}

// Report registers a single report message about some found problem.
func (d *rootWalker) Report(n ir.Node, level int, checkName, msg string, args ...interface{}) {
	d.report(n, 0, PHPDocPlace{}, level, checkName, msg, args...)
}

// ReportByLine registers a single report message about some found problem in lineNumber code line.
func (d *rootWalker) ReportByLine(lineNumber int, level int, checkName, msg string, args ...interface{}) {
	d.report(nil, lineNumber, PHPDocPlace{}, level, checkName, msg, args...)
}

// ReportPHPDoc registers a single report message about some found problem in PHPDoc.
func (d *rootWalker) ReportPHPDoc(place PHPDocPlace, level int, checkName, msg string, args ...interface{}) {
	d.report(nil, 0, place, level, checkName, msg, args...)
}

// reportHash computes the report signature hash for the baseline.
func (d *rootWalker) reportHash(pos *position.Position, startLine []byte, checkName, msg string) uint64 {
	// Since we store class::method scope, renaming a class would cause baseline
	// invalidation for the entire class. But this is not an issue, since in
	// a modern PHP class name always should map to a filename.
	// If we renamed a class, we probably renamed the file as well, so
	// the baseline would be invalidated anyway.
	//
	// We still get all the benefits by using method prefix: it's common
	// for different classes to have methods with similar name. We don't
	// want such methods to be considered as a single "scope".
	scope := "file"
	switch {
	case d.ctx.st.CurrentClass != "" && d.ctx.st.CurrentFunction != "":
		scope = d.ctx.st.CurrentClass + "::" + d.ctx.st.CurrentFunction
	case d.ctx.st.CurrentFunction != "":
		scope = d.ctx.st.CurrentFunction
	}

	var prevLine []byte
	var nextLine []byte
	// Adjacent lines are only included when using non-conservative baseline.
	if !d.config.ConservativeBaseline {
		// Lines are 1-based, indexes are 0-based.
		// If this function is called, we expect that lines[index] exists.
		index := pos.StartLine - 1
		if index >= 1 {
			prevLine = d.file.Line(index - 1)
		}
		if d.file.NumLines() > index+1 {
			nextLine = d.file.Line(index + 1)
		}
	}

	// Observation: using a base file name instead of its full name does not
	// introduce any "bad collisions", because we have a "scope" part
	// that cuts the risk by a big margin.
	//
	// One benefit is that it makes the baseline contents more position-independent.
	// We don't need to know a source root folder to truncate it.
	//
	// Moves like Foo/Bar/User.php -> Common/User.php do not invalidate the
	// suppress base. This is not an obvious win, but it may be a good
	// compromise to solve a use case where a class file is being moved.
	// For classes, filename is unlikely to be changed during this file move operation.
	//
	// It can't handle file duplication when Foo/Bar/User.php is *copied* to a new location.
	// It may be useful to give warnings to both *old* and *new* copies of the duplicated
	// code since some bugs should be fixed in both places.
	// We'll see how it goes.
	filename := filepath.Base(d.ctx.st.CurrentFile)

	d.ctx.scratchBuf.Reset()
	return baseline.ReportHash(&d.ctx.scratchBuf, baseline.HashFields{
		Filename:  filename,
		PrevLine:  bytes.TrimSuffix(prevLine, []byte("\r")),
		StartLine: bytes.TrimSuffix(startLine, []byte("\r")),
		NextLine:  bytes.TrimSuffix(nextLine, []byte("\r")),
		CheckName: checkName,
		Message:   msg,
		Scope:     scope,
	})
}

func (d *rootWalker) reportUndefinedVariable(v ir.Node, maybeHave bool) {
	sv, ok := v.(*ir.SimpleVar)
	if !ok {
		d.Report(v, LevelWarning, "undefined", "Unknown variable variable %s used",
			utils.NameNodeToString(v))
		return
	}

	if _, ok := superGlobals[sv.Name]; ok {
		return
	}

	if maybeHave {
		d.Report(sv, LevelWarning, "undefined", "Variable $%s might have not been defined", sv.Name)
	} else {
		d.Report(sv, LevelError, "undefined", "Undefined variable $%s", sv.Name)
	}
}

type handleFuncResult struct {
	returnTypes            types.Map
	prematureExitFlags     int
	callsParentConstructor bool
}

func (d *rootWalker) handleArrowFuncExpr(params []meta.FuncParam, expr ir.Node, sc *meta.Scope, parentBlockWalker *blockWalker) handleFuncResult {
	b := newBlockWalker(d, sc)
	b.inArrowFunction = true
	parentBlockWalker.parentBlockWalkers = append(parentBlockWalker.parentBlockWalkers, parentBlockWalker)
	b.parentBlockWalkers = parentBlockWalker.parentBlockWalkers

	for _, p := range params {
		if p.IsRef {
			b.nonLocalVars[p.Name] = varRef
		}
	}

	b.addStatement(expr)
	expr.Walk(b)

	b.flushUnused()

	return handleFuncResult{
		returnTypes: b.returnTypes,
	}
}

func (d *rootWalker) handleFuncStmts(params []meta.FuncParam, uses, stmts []ir.Node, sc *meta.Scope) handleFuncResult {
	b := newBlockWalker(d, sc)
	for _, createFn := range d.customBlock {
		b.custom = append(b.custom, createFn(&BlockContext{w: b}))
	}

	for _, useExpr := range uses {
		var byRef bool
		var v *ir.SimpleVar
		switch u := useExpr.(type) {
		case *ir.ReferenceExpr:
			v = u.Variable.(*ir.SimpleVar)
			byRef = true
		case *ir.SimpleVar:
			v = u
		default:
			return handleFuncResult{}
		}

		typ, ok := sc.GetVarNameType(v.Name)
		if !ok {
			typ = types.NewMap("TODO_use_var")
		}

		sc.AddVar(v, typ, "use", meta.VarAlwaysDefined)

		if !byRef {
			b.unusedVars[v.Name] = append(b.unusedVars[v.Name], v)
		} else {
			b.nonLocalVars[v.Name] = varRef
		}
	}

	// It's OK to read from and delete from a nil map.
	// If a func/method has 0 params, don't allocate a map for it.
	if len(params) != 0 {
		b.unusedParams = make(map[string]struct{}, len(params))
	}
	for _, p := range params {
		if p.IsRef {
			b.nonLocalVars[p.Name] = varRef
		}
		if !p.IsRef && !d.config.IsDiscardVar(p.Name) {
			b.unusedParams[p.Name] = struct{}{}
		}
	}
	for _, s := range stmts {
		b.addStatement(s)
		s.Walk(b)
	}
	b.flushUnused()

	// we can mark function as exiting abnormally if and only if
	// it only exits with die; or throw; and does not exit
	// using return; or any other control structure
	cleanFlags := b.ctx.exitFlags & (FlagDie | FlagThrow)

	var prematureExitFlags int
	if b.ctx.exitFlags == cleanFlags && (b.ctx.containsExitFlags&FlagReturn) == 0 {
		prematureExitFlags = cleanFlags
	}

	switch {
	case b.bareReturn && b.returnsValue:
		b.returnTypes = types.MergeMaps(b.returnTypes, types.NullType)
	case b.returnTypes.Empty() && b.returnsValue:
		b.returnTypes = types.MixedType
	}

	return handleFuncResult{
		returnTypes:            b.returnTypes,
		prematureExitFlags:     prematureExitFlags,
		callsParentConstructor: b.callsParentConstructor,
	}
}

func (d *rootWalker) checkParentConstructorCall(n ir.Node, parentConstructorCalled bool) {
	if !d.metaInfo().IsIndexingComplete() {
		return
	}

	class, ok := d.currentClassNode.(*ir.ClassStmt)
	if !ok || class.Extends == nil {
		return
	}
	m, ok := solver.FindMethod(d.metaInfo(), d.ctx.st.CurrentParentClass, `__construct`)
	if !ok || m.Info.AccessLevel == meta.Private || m.Info.IsAbstract() {
		return
	}

	if !parentConstructorCalled {
		d.Report(n, LevelWarning, "parentConstructor", "Missing parent::__construct() call")
	}
}

func (d *rootWalker) getElementPos(n ir.Node) meta.ElementPosition {
	pos := ir.GetPosition(n)
	_, startChar := d.parseStartPos(pos)

	return meta.ElementPosition{
		Filename:  d.ctx.st.CurrentFile,
		Character: int32(startChar),
		Line:      int32(pos.StartLine),
		EndLine:   int32(pos.EndLine),
		Length:    int32(pos.EndPos - pos.StartPos),
	}
}

type methodModifiers struct {
	abstract    bool
	static      bool
	accessLevel meta.AccessLevel
	final       bool
}

func (d *rootWalker) parseMethodModifiers(meth *ir.ClassMethodStmt) (res methodModifiers) {
	res.accessLevel = meta.Public

	for _, m := range meth.Modifiers {
		switch d.lowerCaseModifier(m) {
		case "abstract":
			res.abstract = true
		case "static":
			res.static = true
		case "public":
			res.accessLevel = meta.Public
		case "private":
			res.accessLevel = meta.Private
		case "protected":
			res.accessLevel = meta.Protected
		case "final":
			res.final = true
		default:
			linterError(d.ctx.st.CurrentFile, "Unrecognized method modifier: %s", m.Value)
		}
	}

	return res
}

func (d *rootWalker) checkMagicMethod(meth ir.Node, name string, modif methodModifiers, countArgs int) {
	const Any = -1
	var (
		canBeStatic    bool
		canBeNonPublic bool
		mustBeStatic   bool

		numArgsExpected int
	)

	switch name {
	case "__call",
		"__set":
		canBeStatic = false
		canBeNonPublic = false
		numArgsExpected = 2

	case "__get",
		"__isset",
		"__unset":
		canBeStatic = false
		canBeNonPublic = false
		numArgsExpected = 1

	case "__toString":
		canBeStatic = false
		canBeNonPublic = false
		numArgsExpected = 0

	case "__invoke",
		"__debugInfo":
		canBeStatic = false
		canBeNonPublic = false
		numArgsExpected = Any

	case "__construct":
		canBeStatic = false
		canBeNonPublic = true
		numArgsExpected = Any

	case "__destruct", "__clone":
		canBeStatic = false
		canBeNonPublic = true
		numArgsExpected = 0

	case "__callStatic":
		canBeStatic = true
		canBeNonPublic = false
		mustBeStatic = true
		numArgsExpected = 2

	case "__sleep",
		"__wakeup",
		"__serialize",
		"__unserialize",
		"__set_state":
		canBeNonPublic = true
		canBeStatic = true
		numArgsExpected = Any

	default:
		return // Not a magic method
	}

	switch {
	case mustBeStatic && !modif.static:
		d.Report(meth, LevelError, "magicMethodDecl", "The magic method %s() must be static", name)
	case !canBeStatic && modif.static:
		d.Report(meth, LevelError, "magicMethodDecl", "The magic method %s() cannot be static", name)
	}
	if !canBeNonPublic && modif.accessLevel != meta.Public {
		d.Report(meth, LevelError, "magicMethodDecl", "The magic method %s() must have public visibility", name)
	}

	if countArgs != numArgsExpected && numArgsExpected != Any {
		d.Report(meth, LevelError, "magicMethodDecl", "The magic method %s() must take exactly %d argument", name, numArgsExpected)
	}
}

func (d *rootWalker) getClass() meta.ClassInfo {
	var m meta.ClassesMap

	if d.ctx.st.IsTrait {
		if d.meta.Traits.H == nil {
			d.meta.Traits = meta.NewClassesMap()
		}
		m = d.meta.Traits
	} else {
		if d.meta.Classes.H == nil {
			d.meta.Classes = meta.NewClassesMap()
		}
		m = d.meta.Classes
	}

	cl, ok := m.Get(d.ctx.st.CurrentClass)
	if !ok {
		var flags meta.ClassFlags
		if d.ctx.st.IsInterface {
			flags = meta.ClassInterface
		}

		cl = meta.ClassInfo{
			Pos:              d.getElementPos(d.currentClassNode),
			Name:             d.ctx.st.CurrentClass,
			Flags:            flags,
			Parent:           d.ctx.st.CurrentParentClass,
			ParentInterfaces: d.ctx.st.CurrentParentInterfaces,
			Interfaces:       make(map[string]struct{}),
			Traits:           make(map[string]struct{}),
			Methods:          meta.NewFunctionsMap(),
			Properties:       make(meta.PropertiesMap),
			Constants:        make(meta.ConstantsMap),
		}

		m.Set(d.ctx.st.CurrentClass, cl)
	}

	return cl
}

func (d *rootWalker) lowerCaseModifier(m *ir.Identifier) string {
	lcase := strings.ToLower(m.Value)
	if lcase != m.Value {
		d.Report(m, LevelWarning, "keywordCase", "Use %s instead of %s",
			lcase, m.Value)
	}
	return lcase
}

func (d *rootWalker) enterPropertyList(pl *ir.PropertyListStmt) bool {
	cl := d.getClass()

	isStatic := false
	accessLevel := meta.Public

	for _, m := range pl.Modifiers {
		switch d.lowerCaseModifier(m) {
		case "public":
			accessLevel = meta.Public
		case "protected":
			accessLevel = meta.Protected
		case "private":
			accessLevel = meta.Private
		case "static":
			isStatic = true
		}
	}

	d.checkCommentMisspellings(pl, pl.Doc.Raw)
	phpDocType := d.parsePHPDocVar(pl, pl.Doc)

	typeHintType, ok := d.parseTypeHintNode(pl.Type)
	if ok && !d.typeHintHasMoreAccurateType(typeHintType, phpDocType) {
		d.Report(pl, LevelNotice, "typeHint", "Specify the type for the property in PHPDoc, 'array' type hint too generic")
	}
	d.checkTypeHintNode(pl.Type, "property type")

	for _, pNode := range pl.Properties {
		prop := pNode.(*ir.PropertyStmt)

		nm := prop.Variable.Name

		// We need to clone the types, because otherwise, if several
		// properties are written in one definition, and null was
		// assigned to the first, then all properties become nullable.
		propTypes := phpDocType.Clone().Append(typeHintType)

		d.checkAssignNullToNotNullableProperty(prop, propTypes)

		if prop.Expr != nil {
			propTypes = propTypes.Append(solver.ExprTypeLocal(d.scope(), d.ctx.st, prop.Expr))
		}

		if isStatic {
			nm = "$" + nm
		}

		// TODO: handle duplicate property
		cl.Properties[nm] = meta.PropertyInfo{
			Pos:         d.getElementPos(prop),
			Typ:         propTypes.Immutable(),
			AccessLevel: accessLevel,
		}
	}

	return true
}

func (d *rootWalker) checkAssignNullToNotNullableProperty(prop *ir.PropertyStmt, propTypes types.Map) {
	assignNull := false

	if expr, ok := prop.Expr.(*ir.ConstFetchExpr); ok {
		assignNull = strings.EqualFold(expr.Constant.Value, "null")
	}

	if assignNull && !propTypes.Empty() {
		onlyClasses := true
		nullable := propTypes.Find(func(typ string) bool {
			if !types.IsClass(typ) && typ != "null" {
				onlyClasses = false
			}
			return typ == "null"
		})

		if !nullable && onlyClasses {
			d.Report(prop, LevelNotice, "propNullDefault", "Assigning null to a not nullable property may soon cause a KPHP compilation error")
			d.addFixForNullForNotNullableProperty(prop)
		}
	}
}

func (d *rootWalker) addFixForNullForNotNullableProperty(prop *ir.PropertyStmt) {
	if !d.config.ApplyQuickFixes {
		return
	}

	from := prop.Position.StartPos
	to := prop.Variable.Position.EndPos

	withoutAssign := d.file.Contents()[from:to]

	d.ctx.fixes = append(d.ctx.fixes, quickfix.TextEdit{
		StartPos:    prop.Position.StartPos,
		EndPos:      prop.Position.EndPos,
		Replacement: string(withoutAssign),
	})
}

func (d *rootWalker) enterClassConstList(list *ir.ClassConstListStmt) bool {
	cl := d.getClass()
	accessLevel := meta.Public

	for _, m := range list.Modifiers {
		switch d.lowerCaseModifier(m) {
		case "public":
			accessLevel = meta.Public
		case "protected":
			accessLevel = meta.Protected
		case "private":
			accessLevel = meta.Private
		}
	}

	for _, cNode := range list.Consts {
		c := cNode.(*ir.ConstantStmt)

		nm := c.ConstantName.Value
		d.checkCommentMisspellings(c, list.Doc.Raw)
		typ := solver.ExprTypeLocal(d.scope(), d.ctx.st, c.Expr)

		value := constfold.Eval(d.ctx.st, c.Expr)

		// TODO: handle duplicate constant
		cl.Constants[nm] = meta.ConstInfo{
			Pos:         d.getElementPos(c),
			Typ:         typ.Immutable(),
			AccessLevel: accessLevel,
			Value:       value,
		}
	}

	return true
}

func (d *rootWalker) checkOldStyleConstructor(meth *ir.ClassMethodStmt) {
	lastDelim := strings.LastIndexByte(d.ctx.st.CurrentClass, '\\')
	methodName := meth.MethodName.Value
	className := d.ctx.st.CurrentClass[lastDelim+1:]

	if !strings.EqualFold(className, methodName) {
		return
	}

	_, inClass := d.currentClassNode.(*ir.ClassStmt)
	if !inClass {
		return
	}

	d.Report(meth.MethodName, LevelNotice, "oldStyleConstructor", "Old-style constructor usage, use __construct instead")
}

func (d *rootWalker) enterClassMethod(meth *ir.ClassMethodStmt) bool {
	nm := meth.MethodName.Value
	_, insideInterface := d.currentClassNode.(*ir.InterfaceStmt)

	d.checkOldStyleConstructor(meth)

	pos := ir.GetPosition(meth)

	if funcSize := pos.EndLine - pos.StartLine; funcSize > maxFunctionLines {
		d.Report(meth.MethodName, LevelNotice, "complexity", "Too big method: more than %d lines", maxFunctionLines)
	}

	modif := d.parseMethodModifiers(meth)

	d.checkMagicMethod(meth.MethodName, nm, modif, len(meth.Params))

	sc := meta.NewScope()
	if !modif.static {
		sc.AddVarName("this", types.NewMap(d.ctx.st.CurrentClass).Immutable(), "instance method", meta.VarAlwaysDefined)
		sc.SetInInstanceMethod(true)
	}

	class := d.getClass()

	if meth.Doc.Raw == "" && modif.accessLevel == meta.Public {
		// Permit having "__call" and other magic method without comments.
		if !insideInterface && !strings.HasPrefix(nm, "_") {
			methodFQN := class.Name + "::" + nm
			d.Report(meth.MethodName, LevelNotice, "phpdoc", "Missing PHPDoc for %s public method", methodFQN)
		}
	}
	d.checkCommentMisspellings(meth.MethodName, meth.Doc.Raw)
	d.checkIdentMisspellings(meth.MethodName)

	// Indexing stage.
	doc := phpdoctypes.Parse(meth.Doc, meth.Params, d.ctx.typeNormalizer)
	moveShapesToContext(&d.ctx, doc.Shapes)
	d.handleClosuresFromDoc(doc.Closures)

	// Check stage.
	errors := d.checkPHPDoc(meth, meth.Doc, meth.Params)
	d.reportPHPDocErrors(errors)

	phpDocReturnType := doc.ReturnType
	phpDocParamTypes := doc.ParamTypes

	returnTypeHint, ok := d.parseTypeHintNode(meth.ReturnType)
	if ok && !doc.Inherit {
		d.checkFuncReturnType(meth.MethodName, meth.MethodName.Value, returnTypeHint, phpDocReturnType)
	}
	d.checkTypeHintNode(meth.ReturnType, "return type")

	funcParams := d.parseFuncParams(meth.Params, phpDocParamTypes, sc, nil)

	d.checkFuncParams(meth.MethodName, meth.Params, funcParams, phpDocParamTypes)

	if len(class.Interfaces) != 0 {
		// If we implement interfaces, methods that take a part in this
		// can borrow types information from them.
		// Programmers sometimes leave implementing methods without a
		// comment or use @inheritdoc there.
		//
		// If method params are properly documented, it's possible to
		// derive that information, but we need to know in which
		// interface we can find that method.
		//
		// Since we don't have all interfaces during the indexing phase
		// and shouldn't update meta after it, we defer type resolving by
		// using BaseMethodParam here. We would have to lookup
		// matching interface during the type resolving.

		// Find params without type and annotate them with special
		// type that will force solver to walk interface types that
		// current class implements to have a chance of finding relevant type info.
		for i, p := range funcParams.params {
			if !p.Typ.Empty() {
				continue // Already has a type
			}

			if i > math.MaxUint8 {
				break // Current implementation limit reached
			}

			res := make(map[string]struct{})
			res[types.WrapBaseMethodParam(i, d.ctx.st.CurrentClass, nm)] = struct{}{}
			funcParams.params[i].Typ = types.NewMapFromMap(res)
			sc.AddVarName(p.Name, funcParams.params[i].Typ, "param", meta.VarAlwaysDefined)
		}
	}

	var stmts []ir.Node
	if stmtList, ok := meth.Stmt.(*ir.StmtList); ok {
		stmts = stmtList.Stmts
	}
	funcInfo := d.handleFuncStmts(funcParams.params, nil, stmts, sc)
	actualReturnTypes := funcInfo.returnTypes
	exitFlags := funcInfo.prematureExitFlags
	if nm == `__construct` {
		d.checkParentConstructorCall(meth.MethodName, funcInfo.callsParentConstructor)
	}

	returnTypes := functionReturnType(phpDocReturnType, returnTypeHint, actualReturnTypes)

	// TODO: handle duplicate method
	var funcFlags meta.FuncFlags
	if modif.static {
		funcFlags |= meta.FuncStatic
	}
	if modif.abstract {
		funcFlags |= meta.FuncAbstract
	}
	if modif.final {
		funcFlags |= meta.FuncFinal
	}
	if !insideInterface && !modif.abstract && solver.SideEffectFreeFunc(d.scope(), d.ctx.st, nil, stmts) {
		funcFlags |= meta.FuncPure
	}
	class.Methods.Set(nm, meta.FuncInfo{
		Params:       funcParams.params,
		Name:         nm,
		Pos:          d.getElementPos(meth),
		Typ:          returnTypes.Immutable(),
		MinParamsCnt: funcParams.minParamsCount,
		AccessLevel:  modif.accessLevel,
		Flags:        funcFlags,
		ExitFlags:    exitFlags,
		Doc:          doc.AdditionalInfo,
	})

	if nm == "getIterator" && d.metaInfo().IsIndexingComplete() && solver.Implements(d.metaInfo(), d.ctx.st.CurrentClass, `\IteratorAggregate`) {
		implementsTraversable := returnTypes.Find(func(typ string) bool {
			return solver.Implements(d.metaInfo(), typ, `\Traversable`)
		})

		if !implementsTraversable {
			d.Report(meth.MethodName, LevelError, "stdInterface", "Objects returned by %s::getIterator() must be traversable or implement interface \\Iterator", d.ctx.st.CurrentClass)
		}
	}

	return false
}

func (d *rootWalker) reportPHPDocErrors(errs PHPDocErrors) {
	for _, err := range errs.types {
		d.ReportPHPDoc(err.Place, LevelNotice, "phpdocType", err.Message)
	}
	for _, err := range errs.lint {
		d.ReportPHPDoc(err.Place, LevelWarning, "phpdocLint", err.Message)
	}
}

func (d *rootWalker) parsePHPDocVar(n ir.Node, doc phpdoc.Comment) (typesMap types.Map) {
	if phpdoc.IsSuspicious([]byte(doc.Raw)) {
		d.Report(n, LevelWarning, "phpdocLint", "Multiline PHPDoc comment should start with /**, not /*")
	}

	for _, part := range doc.Parsed {
		d.checkPHPDocRef(n, part)
		part, ok := part.(*phpdoc.TypeVarCommentPart)
		if ok && part.Name() == "var" {

			converted := phpdoctypes.ToRealType(d.ctx.typeNormalizer.ClassFQNProvider(), part.Type)
			moveShapesToContext(&d.ctx, converted.Shapes)
			d.handleClosuresFromDoc(converted.Closures)

			if converted.Warning != "" {
				d.Report(n, LevelNotice, "phpdocType", converted.Warning)
			}

			typesMap = types.NewMapWithNormalization(d.ctx.typeNormalizer, converted.Types)
		}
	}

	return typesMap
}

func (d *rootWalker) isValidPHPDocRef(n ir.Node, ref string) bool {
	// Skip:
	// - URLs
	// - Things that can be a filename (e.g. "foo.php")
	// - Wildcards (e.g. "self::FOO*")
	// - Issue references (e.g. "#1393" "BACK-103")
	// - RFCs
	if strings.Contains(ref, "http:") || strings.Contains(ref, "https:") {
		return true // OK: URL?
	}
	if strings.Contains(ref, "RFC") {
		return true
	}
	if strings.ContainsAny(ref, ".*-#") {
		return true
	}

	// expandName tries to convert s symbol into fully qualified form.
	expandName := func(s string) string {
		s, ok := solver.GetClassName(d.ctx.st, &ir.Name{Value: s})
		if !ok {
			return s
		}
		return s
	}

	isValidGlobalVar := func(ref string) bool {
		// Since we don't have an exhaustive list of globals,
		// we can't tell for sure whether a variable ref is correct.
		return true
	}

	isValidClassSymbol := func(ref string) bool {
		parts := strings.Split(ref, "::")
		if len(parts) != 2 {
			return false
		}
		typeName, symbolName := expandName(parts[0]), parts[1]
		if symbolName == "class" {
			_, ok := d.metaInfo().GetClass(typeName)
			return ok
		}
		if strings.HasPrefix(symbolName, "$") {
			return classHasProp(d.ctx.st, typeName, symbolName)
		}
		if _, ok := solver.FindMethod(d.metaInfo(), typeName, symbolName); ok {
			return true
		}
		if _, _, ok := solver.FindConstant(d.metaInfo(), typeName, symbolName); ok {
			return true
		}
		return false
	}

	isValidSymbol := func(ref string) bool {
		if !strings.HasPrefix(ref, `\`) {
			if d.currentClassNode != nil {
				className := d.ctx.st.CurrentClass
				if _, ok := solver.FindMethod(d.metaInfo(), className, ref); ok {
					return true // OK: class method reference
				}
				if _, _, ok := solver.FindConstant(d.metaInfo(), className, ref); ok {
					return true // OK: class constant reference
				}
				if classHasProp(d.ctx.st, className, ref) {
					return true // OK: class prop reference
				}
			}

			// Functions and constants fall back in global namespace resolving.
			// See https://www.php.net/manual/en/language.namespaces.fallback.php
			globalRef := `\` + ref
			if _, ok := d.metaInfo().GetFunction(globalRef); ok {
				return true // OK: function reference
			}
			if _, ok := d.metaInfo().GetConstant(globalRef); ok {
				return true // OK: const reference
			}
		}
		fqnRef := expandName(ref)
		if _, ok := d.metaInfo().GetFunction(fqnRef); ok {
			return true // OK: FQN function reference
		}
		if _, ok := d.metaInfo().GetClass(fqnRef); ok {
			return true // OK: FQN class reference
		}
		if _, ok := d.metaInfo().GetConstant(fqnRef); ok {
			return true // OK: FQN const reference
		}
		return false
	}

	switch {
	case strings.Contains(ref, "::"):
		return isValidClassSymbol(ref)
	case strings.HasPrefix(ref, "$"):
		return isValidGlobalVar(ref)
	default:
		return isValidSymbol(ref)
	}
}

func (d *rootWalker) checkPHPDocRef(n ir.Node, part phpdoc.CommentPart) {
	if !d.metaInfo().IsIndexingComplete() {
		return
	}

	switch part.Name() {
	case "mixin":
		d.checkPHPDocMixinRef(n, part)
	case "see":
		d.checkPHPDocSeeRef(n, part)
	}
}

func (d *rootWalker) checkPHPDocSeeRef(n ir.Node, part phpdoc.CommentPart) {
	params := part.(*phpdoc.RawCommentPart).Params
	if len(params) == 0 {
		return
	}

	// @see supports a comma-separated list of refs.
	var refs []string
	for _, p := range params {
		refs = append(refs, strings.TrimSuffix(p, ","))
		if !strings.HasSuffix(p, ",") {
			break
		}
	}

	for _, ref := range refs {
		// Sometimes people write references like `foo()` `foo...` `foo@`.
		ref = strings.TrimRight(ref, "().;@")
		if !d.isValidPHPDocRef(n, ref) {
			d.ReportPHPDoc(
				PHPDocPlace{Node: n, Line: part.Line(), Part: 1},
				LevelWarning, "phpdocRef", "@see tag refers to unknown symbol %s", ref,
			)
		}
	}
}

func (d *rootWalker) checkPHPDocMixinRef(n ir.Node, part phpdoc.CommentPart) {
	rawPart, ok := part.(*phpdoc.RawCommentPart)
	if !ok {
		return
	}

	params := rawPart.Params
	if len(params) == 0 {
		return
	}

	name, ok := solver.GetClassName(d.ctx.st, &ir.Name{
		Value: params[0],
	})

	if !ok {
		return
	}

	if _, ok := d.metaInfo().GetClass(name); !ok {
		d.Report(n, LevelWarning, "phpdocRef", "Line %d: @mixin tag refers to unknown class %s", part.Line(), name)
	}
}

func (d *rootWalker) checkPHPDoc(n ir.Node, doc phpdoc.Comment, actualParams []ir.Node) (errors PHPDocErrors) {
	if doc.Raw == "" {
		return errors
	}

	if phpdoc.IsSuspicious([]byte(doc.Raw)) {
		errors.pushLint(
			NewPHPDocError(
				PHPDocPlace{Node: n, Line: 0, All: true},
				"Multiline PHPDoc comment should start with /**, not /*",
			),
		)
	}

	actualParamNames := make(map[string]struct{}, len(actualParams))
	for _, p := range actualParams {
		p := p.(*ir.Parameter)
		actualParamNames[p.Variable.Name] = struct{}{}
	}

	var curParam int

	for _, rawPart := range doc.Parsed {
		d.checkPHPDocRef(n, rawPart)

		if rawPart.Name() == "return" {
			part := rawPart.(*phpdoc.TypeCommentPart)

			converted := phpdoctypes.ToRealType(d.ctx.typeNormalizer.ClassFQNProvider(), part.Type)

			if converted.Warning != "" {
				errors.pushType(
					NewPHPDocError(
						PHPDocPlace{Node: n, Line: part.Line(), Part: 1},
						converted.Warning,
					),
				)
			}

			returnType := types.NewMapWithNormalization(d.ctx.typeNormalizer, converted.Types)

			if returnType.Contains("void") && returnType.Len() > 1 {
				errors.pushType(
					NewPHPDocError(
						PHPDocPlace{Node: n, Line: rawPart.Line(), Part: 1},
						"Void type can only be used as a standalone type for the return type",
					),
				)
			}

			returnType := types.NewMapWithNormalization(d.ctx.typeNormalizer, converted.Types)

			if returnType.Contains("void") && returnType.Len() > 1 {
				errors.pushType("Void type can only be used as a standalone type for the return type")
			}
			continue
		}

		// Rest is for @param handling.

		if rawPart.Name() != "param" {
			continue
		}

		part := rawPart.(*phpdoc.TypeVarCommentPart)
		switch {
		case part.Var == "":
			errors.pushLint(
				NewPHPDocError(
					PHPDocPlace{Node: n, Line: part.Line(), Part: 1},
					"Malformed @param tag (maybe var is missing?)",
				),
			)

		case part.Type.IsEmpty():
			errors.pushLint(
				NewPHPDocError(
					PHPDocPlace{Node: n, Line: part.Line(), Part: 1},
					"Malformed @param %s tag (maybe type is missing?)", part.Var,
				),
			)

			continue
		}

		if part.VarIsFirst {
			// Phpstorm gives the same message.
			errors.pushLint(
				NewPHPDocError(
					PHPDocPlace{Node: n, Line: part.Line(), All: true},
					"Non-canonical order of variable and type",
				),
			)
		}

		variable := part.Var
		if !strings.HasPrefix(variable, "$") {
			if len(actualParams) > curParam {
				variable = actualParams[curParam].(*ir.Parameter).Variable.Name
			}
		}
		if _, ok := actualParamNames[strings.TrimPrefix(variable, "$")]; !ok {
			errors.pushLint(
				NewPHPDocError(
					PHPDocPlace{Node: n, Line: part.Line(), Part: 2},
					"@param for non-existing argument %s", variable,
				),
			)
			continue
		}

		curParam++

		converted := phpdoctypes.ToRealType(d.ctx.typeNormalizer.ClassFQNProvider(), part.Type)

		if converted.Warning != "" {
			errors.pushType(
				NewPHPDocError(
					PHPDocPlace{Node: n, Line: part.Line(), Part: 1},
					converted.Warning,
				),
			)
		}

		var param phpdoctypes.Param
		param.Typ = types.NewMapWithNormalization(d.ctx.typeNormalizer, converted.Types)

		if param.Typ.Contains("void") {
<<<<<<< HEAD
			errors.pushType(
				NewPHPDocError(
					PHPDocPlace{Node: n, Line: rawPart.Line(), Part: 1},
					"Void type can only be used as a standalone type for the return type",
				),
			)
		}
=======
			errors.pushType("Void type can only be used as a standalone type for the return type")
		}

		param.Optional = optional
>>>>>>> 19e7f990
	}

	return errors
}

// Parse type info, e.g. "string" in "someFunc() : string { ... }".
func (d *rootWalker) parseTypeHintNode(n ir.Node) (typ types.Map, ok bool) {
	if n == nil {
		return types.Map{}, false
	}

	typesMap := types.NormalizedTypeHintTypes(d.ctx.typeNormalizer, n)

	return typesMap, !typesMap.Empty()
}

func (d *rootWalker) checkTypeHintNode(n ir.Node, place string) {
	if !d.metaInfo().IsIndexingComplete() || n == nil {
		return
	}

	// We need to check this part without normalization, since
	// otherwise parent will be replaced with the class name.
	typeList := types.TypeHintTypes(n)
	for _, typ := range typeList {
		if typ.Elem == "parent" && d.ctx.st.CurrentClass != "" {
			if d.ctx.st.CurrentParentClass == "" {
				d.Report(n, LevelError, "typeHint", "Cannot use 'parent' typehint when current class has no parent")
			}
		}
	}

	typesMap := types.NewMapWithNormalization(d.ctx.typeNormalizer, typeList)

	typesMap.Iterate(func(typ string) {
		if types.IsClass(typ) {
			className := typ

			_, ok := d.metaInfo().GetTrait(className)
			if ok {
				d.Report(n, LevelWarning, "badTraitUse", "Cannot use trait %s as a typehint for %s", strings.TrimPrefix(className, `\`), place)
			}

			class, ok := d.metaInfo().GetClass(className)
			if !ok {
				return
			}

			d.checkNameCase(n, className, class.Name)
		}
	})
}

// callbackParamByIndex returns the description of the parameter for the function by its index.
func (d *rootWalker) callbackParamByIndex(param ir.Node, argType types.Map) meta.FuncParam {
	p := param.(*ir.Parameter)
	v := p.Variable

	var typ types.Map
	tp, ok := d.parseTypeHintNode(p.VariableType)
	if ok {
		typ = tp
	} else {
		typ = argType.Map(types.WrapElemOf)
	}

	arg := meta.FuncParam{
		IsRef: p.ByRef,
		Name:  v.Name,
		Typ:   typ,
	}
	return arg
}

func (d *rootWalker) parseFuncArgsForCallback(params []ir.Node, sc *meta.Scope, closureSolver *solver.ClosureCallerInfo) (res parseFuncParamsResult) {
	countParams := len(params)
	minArgs := countParams
	if countParams == 0 {
		return res
	}
	args := make([]meta.FuncParam, countParams)

	switch closureSolver.Name {
	case `\usort`, `\uasort`, `\array_reduce`:
		args[0] = d.callbackParamByIndex(params[0], closureSolver.ArgTypes[0])
		if countParams > 1 {
			args[1] = d.callbackParamByIndex(params[1], closureSolver.ArgTypes[0])
		}
	case `\array_walk`, `\array_walk_recursive`, `\array_filter`:
		args[0] = d.callbackParamByIndex(params[0], closureSolver.ArgTypes[0])
	case `\array_map`:
		args[0] = d.callbackParamByIndex(params[0], closureSolver.ArgTypes[1])
	}

	for i, param := range params {
		p := param.(*ir.Parameter)
		v := p.Variable
		var typ types.Map
		if i < len(args) {
			typ = args[i].Typ
		} else {
			typ = types.MixedType
		}

		sc.AddVarName(v.Name, typ, "param", meta.VarAlwaysDefined)
	}

	return parseFuncParamsResult{
		params:         args,
		minParamsCount: minArgs,
	}
}

type parseFuncParamsResult struct {
	params         []meta.FuncParam
	paramsTypeHint map[string]types.Map
	minParamsCount int
}

func (d *rootWalker) parseFuncParams(params []ir.Node, phpDocParamsTypes phpdoctypes.ParamsMap, sc *meta.Scope, closureSolver *solver.ClosureCallerInfo) (res parseFuncParamsResult) {
	if len(params) == 0 {
		return res
	}

	minArgs := 0
	args := make([]meta.FuncParam, 0, len(params))
	typeHints := make(map[string]types.Map, len(params))

	if closureSolver != nil && solver.IsSupportedFunction(closureSolver.Name) {
		return d.parseFuncArgsForCallback(params, sc, closureSolver)
	}

	for _, param := range params {
		p := param.(*ir.Parameter)
		v := p.Variable
		phpDocType := phpDocParamsTypes[v.Name]

		if !phpDocType.Typ.Empty() {
			sc.AddVarName(v.Name, phpDocType.Typ, "param", meta.VarAlwaysDefined)
		}

		paramTyp := phpDocType.Typ

		if p.DefaultValue == nil && !phpDocType.Optional && !p.Variadic {
			minArgs++
		}

		if p.VariableType != nil {
			typeHintType, ok := d.parseTypeHintNode(p.VariableType)
			if ok {
				paramTyp = typeHintType
			}

			typeHints[v.Name] = typeHintType
		} else if paramTyp.Empty() && p.DefaultValue != nil {
			paramTyp = solver.ExprTypeLocal(sc, d.ctx.st, p.DefaultValue)
			// For the type resolver default value can look like a
			// precise source of information (e.g. "false" is a precise bool),
			// but it's not assigned unconditionally.
			// If explicit argument is provided, that parameter can have
			// almost any type possible.
			paramTyp.MarkAsImprecise()
		}

		if p.Variadic {
			paramTyp = paramTyp.Map(types.WrapArrayOf)
		}

		sc.AddVarName(v.Name, paramTyp, "param", meta.VarAlwaysDefined)

		par := meta.FuncParam{
			Typ:   paramTyp.Immutable(),
			IsRef: p.ByRef,
		}

		par.Name = v.Name
		args = append(args, par)
	}

	return parseFuncParamsResult{
		params:         args,
		paramsTypeHint: typeHints,
		minParamsCount: minArgs,
	}
}

func (d *rootWalker) typeHintHasMoreAccurateType(typeHintType, phpDocType types.Map) bool {
	// If is not array typehint.
	if !typeHintType.IsLazyArrayOf("mixed") {
		return true
	}

	// If has more accurate type.
	if !phpDocType.Empty() {
		return true
	}

	return false
}

func (d *rootWalker) checkCommentMisspellings(n ir.Node, s string) {
	// Try to avoid checking for symbol names and references.
	d.checkMisspellings(n, s, "misspellComment", isCapitalized)
}

func (d *rootWalker) checkVarnameMisspellings(n ir.Node, s string) {
	d.checkMisspellings(n, s, "misspellName", func(string) bool {
		return false
	})
}

func (d *rootWalker) checkIdentMisspellings(n *ir.Identifier) {
	d.checkMisspellings(n, n.Value, "misspellName", func(s string) bool {
		// Before PHP got context-sensitive lexer, it was common to use
		// method names to avoid parsing errors.
		// We can't suggest a fix that leads to a parsing error.
		// To avoid false positives, skip PHP keywords.
		return phpKeywords[s]
	})
}

func (d *rootWalker) checkMisspellings(n ir.Node, s string, label string, skip func(string) bool) {
	if !d.metaInfo().IsIndexingComplete() {
		return
	}
	if d.config.TypoFixer == nil {
		return
	}
	_, changes := d.config.TypoFixer.Replace(s)
	for _, c := range changes {
		if skip(c.Corrected) || skip(c.Original) {
			continue
		}
		d.Report(n, LevelNotice, label, `"%s" is a misspelling of "%s"`, c.Original, c.Corrected)
	}
}

func (d *rootWalker) enterFunction(fun *ir.FunctionStmt) bool {
	nm := d.ctx.st.Namespace + `\` + fun.FunctionName.Value
	pos := ir.GetPosition(fun)

	if funcSize := pos.EndLine - pos.StartLine; funcSize > maxFunctionLines {
		d.Report(fun.FunctionName, LevelNotice, "complexity", "Too big function: more than %d lines", maxFunctionLines)
	}

	if d.meta.Functions.H == nil {
		d.meta.Functions = meta.NewFunctionsMap()
	}

	d.checkCommentMisspellings(fun.FunctionName, fun.Doc.Raw)
	d.checkIdentMisspellings(fun.FunctionName)

	// Indexing stage.
	doc := phpdoctypes.Parse(fun.Doc, fun.Params, d.ctx.typeNormalizer)
	moveShapesToContext(&d.ctx, doc.Shapes)
	d.handleClosuresFromDoc(doc.Closures)

	// Check stage.
	errors := d.checkPHPDoc(fun, fun.Doc, fun.Params)
	d.reportPHPDocErrors(errors)

	phpDocReturnType := doc.ReturnType
	phpDocParamTypes := doc.ParamTypes

	sc := meta.NewScope()

	returnTypeHint, ok := d.parseTypeHintNode(fun.ReturnType)
	if ok && !doc.Inherit {
		d.checkFuncReturnType(fun.FunctionName, fun.FunctionName.Value, returnTypeHint, phpDocReturnType)
	}
	d.checkTypeHintNode(fun.ReturnType, "return type")

	funcParams := d.parseFuncParams(fun.Params, phpDocParamTypes, sc, nil)

	d.checkFuncParams(fun.FunctionName, fun.Params, funcParams, phpDocParamTypes)

	funcInfo := d.handleFuncStmts(funcParams.params, nil, fun.Stmts, sc)
	actualReturnTypes := funcInfo.returnTypes
	exitFlags := funcInfo.prematureExitFlags

	returnTypes := functionReturnType(phpDocReturnType, returnTypeHint, actualReturnTypes)

	var funcFlags meta.FuncFlags
	if solver.SideEffectFreeFunc(d.scope(), d.ctx.st, nil, fun.Stmts) {
		funcFlags |= meta.FuncPure
	}
	d.meta.Functions.Set(nm, meta.FuncInfo{
		Params:       funcParams.params,
		Name:         nm,
		Pos:          d.getElementPos(fun),
		Typ:          returnTypes.Immutable(),
		MinParamsCnt: funcParams.minParamsCount,
		Flags:        funcFlags,
		ExitFlags:    exitFlags,
		Doc:          doc.AdditionalInfo,
	})

	return false
}

func (d *rootWalker) handleClosuresFromDoc(closures types.ClosureMap) {
	if d.meta.Functions.H == nil {
		d.meta.Functions = meta.NewFunctionsMap()
	}

	for name, closureInfo := range closures {
		var params []meta.FuncParam
		for i, paramType := range closureInfo.ParamTypes {
			params = append(params, meta.FuncParam{
				Name: fmt.Sprintf("closure param #%d", i),
				Typ:  types.NewMapWithNormalization(d.ctx.typeNormalizer, paramType),
			})
		}

		d.meta.Functions.Set(name, meta.FuncInfo{
			Params:       params,
			Name:         name,
			Typ:          types.NewMapWithNormalization(d.ctx.typeNormalizer, closureInfo.ReturnType),
			MinParamsCnt: len(closureInfo.ParamTypes),
		})
	}
}

func (d *rootWalker) checkFuncParams(funcName *ir.Identifier, params []ir.Node, funcParams parseFuncParamsResult, phpDocParamTypes phpdoctypes.ParamsMap) {
	for _, param := range params {
		d.checkFuncParam(param.(*ir.Parameter))
	}

	d.checkParamsTypeHint(funcName, funcParams, phpDocParamTypes)
}

func (d *rootWalker) checkParamsTypeHint(funcName *ir.Identifier, funcParams parseFuncParamsResult, phpDocParamTypes phpdoctypes.ParamsMap) {
	for param, typeHintType := range funcParams.paramsTypeHint {
		var phpDocType types.Map

		if phpDocParamType, ok := phpDocParamTypes[param]; ok {
			phpDocType = phpDocParamType.Typ
		}

		if !d.typeHintHasMoreAccurateType(typeHintType, phpDocType) {
			d.Report(funcName, LevelNotice, "typeHint", "Specify the type for the parameter $%s in PHPDoc, 'array' type hint too generic", param)
		}
	}
}

func (d *rootWalker) checkFuncReturnType(fun ir.Node, funcName string, returnTypeHint, phpDocReturnType types.Map) {
	if !d.typeHintHasMoreAccurateType(returnTypeHint, phpDocReturnType) {
		d.Report(fun, LevelNotice, "typeHint", "Specify the return type for the function %s in PHPDoc, 'array' type hint too generic", funcName)
	}
}

func (d *rootWalker) checkFuncParam(p *ir.Parameter) {
	d.checkVarnameMisspellings(p, p.Variable.Name)

	// TODO(quasilyte): DefaultValue can only contain constant expressions.
	// Could run special check over them to detect the potential fatal errors.
	walkNode(p.DefaultValue, func(w ir.Node) bool {
		if n, ok := w.(*ir.ArrayExpr); ok && !n.ShortSyntax {
			d.Report(n, LevelNotice, "arraySyntax", "Use the short form '[]' instead of the old 'array()'")
		}
		return true
	})

	d.checkTypeHintFunctionParam(p)
}

func (d *rootWalker) checkTypeHintFunctionParam(p *ir.Parameter) {
	if !d.metaInfo().IsIndexingComplete() {
		return
	}

	d.checkTypeHintNode(p.VariableType, "parameter type")
}

func (d *rootWalker) enterFunctionCall(s *ir.FunctionCallExpr) bool {
	nm, ok := s.Function.(*ir.Name)
	if !ok {
		return true
	}

	name := strings.TrimPrefix(nm.Value, `\`)

	if d.ctx.st.Namespace == `\PHPSTORM_META` && name == `override` {
		return d.handleOverride(s)
	}

	if name == "define" {
		d.handleDefineCall(s)
	}

	return true
}

func (d *rootWalker) handleDefineCall(s *ir.FunctionCallExpr) {
	if len(s.Args) < 2 {
		return
	}

	arg := s.Arg(0)

	str, ok := arg.Expr.(*ir.String)
	if !ok {
		return
	}

	valueArg := s.Arg(1)

	if d.meta.Constants == nil {
		d.meta.Constants = make(meta.ConstantsMap)
	}

	value := constfold.Eval(d.ctx.st, valueArg)

	d.meta.Constants[`\`+strings.TrimFunc(str.Value, isQuote)] = meta.ConstInfo{
		Pos:   d.getElementPos(s),
		Typ:   solver.ExprTypeLocal(d.scope(), d.ctx.st, valueArg.Expr),
		Value: value,
	}
}

// Handle e.g. "override(\array_shift(0), elementType(0));"
// which means "return type of array_shift() is the type of element of first function parameter"
func (d *rootWalker) handleOverride(s *ir.FunctionCallExpr) bool {
	if len(s.Args) != 2 {
		return true
	}

	arg0 := s.Arg(0)
	arg1 := s.Arg(1)

	fc0, ok := arg0.Expr.(*ir.FunctionCallExpr)
	if !ok {
		return true
	}

	fc1, ok := arg1.Expr.(*ir.FunctionCallExpr)
	if !ok {
		return true
	}

	fnNameNode, ok := fc0.Function.(*ir.Name)
	if !ok || !fnNameNode.IsFullyQualified() {
		return true
	}

	overrideNameNode, ok := fc1.Function.(*ir.Name)
	if !ok {
		return true
	}

	if len(fc1.Args) != 1 {
		return true
	}

	fc1Arg0 := fc1.Arg(0)

	argNumNode, ok := fc1Arg0.Expr.(*ir.Lnumber)
	if !ok {
		return true
	}

	argNum, err := strconv.Atoi(argNumNode.Value)
	if err != nil {
		return true
	}

	var overrideTyp meta.OverrideType
	switch {
	case overrideNameNode.Value == `type`:
		overrideTyp = meta.OverrideArgType
	case overrideNameNode.Value == `elementType`:
		overrideTyp = meta.OverrideElementType
	default:
		return true
	}

	fnName := fnNameNode.Value

	if d.meta.FunctionOverrides == nil {
		d.meta.FunctionOverrides = make(meta.FunctionsOverrideMap)
	}

	d.meta.FunctionOverrides[fnName] = meta.FuncInfoOverride{
		OverrideType: overrideTyp,
		ArgNum:       argNum,
	}

	return true
}

func (d *rootWalker) enterConstList(lst *ir.ConstListStmt) bool {
	if d.meta.Constants == nil {
		d.meta.Constants = make(meta.ConstantsMap)
	}

	for _, sNode := range lst.Consts {
		s := sNode.(*ir.ConstantStmt)

		value := constfold.Eval(d.ctx.st, s.Expr)

		id := s.ConstantName
		nm := d.ctx.st.Namespace + `\` + id.Value

		d.meta.Constants[nm] = meta.ConstInfo{
			Pos:   d.getElementPos(s),
			Typ:   solver.ExprTypeLocal(d.scope(), d.ctx.st, s.Expr),
			Value: value,
		}
	}

	return false
}

// LeaveNode is invoked after node process
func (d *rootWalker) LeaveNode(n ir.Node) {
	for _, c := range d.custom {
		c.BeforeLeaveNode(n)
	}

	switch n.(type) {
	case *ir.ClassStmt, *ir.InterfaceStmt, *ir.TraitStmt:
		d.getClass() // populate classes map

		d.currentClassNode = nil
	}

	state.LeaveNode(d.ctx.st, n)

	for _, c := range d.custom {
		c.AfterLeaveNode(n)
	}
}

func (d *rootWalker) addQuickFix(checkName string, fix quickfix.TextEdit) {
	if !d.checkersFilter.IsEnabledReport(checkName, d.ctx.st.CurrentFile) {
		return
	}

	d.ctx.fixes = append(d.ctx.fixes, fix)
}

func (d *rootWalker) runRules(n ir.Node, sc *meta.Scope, rlist []rules.Rule) {
	for i := range rlist {
		rule := &rlist[i]
		if d.runRule(n, sc, rule) {
			// Stop at the first matched rule per IR node.
			// Sometimes it's useful to report more, but we rely on the rules definition
			// order so we can report more specific issues instead of the
			// more generic ones whether possible.
			// This also makes rules execution faster.
			break
		}
	}
}

// nodeText is used to get the string that represents the
// passed node more efficiently than irutil.FmtNode.
func (d *rootWalker) nodeText(n ir.Node) string {
	pos := ir.GetPosition(n)
	from, to := pos.StartPos, pos.EndPos
	src := d.file.Contents()
	// Taking a node from the source code preserves the original formatting
	// and is more efficient than printing it.
	if (from >= 0 && from < len(src)) && (to >= 0 && to < len(src)) {
		return string(src[from:to])
	}
	// If we can't take node out of the source text, print it.
	return irutil.FmtNode(n)
}

func (d *rootWalker) renderRuleMessage(msg string, n ir.Node, m phpgrep.MatchData, truncate bool) string {
	// "$$" stands for the entire matched node, like $0 in regexp.
	if strings.Contains(msg, "$$") {
		msg = strings.ReplaceAll(msg, "$$", d.nodeText(n))
	}

	if len(m.Capture) == 0 {
		return msg // No variables to interpolate, we're done
	}
	for _, c := range m.Capture {
		key := "$" + c.Name
		if !strings.Contains(msg, key) {
			continue
		}
		nodeString := d.nodeText(c.Node)
		// Don't interpolate strings that are too long
		// or contain a newline.
		var replacement string
		if truncate && (len(nodeString) > 60 || strings.Contains(nodeString, "\n")) {
			replacement = key
		} else {
			replacement = nodeString
		}
		msg = strings.ReplaceAll(msg, key, replacement)
	}
	return msg
}

func (d *rootWalker) runRule(n ir.Node, sc *meta.Scope, rule *rules.Rule) bool {
	m, ok := rule.Matcher.Match(n)
	if !ok {
		return false
	}

	matched := false
	if len(rule.Filters) == 0 {
		matched = true
	} else {
		for _, filterSet := range rule.Filters {
			if d.checkFilterSet(&m, sc, filterSet) {
				matched = true
				break
			}
		}
	}

	// If location is explicitly set, use named match set.
	// Otherwise peek the root target node.
	var location ir.Node
	switch {
	case matched && rule.Location != "":
		named, _ := m.CapturedByName(rule.Location)
		location = named
	case matched:
		location = n
	}

	if location == nil {
		return false
	}

	message := d.renderRuleMessage(rule.Message, n, m, true)
	d.Report(location, rule.Level, rule.Name, "%s", message)

	if d.config.ApplyQuickFixes && rule.Fix != "" {
		// As rule sets contain only enabled rules,
		// we should be OK without any filtering here.
		pos := ir.GetPosition(n)
		d.addQuickFix(rule.Name, quickfix.TextEdit{
			StartPos:    pos.StartPos,
			EndPos:      pos.EndPos,
			Replacement: d.renderRuleMessage(rule.Fix, n, m, false),
		})
	}

	return true
}

func (d *rootWalker) checkTypeFilter(wantType *phpdoc.Type, sc *meta.Scope, nn ir.Node) bool {
	if wantType == nil {
		return true
	}

	// TODO: compare without converting a TypesMap into TypeExpr?
	// Or maybe store TypeExpr inside a TypesMap instead of strings?
	// Can we use `meta.Type` for this?
	typ := solver.ExprType(sc, d.ctx.st, nn)
	haveType := typesMapToTypeExpr(d.ctx.phpdocTypeParser, typ)
	return rules.TypeIsCompatible(wantType.Expr, haveType.Expr)
}

func (d *rootWalker) checkFilterSet(m *phpgrep.MatchData, sc *meta.Scope, filterSet map[string]rules.Filter) bool {
	// TODO: pass custom types here, so both @type and @pure predicates can use it.

	for name, filter := range filterSet {
		nn, ok := m.CapturedByName(name)
		if !ok {
			continue
		}

		if !d.checkTypeFilter(filter.Type, sc, nn) {
			return false
		}
		if filter.Pure && !solver.SideEffectFree(d.scope(), d.ctx.st, nil, nn) {
			return false
		}
	}

	return true
}

func (d *rootWalker) checkTraitImplemented(n ir.Node, nameUsed string) {
	if !d.metaInfo().IsIndexingComplete() {
		return
	}
	trait, ok := d.metaInfo().GetTrait(nameUsed)
	if !ok {
		d.reportUndefinedType(n, nameUsed)
		return
	}
	d.checkImplemented(n, nameUsed, trait)
}

func (d *rootWalker) checkClassImplemented(n ir.Node, nameUsed string) {
	if !d.metaInfo().IsIndexingComplete() {
		return
	}
	class, ok := d.metaInfo().GetClass(nameUsed)
	if !ok {
		d.reportUndefinedType(n, nameUsed)
		return
	}
	d.checkImplemented(n, nameUsed, class)
}

func (d *rootWalker) checkIfaceImplemented(n ir.Node, nameUsed string) {
	d.checkClassImplemented(n, nameUsed)
}

func (d *rootWalker) checkImplemented(n ir.Node, nameUsed string, otherClass meta.ClassInfo) {
	cl := d.getClass()
	if d.ctx.st.IsTrait || cl.IsAbstract() {
		return
	}
	d.checkNameCase(n, nameUsed, otherClass.Name)
	visited := make(map[string]struct{}, 4)
	d.checkImplementedStep(n, nameUsed, otherClass, visited)
}

func (d *rootWalker) checkImplementedStep(n ir.Node, className string, otherClass meta.ClassInfo, visited map[string]struct{}) {
	// TODO: check that method signatures are compatible?
	if _, ok := visited[className]; ok {
		return
	}
	visited[className] = struct{}{}
	for _, ifaceMethod := range otherClass.Methods.H {
		m, ok := solver.FindMethod(d.metaInfo(), d.ctx.st.CurrentClass, ifaceMethod.Name)
		if !ok || !m.Implemented {
			d.Report(n, LevelError, "unimplemented", "Class %s must implement %s::%s method",
				d.ctx.st.CurrentClass, className, ifaceMethod.Name)
			continue
		}
		if m.Info.Name != ifaceMethod.Name {
			d.Report(n, LevelNotice, "nameMismatch", "%s::%s should be spelled as %s::%s",
				d.ctx.st.CurrentClass, m.Info.Name, className, ifaceMethod.Name)
		}
	}
	for _, ifaceName := range otherClass.ParentInterfaces {
		iface, ok := d.metaInfo().GetClass(ifaceName)
		if ok {
			d.checkImplementedStep(n, ifaceName, iface, visited)
		}
	}
	if otherClass.Parent != "" {
		class, ok := d.metaInfo().GetClass(otherClass.Parent)
		if ok {
			d.checkImplementedStep(n, otherClass.Parent, class, visited)
		}
	}
}

func (d *rootWalker) reportUndefinedType(n ir.Node, name string) {
	d.Report(n, LevelError, "undefined", "Type %s not found", name)
}

func (d *rootWalker) checkNameCase(n ir.Node, nameUsed, nameExpected string) {
	if nameUsed == "" || nameExpected == "" {
		return
	}
	if nameUsed != nameExpected {
		d.Report(n, LevelWarning, "nameMismatch", "%s should be spelled %s",
			nameUsed, nameExpected)
	}
}

func (d *rootWalker) checkKeywordCase(n ir.Node, keyword string) {
	toks := irutil.Keywords(n)
	if toks == nil {
		return
	}

	tok := toks[0]

	switch n := n.(type) {
	case *ir.YieldFromExpr:
		d.compareKeywordWithTokenCase(n, toks[0], "yield")
		d.compareKeywordWithTokenCase(n, toks[1], "from")

	case *ir.ElseIfStmt:
		if !n.Merged {
			d.compareKeywordWithTokenCase(n, toks[0], "if")
			d.compareKeywordWithTokenCase(n, toks[1], "else")
		} else {
			d.compareKeywordWithTokenCase(n, tok, "elseif")
		}

	default:
		d.compareKeywordWithTokenCase(n, tok, keyword)
	}
}

func (d *rootWalker) compareKeywordWithTokenCase(n ir.Node, tok *token.Token, keyword string) {
	wantKwd := keyword
	haveKwd := tok.Value
	if wantKwd != string(haveKwd) {
		d.Report(n, LevelWarning, "keywordCase", "Use %s instead of %s",
			wantKwd, haveKwd)
	}
}

func (d *rootWalker) parseClassPHPDoc(class ir.Node, className ir.Node, doc phpdoc.Comment) classPhpDocParseResult {
	var result classPhpDocParseResult

	if doc.Raw == "" {
		return result
	}

	// TODO: allocate maps lazily.
	// Class may not have any @property or @method annotations.
	// In that case we can handle avoid map allocations.
	result.properties = make(meta.PropertiesMap)
	result.methods = meta.NewFunctionsMap()

	for _, part := range doc.Parsed {
		d.checkPHPDocRef(className, part)
		switch part.Name() {
		case "property", "property-read", "property-write":
			parseClassPHPDocProperty(class, &d.ctx, &result, part.(*phpdoc.TypeVarCommentPart))
		case "method":
			parseClassPHPDocMethod(class, &d.ctx, &result, part.(*phpdoc.RawCommentPart))
		case "mixin":
			parseClassPHPDocMixin(class, d.ctx.st, &result, part.(*phpdoc.RawCommentPart))
		}
	}

	return result
}

func (d *rootWalker) beforeEnterFile() {
	for _, c := range d.custom {
		c.BeforeEnterFile()
	}
}

func (d *rootWalker) afterLeaveFile() {
	for _, c := range d.custom {
		c.AfterLeaveFile()
	}

	if !d.metaInfo().IsIndexingComplete() {
		for _, shape := range d.ctx.shapes {
			props := make(meta.PropertiesMap)
			for _, p := range shape.Props {
				props[p.Key] = meta.PropertyInfo{
					Typ:         types.NewMapWithNormalization(d.ctx.typeNormalizer, p.Types).Immutable(),
					AccessLevel: meta.Public,
				}
			}
			cl := meta.ClassInfo{
				Name:       shape.Name,
				Properties: props,
				Flags:      meta.ClassShape,
			}
			if d.meta.Classes.H == nil {
				d.meta.Classes = meta.NewClassesMap()
			}
			d.meta.Classes.Set(shape.Name, cl)
		}
	}
}

func (d *rootWalker) metaInfo() *meta.Info {
	return d.ctx.st.Info
}

func (d *rootWalker) currentFunction() (meta.FuncInfo, bool) {
	name := d.ctx.st.CurrentFunction
	if name == "" {
		return meta.FuncInfo{}, false
	}

	if d.ctx.st.CurrentClass != "" {
		className, ok := solver.GetClassName(d.ctx.st, &ir.Name{Value: d.ctx.st.CurrentClass})
		if !ok {
			return meta.FuncInfo{}, false
		}

		method, ok := solver.FindMethod(d.ctx.st.Info, className, name)
		if !ok {
			return meta.FuncInfo{}, false
		}

		return method.Info, true
	}

	funcName, ok := solver.GetFuncName(d.ctx.st, &ir.Name{Value: name})
	if !ok {
		return meta.FuncInfo{}, false
	}

	fun, ok := d.ctx.st.Info.GetFunction(funcName)
	if !ok {
		return meta.FuncInfo{}, false
	}

	return fun, true
}<|MERGE_RESOLUTION|>--- conflicted
+++ resolved
@@ -1487,7 +1487,6 @@
 		param.Typ = types.NewMapWithNormalization(d.ctx.typeNormalizer, converted.Types)
 
 		if param.Typ.Contains("void") {
-<<<<<<< HEAD
 			errors.pushType(
 				NewPHPDocError(
 					PHPDocPlace{Node: n, Line: rawPart.Line(), Part: 1},
@@ -1495,12 +1494,6 @@
 				),
 			)
 		}
-=======
-			errors.pushType("Void type can only be used as a standalone type for the return type")
-		}
-
-		param.Optional = optional
->>>>>>> 19e7f990
 	}
 
 	return errors
