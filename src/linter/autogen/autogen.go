package autogen

import (
	"fmt"
	"strings"

	"github.com/VKCOM/noverify/src/ir"
	"github.com/VKCOM/noverify/src/types"
)

func GenerateShapeName(props []types.ShapeProp) string {
	var body string
	for i, prop := range props {
		body += prop.Key
		typesList := ":"
		for i, typ := range prop.Types {
			typesList += typ.Elem + strings.Repeat("[]", typ.Dims)
			if i != len(prop.Types)-1 {
				typesList += ","
			}
		}

		if i != len(props)-1 {
			typesList += ","
		}

		body += typesList
	}
	// We'll probably generate names for anonymous classes in the
	// same way in future. All auto-generated names should end with "$".
	// `\shape$` prefix makes it easy to check whether a type
	// is a shape without looking it up inside classes map.
	return fmt.Sprintf(`\shape$%s$`, body)
}

func GenerateClosureName(fun *ir.ClosureExpr, currentFunction, currentFile string) string {
	pos := ir.GetPosition(fun)
	curFunction := currentFunction
	if curFunction != "" {
		curFunction = "," + curFunction
	}
	return fmt.Sprintf("\\Closure$(%s%s):%d$", currentFile, curFunction, pos.StartLine)
}

<<<<<<< HEAD
func GenerateAnonClassName(class *ir.AnonClassExpr, currentFile string) string {
	pos := ir.GetPosition(class)
	return fmt.Sprintf(`\anon$(%s):%d$`, currentFile, pos.StartLine)
=======
func TransformClosureToReadableName(name string) string {
	name = strings.TrimSuffix(name, "$")
	if types.IsClosureFromPHPDoc(name) {
		name = strings.TrimPrefix(name, `\Closure$(`)
		parts := strings.Split(name, ")")
		args := parts[0]
		returnType := strings.ReplaceAll(parts[1], "/", "|")
		returnType = strings.TrimPrefix(returnType, ":")
		if returnType == "" {
			returnType = "void"
		}
		return fmt.Sprintf("anonymous(%s): %s defined in PHPDoc", args, returnType)
	}

	index := strings.LastIndexByte(name, ':')
	if index == -1 {
		return name
	}
	return fmt.Sprintf("anonymous(...) defined on line %s", name[index+1:])
>>>>>>> 1a729c8e
}<|MERGE_RESOLUTION|>--- conflicted
+++ resolved
@@ -42,11 +42,11 @@
 	return fmt.Sprintf("\\Closure$(%s%s):%d$", currentFile, curFunction, pos.StartLine)
 }
 
-<<<<<<< HEAD
 func GenerateAnonClassName(class *ir.AnonClassExpr, currentFile string) string {
 	pos := ir.GetPosition(class)
 	return fmt.Sprintf(`\anon$(%s):%d$`, currentFile, pos.StartLine)
-=======
+}
+
 func TransformClosureToReadableName(name string) string {
 	name = strings.TrimSuffix(name, "$")
 	if types.IsClosureFromPHPDoc(name) {
@@ -66,5 +66,4 @@
 		return name
 	}
 	return fmt.Sprintf("anonymous(...) defined on line %s", name[index+1:])
->>>>>>> 1a729c8e
 }