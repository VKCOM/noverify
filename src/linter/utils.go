package linter

import (
	"fmt"
	"math"
	"strings"
	"unicode"
	"unicode/utf8"

	"github.com/VKCOM/noverify/src/ir"
	"github.com/VKCOM/noverify/src/meta"
	"github.com/VKCOM/noverify/src/phpdoc"
	"github.com/VKCOM/noverify/src/rules"
	"github.com/VKCOM/noverify/src/solver"
	"github.com/VKCOM/noverify/src/types"
)

// FlagsToString is designed for debugging flags.
func FlagsToString(f int) string {
	var res []string

	if (f & FlagReturn) == FlagReturn {
		res = append(res, "Return")
	}

	if (f & FlagDie) == FlagDie {
		res = append(res, "Die")
	}

	if (f & FlagThrow) == FlagThrow {
		res = append(res, "Throw")
	}

	if (f & FlagBreak) == FlagBreak {
		res = append(res, "Break")
	}

	return "Exit flags: [" + strings.Join(res, ", ") + "], digits: " + fmt.Sprintf("%d", f)
}

func haveMagicMethod(info *meta.Info, class, methodName string) bool {
	_, ok := solver.FindMethod(info, class, methodName)
	return ok
}

func isQuote(r rune) bool {
	return r == '"' || r == '\''
}

// walkNode is a convenience wrapper for EnterNode-only traversals.
// It gives a way to traverse a node without defining a new kind of walker.
//
// enterNode function is called in place where EnterNode method would be called.
// If n is nil, no traversal is performed.
func walkNode(n ir.Node, enterNode func(ir.Node) bool) {
	if n == nil {
		return
	}
	v := nodeVisitor{enterNode: enterNode}
	n.Walk(v)
}

type nodeVisitor struct {
	enterNode func(ir.Node) bool
}

func (v nodeVisitor) LeaveNode(n ir.Node) {}

func (v nodeVisitor) EnterNode(n ir.Node) bool {
	return v.enterNode(n)
}

func varToString(v ir.Node) string {
	switch t := v.(type) {
	case *ir.SimpleVar:
		return t.Name
	case *ir.Var:
		return "$" + varToString(t.Expr)
	case *ir.FunctionCallExpr:
		// TODO: support function calls here :)
		return ""
	case *ir.String:
		// Things like ${"x"}
		return "${" + t.Value + "}"
	default:
		return ""
	}
}

func typesMapToTypeExpr(p *phpdoc.TypeParser, m types.Map) phpdoc.Type {
	typeString := m.String()
	return p.Parse(typeString)
}

// mergeTypeMaps merges two typesmaps without losing information.
// So merging int[] and array will give int[], and Foo and object will give Foo.
func mergeTypeMaps(left types.Map, right types.Map) types.Map {
	var hasAtLeastOneArray bool
	var hasAtLeastOneClass bool

	merged := make(map[string]struct{}, left.Len()+right.Len())

	left.Iterate(func(typ string) {
		if typ == "" {
			return
		}
<<<<<<< HEAD
=======

>>>>>>> b39bdbc0
		if typ[0] == types.WArrayOf {
			hasAtLeastOneArray = true
		}
		if typ[0] == '\\' {
			hasAtLeastOneClass = true
		}
		merged[typ] = struct{}{}
	})

	right.Iterate(func(typ string) {
		if typ == "" {
			return
		}
<<<<<<< HEAD
=======

>>>>>>> b39bdbc0
		if typ[0] == types.WArrayOf && types.UnwrapArrayOf(typ) == "mixed" && hasAtLeastOneArray {
			return
		}
		if typ == "object" && hasAtLeastOneClass {
			return
		}
		merged[typ] = struct{}{}
	})

	return types.NewMapFromMap(merged)
}

// functionReturnType returns the return type of a function over computed types
// according to the convention below:
//
// The types are inferred as follows:
// 1. If there is an @return annotation, then its value becomes the return type;
//
// 2. If there is a type hint, then it is added to the types from the @return.
//    If the @return is empty, then the type matches the type hint itself;
//
// 3. If there is no @return annotation and type hint, then the return type is equal to
//    the union of the types that are returned from the function by return.
func functionReturnType(phpdocReturnType types.Map, hintReturnType types.Map, actualReturnTypes types.Map) types.Map {
	var returnTypes types.Map
	if !phpdocReturnType.Empty() || !hintReturnType.Empty() {
		returnTypes = mergeTypeMaps(phpdocReturnType, hintReturnType)
	} else {
		returnTypes = actualReturnTypes
	}

	if returnTypes.Empty() {
		returnTypes = types.VoidType
	}

	return returnTypes
}

type funcCallInfo struct {
	funcName   string
	info       meta.FuncInfo
	isFound    bool
	canAnalyze bool
}

// TODO: bundle type solving params somehow.
// We usually need ClassParseState+Scope+[]CustomType.
func resolveFunctionCall(sc *meta.Scope, st *meta.ClassParseState, customTypes []solver.CustomType, call *ir.FunctionCallExpr) funcCallInfo {
	var res funcCallInfo
	if !st.Info.IsIndexingComplete() {
		return res
	}
	res.canAnalyze = true

	fqName, ok := solver.GetFuncName(st, call.Function)
	if ok {
		res.funcName = fqName
		res.info, res.isFound = st.Info.GetFunction(fqName)
	} else {
		solver.ExprTypeCustom(sc, st, call.Function, customTypes).Iterate(func(typ string) {
			if res.isFound {
				return
			}
			m, ok := solver.FindMethod(st.Info, typ, `__invoke`)
			res.info = m.Info
			res.isFound = ok
		})
		if !res.isFound {
			res.canAnalyze = false
		}
	}

	return res
}

type methodCallInfo struct {
	methodName       string
	className        string
	info             meta.FuncInfo
	methodCallerType types.Map
	isFound          bool
	isMagic          bool
	canAnalyze       bool
}

func resolveMethodCall(sc *meta.Scope, st *meta.ClassParseState, customTypes []solver.CustomType, e *ir.MethodCallExpr) methodCallInfo {
	if !st.Info.IsIndexingComplete() {
		return methodCallInfo{canAnalyze: false}
	}

	var methodName string

	switch id := e.Method.(type) {
	case *ir.Identifier:
		methodName = id.Value
	default:
		return methodCallInfo{canAnalyze: false}
	}

	var (
		matchDist   = math.MaxInt32
		foundMethod bool
		magic       bool
		fn          meta.FuncInfo
		className   string
	)

	methodCallerType := solver.ExprTypeCustom(sc, st, e.Variable, customTypes)

	methodCallerType.Find(func(typ string) bool {
		m, isMagic, ok := findMethod(st.Info, typ, methodName)
		if !ok {
			return false
		}
		foundMethod = true
		if dist := classDistance(st, typ); dist < matchDist {
			matchDist = dist
			fn = m.Info
			className = m.ClassName
			magic = isMagic
		}
		return matchDist == 0 // Stop if found inside the current class
	})

	return methodCallInfo{
		methodName:       methodName,
		className:        className,
		isFound:          foundMethod,
		isMagic:          magic,
		info:             fn,
		methodCallerType: methodCallerType,
		canAnalyze:       true,
	}
}

type staticMethodCallInfo struct {
	methodName               string
	className                string
	methodInfo               solver.FindMethodResult
	isParentCall             bool
	isMagic                  bool
	isFound                  bool
	isCallsParentConstructor bool
	canAnalyze               bool
}

func resolveStaticMethodCall(st *meta.ClassParseState, e *ir.StaticCallExpr) staticMethodCallInfo {
	if !st.Info.IsIndexingComplete() {
		return staticMethodCallInfo{canAnalyze: false}
	}

	var methodName string

	switch id := e.Call.(type) {
	case *ir.Identifier:
		methodName = id.Value
	default:
		return staticMethodCallInfo{canAnalyze: false}
	}

	classNameNode, ok := e.Class.(*ir.Name)
	parentCall := ok && classNameNode.Value == "parent"
	var callsParentConstructor bool
	if parentCall && methodName == "__construct" {
		callsParentConstructor = true
	}

	className, ok := solver.GetClassName(st, e.Class)
	if !ok {
		return staticMethodCallInfo{canAnalyze: false}
	}

	m, found := solver.FindMethod(st.Info, className, methodName)
	isMagic := haveMagicMethod(st.Info, className, `__callStatic`)

	return staticMethodCallInfo{
		methodName:               methodName,
		className:                className,
		methodInfo:               m,
		isMagic:                  isMagic,
		isParentCall:             parentCall,
		isFound:                  found,
		isCallsParentConstructor: callsParentConstructor,
		canAnalyze:               true,
	}
}

type propertyFetchInfo struct {
	className         string
	info              meta.PropertyInfo
	propertyFetchType types.Map
	propertyNode      *ir.Identifier
	isFound           bool
	isMagic           bool
	canAnalyze        bool
}

func resolvePropertyFetch(sc *meta.Scope, st *meta.ClassParseState, customTypes []solver.CustomType, e *ir.PropertyFetchExpr) propertyFetchInfo {
	propertyNode, ok := e.Property.(*ir.Identifier)
	if !ok {
		return propertyFetchInfo{canAnalyze: false}
	}

	var found bool
	var magic bool
	var matchDist = math.MaxInt32
	var className string
	var info meta.PropertyInfo

	propertyFetchType := solver.ExprTypeCustom(sc, st, e.Variable, customTypes)
	propertyFetchType.Find(func(typ string) bool {
		p, isMagic, ok := findProperty(st.Info, typ, propertyNode.Value)
		if !ok {
			return false
		}
		found = true
		if dist := classDistance(st, typ); dist < matchDist {
			matchDist = dist
			info = p.Info
			className = p.ClassName
			magic = isMagic
		}
		return matchDist == 0 // Stop if found inside the current class
	})

	return propertyFetchInfo{
		className:         className,
		isFound:           found,
		isMagic:           magic,
		info:              info,
		propertyFetchType: propertyFetchType,
		propertyNode:      propertyNode,
		canAnalyze:        true,
	}
}

type propertyStaticFetchInfo struct {
	className       string
	propertyName    string
	info            solver.FindPropertyResult
	isFound         bool
	needHandleAsVar bool
	canAnalyze      bool
}

func resolveStaticPropertyFetch(st *meta.ClassParseState, e *ir.StaticPropertyFetchExpr) propertyStaticFetchInfo {
	if !st.Info.IsIndexingComplete() {
		return propertyStaticFetchInfo{canAnalyze: false}
	}

	propertyNode, ok := e.Property.(*ir.SimpleVar)
	if !ok {
		return propertyStaticFetchInfo{needHandleAsVar: true, canAnalyze: false}
	}

	className, ok := solver.GetClassName(st, e.Class)
	if !ok {
		return propertyStaticFetchInfo{canAnalyze: false}
	}

	property, found := solver.FindProperty(st.Info, className, "$"+propertyNode.Name)

	return propertyStaticFetchInfo{
		className:    className,
		propertyName: propertyNode.Name,
		info:         property,
		isFound:      found,
		canAnalyze:   true,
	}
}

type classPropertyFetchInfo struct {
	constName     string
	className     string
	implClassName string
	info          meta.ConstInfo
	isFound       bool
	canAnalyze    bool
}

func resolveClassConstFetch(st *meta.ClassParseState, e *ir.ClassConstFetchExpr) classPropertyFetchInfo {
	if !st.Info.IsIndexingComplete() {
		return classPropertyFetchInfo{canAnalyze: false}
	}

	constName := e.ConstantName
	if constName.Value == `class` || constName.Value == `CLASS` {
		return classPropertyFetchInfo{canAnalyze: false}
	}

	className, ok := solver.GetClassName(st, e.Class)
	if !ok {
		return classPropertyFetchInfo{canAnalyze: false}
	}

	info, implClass, found := solver.FindConstant(st.Info, className, constName.Value)

	return classPropertyFetchInfo{
		constName:     constName.Value,
		className:     className,
		implClassName: implClass,
		info:          info,
		isFound:       found,
		canAnalyze:    true,
	}
}

// isCapitalized reports whether s starts with an upper case letter.
func isCapitalized(s string) bool {
	ch, _ := utf8.DecodeRuneInString(s)
	return unicode.IsUpper(ch)
}

// findVarNode returns expression variable node root.
// If expression doesn't start from a variable, returns nil.
func findVarNode(n ir.Node) ir.Node {
	switch n := n.(type) {
	case *ir.Var, *ir.SimpleVar:
		return n
	case *ir.PropertyFetchExpr:
		return findVarNode(n.Variable)
	case *ir.ArrayDimFetchExpr:
		return findVarNode(n.Variable)
	default:
		return nil
	}
}

func classHasProp(st *meta.ClassParseState, className, propName string) bool {
	var nameWithDollar string
	var nameWithoutDollar string
	if strings.HasPrefix(propName, "$") {
		nameWithDollar = propName
		nameWithoutDollar = strings.TrimPrefix(propName, "$")
	} else {
		nameWithDollar = "$" + propName
		nameWithoutDollar = propName
	}

	// Static props stored with leading "$".
	if _, ok := solver.FindProperty(st.Info, className, nameWithDollar); ok {
		return true
	}
	_, ok := solver.FindProperty(st.Info, className, nameWithoutDollar)
	return ok
}

func getConstValue(c meta.ConstValue) string {
	if c.Type == meta.Undefined {
		return ""
	}

	return fmt.Sprintf("%v", c.Value)
}

func binaryOpString(n ir.Node) string {
	switch n.(type) {
	case *ir.BitwiseAndExpr:
		return "&"
	case *ir.BitwiseOrExpr:
		return "|"
	case *ir.BitwiseXorExpr:
		return "^"
	case *ir.LogicalAndExpr:
		return "and"
	case *ir.BooleanAndExpr:
		return "&&"
	case *ir.LogicalOrExpr:
		return "or"
	case *ir.BooleanOrExpr:
		return "||"
	case *ir.LogicalXorExpr:
		return "xor"
	case *ir.PlusExpr:
		return "+"
	case *ir.MinusExpr:
		return "-"
	case *ir.MulExpr:
		return "*"
	case *ir.DivExpr:
		return "/"
	case *ir.ModExpr:
		return "%"
	case *ir.PowExpr:
		return "**"
	case *ir.EqualExpr:
		return "=="
	case *ir.NotEqualExpr:
		return "!="
	case *ir.IdenticalExpr:
		return "==="
	case *ir.NotIdenticalExpr:
		return "!=="
	case *ir.SmallerExpr:
		return "<"
	case *ir.SmallerOrEqualExpr:
		return "<="
	case *ir.GreaterExpr:
		return ">"
	case *ir.GreaterOrEqualExpr:
		return ">="
	case *ir.SpaceshipExpr:
		return "<=>"

	default:
		return ""
	}
}

func cloneRulesForFile(filename string, ruleSet *rules.ScopedSet) *rules.ScopedSet {
	if ruleSet.CountRules == 0 {
		return nil
	}

	var clone rules.ScopedSet
	for kind, ruleByKind := range &ruleSet.RulesByKind {
		res := make([]rules.Rule, 0, len(ruleByKind))
		for _, rule := range ruleByKind {
			if !strings.Contains(filename, rule.Path) {
				continue
			}
			res = append(res, rule)
		}
		clone.Set(ir.NodeKind(kind), res)
	}
	return &clone
}

// List taken from https://wiki.php.net/rfc/context_sensitive_lexer
var phpKeywords = map[string]bool{
	"callable":     true,
	"class":        true,
	"trait":        true,
	"extends":      true,
	"implements":   true,
	"static":       true,
	"abstract":     true,
	"final":        true,
	"public":       true,
	"protected":    true,
	"private":      true,
	"const":        true,
	"enddeclare":   true,
	"endfor":       true,
	"endforeach":   true,
	"endif":        true,
	"endwhile":     true,
	"and":          true,
	"global":       true,
	"goto":         true,
	"instanceof":   true,
	"insteadof":    true,
	"interface":    true,
	"namespace":    true,
	"new":          true,
	"or":           true,
	"xor":          true,
	"try":          true,
	"use":          true,
	"var":          true,
	"exit":         true,
	"list":         true,
	"clone":        true,
	"include":      true,
	"include_once": true,
	"throw":        true,
	"array":        true,
	"print":        true,
	"echo":         true,
	"require":      true,
	"require_once": true,
	"return":       true,
	"else":         true,
	"elseif":       true,
	"default":      true,
	"break":        true,
	"continue":     true,
	"switch":       true,
	"yield":        true,
	"function":     true,
	"if":           true,
	"endswitch":    true,
	"finally":      true,
	"for":          true,
	"foreach":      true,
	"declare":      true,
	"case":         true,
	"do":           true,
	"while":        true,
	"as":           true,
	"catch":        true,
	"die":          true,
	"self":         true,
	"parent":       true,
}<|MERGE_RESOLUTION|>--- conflicted
+++ resolved
@@ -104,10 +104,7 @@
 		if typ == "" {
 			return
 		}
-<<<<<<< HEAD
-=======
-
->>>>>>> b39bdbc0
+
 		if typ[0] == types.WArrayOf {
 			hasAtLeastOneArray = true
 		}
@@ -121,10 +118,7 @@
 		if typ == "" {
 			return
 		}
-<<<<<<< HEAD
-=======
-
->>>>>>> b39bdbc0
+
 		if typ[0] == types.WArrayOf && types.UnwrapArrayOf(typ) == "mixed" && hasAtLeastOneArray {
 			return
 		}
