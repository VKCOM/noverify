package linter

import (
	"fmt"
	"math"
	"strings"
	"unicode"
	"unicode/utf8"

	"github.com/VKCOM/noverify/src/ir"
	"github.com/VKCOM/noverify/src/meta"
	"github.com/VKCOM/noverify/src/phpdoc"
	"github.com/VKCOM/noverify/src/rules"
	"github.com/VKCOM/noverify/src/solver"
)

// FlagsToString is designed for debugging flags.
func FlagsToString(f int) string {
	var res []string

	if (f & FlagReturn) == FlagReturn {
		res = append(res, "Return")
	}

	if (f & FlagDie) == FlagDie {
		res = append(res, "Die")
	}

	if (f & FlagThrow) == FlagThrow {
		res = append(res, "Throw")
	}

	if (f & FlagBreak) == FlagBreak {
		res = append(res, "Break")
	}

	return "Exit flags: [" + strings.Join(res, ", ") + "], digits: " + fmt.Sprintf("%d", f)
}

func haveMagicMethod(info *meta.Info, class, methodName string) bool {
	_, ok := solver.FindMethod(info, class, methodName)
	return ok
}

func isQuote(r rune) bool {
	return r == '"' || r == '\''
}

// walkNode is a convenience wrapper for EnterNode-only traversals.
// It gives a way to traverse a node without defining a new kind of walker.
//
// enterNode function is called in place where EnterNode method would be called.
// If n is nil, no traversal is performed.
func walkNode(n ir.Node, enterNode func(ir.Node) bool) {
	if n == nil {
		return
	}
	v := nodeVisitor{enterNode: enterNode}
	n.Walk(v)
}

type nodeVisitor struct {
	enterNode func(ir.Node) bool
}

func (v nodeVisitor) LeaveNode(n ir.Node) {}

func (v nodeVisitor) EnterNode(n ir.Node) bool {
	return v.enterNode(n)
}

func varToString(v ir.Node) string {
	switch t := v.(type) {
	case *ir.SimpleVar:
		return t.Name
	case *ir.Var:
		return "$" + varToString(t.Expr)
	case *ir.FunctionCallExpr:
		// TODO: support function calls here :)
		return ""
	case *ir.String:
		// Things like ${"x"}
		return "${" + t.Value + "}"
	default:
		return ""
	}
}

func typesMapToTypeExpr(p *phpdoc.TypeParser, m meta.TypesMap) phpdoc.Type {
	typeString := m.String()
	return p.Parse(typeString)
}

// mergeTypeMaps merges two typesmaps without losing information.
// So merging int[] and array will give int[], and Foo and object will give Foo.
func mergeTypeMaps(left meta.TypesMap, right meta.TypesMap) meta.TypesMap {
	var hasAtLeastOneArray bool
	var hasAtLeastOneClass bool

	merged := make(map[string]struct{}, left.Len()+right.Len())

	left.Iterate(func(typ string) {
		if typ[0] == meta.WArrayOf {
			hasAtLeastOneArray = true
		}
		if typ[0] == '\\' {
			hasAtLeastOneClass = true
		}
		merged[typ] = struct{}{}
	})

	right.Iterate(func(typ string) {
		if typ[0] == meta.WArrayOf && meta.UnwrapArrayOf(typ) == "mixed" && hasAtLeastOneArray {
			return
		}
		if typ == "object" && hasAtLeastOneClass {
			return
		}
		merged[typ] = struct{}{}
	})

	return meta.NewTypesMapFromMap(merged)
}

// functionReturnType returns the return type of a function over computed types
// according to the convention below:
//
// The types are inferred as follows:
// 1. If there is an @return annotation, then its value becomes the return type;
//
// 2. If there is a type hint, then it is added to the types from the @return.
//    If the @return is empty, then the type matches the type hint itself;
//
// 3. If there is no @return annotation and type hint, then the return type is equal to
//    the union of the types that are returned from the function by return.
func functionReturnType(phpdocReturnType meta.TypesMap, hintReturnType meta.TypesMap, actualReturnTypes meta.TypesMap) meta.TypesMap {
	var returnTypes meta.TypesMap
	if !phpdocReturnType.IsEmpty() || !hintReturnType.IsEmpty() {
		returnTypes = mergeTypeMaps(phpdocReturnType, hintReturnType)
	} else {
		returnTypes = actualReturnTypes
	}

	if returnTypes.IsEmpty() {
		returnTypes = meta.VoidType
	}

	return returnTypes
}

type funcCallInfo struct {
	funcName   string
	info       meta.FuncInfo
	isFound    bool
	isClosure  bool
	canAnalyze bool
}

// TODO: bundle type solving params somehow.
// We usually need ClassParseState+Scope+[]CustomType.
func resolveFunctionCall(sc *meta.Scope, st *meta.ClassParseState, customTypes []solver.CustomType, call *ir.FunctionCallExpr) funcCallInfo {
	var res funcCallInfo
	if !st.Info.IsIndexingComplete() {
		return res
	}
	res.canAnalyze = true

	fqName, ok := solver.GetFuncName(st, call.Function)
<<<<<<< HEAD
	if !ok {
=======
	if ok {
		res.funcName = fqName
		res.info, res.isFound = st.Info.GetFunction(fqName)
	} else {
>>>>>>> e4872543
		solver.ExprTypeCustom(sc, st, call.Function, customTypes).Iterate(func(typ string) {
			if res.isFound {
				return
			}
			m, ok := solver.FindMethod(st.Info, typ, `__invoke`)
			res.info = m.Info
			res.isFound = ok
		})
		if res.isFound {
			return res
		}
		// we think of a function as a closure,
		// since we don't know where it came from.
		res.isClosure = true
	}

	res.funcName = fqName
	res.info, res.isFound = meta.Info.GetFunction(fqName)
	if !res.isFound {
		// If the function has not been found up to this point,
		// we try to check if the function is a variable with the closure type.
		res.info, res.isFound = solver.GetClosure(call.Function, sc, st)
		if res.isFound {
			res.isClosure = true
		}
	}

	return res
}

type methodCallInfo struct {
	methodName       string
	className        string
	info             meta.FuncInfo
	methodCallerType meta.TypesMap
	isFound          bool
	isMagic          bool
	canAnalyze       bool
}

func resolveMethodCall(sc *meta.Scope, st *meta.ClassParseState, customTypes []solver.CustomType, e *ir.MethodCallExpr) methodCallInfo {
	if !st.Info.IsIndexingComplete() {
		return methodCallInfo{canAnalyze: false}
	}

	var methodName string

	switch id := e.Method.(type) {
	case *ir.Identifier:
		methodName = id.Value
	default:
		return methodCallInfo{canAnalyze: false}
	}

	var (
		matchDist   = math.MaxInt32
		foundMethod bool
		magic       bool
		fn          meta.FuncInfo
		className   string
	)

	methodCallerType := solver.ExprTypeCustom(sc, st, e.Variable, customTypes)

	methodCallerType.Find(func(typ string) bool {
		m, isMagic, ok := findMethod(st.Info, typ, methodName)
		if !ok {
			return false
		}
		foundMethod = true
		if dist := classDistance(st, typ); dist < matchDist {
			matchDist = dist
			fn = m.Info
			className = m.ClassName
			magic = isMagic
		}
		return matchDist == 0 // Stop if found inside the current class
	})

	return methodCallInfo{
		methodName:       methodName,
		className:        className,
		isFound:          foundMethod,
		isMagic:          magic,
		info:             fn,
		methodCallerType: methodCallerType,
		canAnalyze:       true,
	}
}

type staticMethodCallInfo struct {
	methodName               string
	className                string
	methodInfo               solver.FindMethodResult
	isParentCall             bool
	isMagic                  bool
	isFound                  bool
	isCallsParentConstructor bool
	canAnalyze               bool
}

func resolveStaticMethodCall(st *meta.ClassParseState, e *ir.StaticCallExpr) staticMethodCallInfo {
	if !st.Info.IsIndexingComplete() {
		return staticMethodCallInfo{canAnalyze: false}
	}

	var methodName string

	switch id := e.Call.(type) {
	case *ir.Identifier:
		methodName = id.Value
	default:
		return staticMethodCallInfo{canAnalyze: false}
	}

	classNameNode, ok := e.Class.(*ir.Name)
	parentCall := ok && classNameNode.Value == "parent"
	var callsParentConstructor bool
	if parentCall && methodName == "__construct" {
		callsParentConstructor = true
	}

	className, ok := solver.GetClassName(st, e.Class)
	if !ok {
		return staticMethodCallInfo{canAnalyze: false}
	}

	m, found := solver.FindMethod(st.Info, className, methodName)
	isMagic := haveMagicMethod(st.Info, className, `__callStatic`)

	return staticMethodCallInfo{
		methodName:               methodName,
		className:                className,
		methodInfo:               m,
		isMagic:                  isMagic,
		isParentCall:             parentCall,
		isFound:                  found,
		isCallsParentConstructor: callsParentConstructor,
		canAnalyze:               true,
	}
}

type propertyFetchInfo struct {
	className         string
	info              meta.PropertyInfo
	propertyFetchType meta.TypesMap
	propertyNode      *ir.Identifier
	isFound           bool
	isMagic           bool
	canAnalyze        bool
}

func resolvePropertyFetch(sc *meta.Scope, st *meta.ClassParseState, customTypes []solver.CustomType, e *ir.PropertyFetchExpr) propertyFetchInfo {
	propertyNode, ok := e.Property.(*ir.Identifier)
	if !ok {
		return propertyFetchInfo{canAnalyze: false}
	}

	var found bool
	var magic bool
	var matchDist = math.MaxInt32
	var className string
	var info meta.PropertyInfo

	propertyFetchType := solver.ExprTypeCustom(sc, st, e.Variable, customTypes)
	propertyFetchType.Find(func(typ string) bool {
		p, isMagic, ok := findProperty(st.Info, typ, propertyNode.Value)
		if !ok {
			return false
		}
		found = true
		if dist := classDistance(st, typ); dist < matchDist {
			matchDist = dist
			info = p.Info
			className = p.ClassName
			magic = isMagic
		}
		return matchDist == 0 // Stop if found inside the current class
	})

	return propertyFetchInfo{
		className:         className,
		isFound:           found,
		isMagic:           magic,
		info:              info,
		propertyFetchType: propertyFetchType,
		propertyNode:      propertyNode,
		canAnalyze:        true,
	}
}

type propertyStaticFetchInfo struct {
	className       string
	propertyName    string
	info            solver.FindPropertyResult
	isFound         bool
	needHandleAsVar bool
	canAnalyze      bool
}

func resolveStaticPropertyFetch(st *meta.ClassParseState, e *ir.StaticPropertyFetchExpr) propertyStaticFetchInfo {
	if !st.Info.IsIndexingComplete() {
		return propertyStaticFetchInfo{canAnalyze: false}
	}

	propertyNode, ok := e.Property.(*ir.SimpleVar)
	if !ok {
		return propertyStaticFetchInfo{needHandleAsVar: true, canAnalyze: false}
	}

	className, ok := solver.GetClassName(st, e.Class)
	if !ok {
		return propertyStaticFetchInfo{canAnalyze: false}
	}

	property, found := solver.FindProperty(st.Info, className, "$"+propertyNode.Name)

	return propertyStaticFetchInfo{
		className:    className,
		propertyName: propertyNode.Name,
		info:         property,
		isFound:      found,
		canAnalyze:   true,
	}
}

type classPropertyFetchInfo struct {
	constName     string
	className     string
	implClassName string
	info          meta.ConstInfo
	isFound       bool
	canAnalyze    bool
}

func resolveClassConstFetch(st *meta.ClassParseState, e *ir.ClassConstFetchExpr) classPropertyFetchInfo {
	if !st.Info.IsIndexingComplete() {
		return classPropertyFetchInfo{canAnalyze: false}
	}

	constName := e.ConstantName
	if constName.Value == `class` || constName.Value == `CLASS` {
		return classPropertyFetchInfo{canAnalyze: false}
	}

	className, ok := solver.GetClassName(st, e.Class)
	if !ok {
		return classPropertyFetchInfo{canAnalyze: false}
	}

	info, implClass, found := solver.FindConstant(st.Info, className, constName.Value)

	return classPropertyFetchInfo{
		constName:     constName.Value,
		className:     className,
		implClassName: implClass,
		info:          info,
		isFound:       found,
		canAnalyze:    true,
	}
}

// isCapitalized reports whether s starts with an upper case letter.
func isCapitalized(s string) bool {
	ch, _ := utf8.DecodeRuneInString(s)
	return unicode.IsUpper(ch)
}

// findVarNode returns expression variable node root.
// If expression doesn't start from a variable, returns nil.
func findVarNode(n ir.Node) ir.Node {
	switch n := n.(type) {
	case *ir.Var, *ir.SimpleVar:
		return n
	case *ir.PropertyFetchExpr:
		return findVarNode(n.Variable)
	case *ir.ArrayDimFetchExpr:
		return findVarNode(n.Variable)
	default:
		return nil
	}
}

func classHasProp(st *meta.ClassParseState, className, propName string) bool {
	var nameWithDollar string
	var nameWithoutDollar string
	if strings.HasPrefix(propName, "$") {
		nameWithDollar = propName
		nameWithoutDollar = strings.TrimPrefix(propName, "$")
	} else {
		nameWithDollar = "$" + propName
		nameWithoutDollar = propName
	}

	// Static props stored with leading "$".
	if _, ok := solver.FindProperty(st.Info, className, nameWithDollar); ok {
		return true
	}
	_, ok := solver.FindProperty(st.Info, className, nameWithoutDollar)
	return ok
}

func getConstValue(c meta.ConstValue) string {
	if c.Type == meta.Undefined {
		return ""
	}

	return fmt.Sprintf("%v", c.Value)
}

func binaryOpString(n ir.Node) string {
	switch n.(type) {
	case *ir.BitwiseAndExpr:
		return "&"
	case *ir.BitwiseOrExpr:
		return "|"
	case *ir.BitwiseXorExpr:
		return "^"
	case *ir.LogicalAndExpr:
		return "and"
	case *ir.BooleanAndExpr:
		return "&&"
	case *ir.LogicalOrExpr:
		return "or"
	case *ir.BooleanOrExpr:
		return "||"
	case *ir.LogicalXorExpr:
		return "xor"
	case *ir.PlusExpr:
		return "+"
	case *ir.MinusExpr:
		return "-"
	case *ir.MulExpr:
		return "*"
	case *ir.DivExpr:
		return "/"
	case *ir.ModExpr:
		return "%"
	case *ir.PowExpr:
		return "**"
	case *ir.EqualExpr:
		return "=="
	case *ir.NotEqualExpr:
		return "!="
	case *ir.IdenticalExpr:
		return "==="
	case *ir.NotIdenticalExpr:
		return "!=="
	case *ir.SmallerExpr:
		return "<"
	case *ir.SmallerOrEqualExpr:
		return "<="
	case *ir.GreaterExpr:
		return ">"
	case *ir.GreaterOrEqualExpr:
		return ">="
	case *ir.SpaceshipExpr:
		return "<=>"

	default:
		return ""
	}
}

func cloneRulesForFile(filename string, ruleSet *rules.ScopedSet) *rules.ScopedSet {
	if ruleSet.CountRules == 0 {
		return nil
	}

	var clone rules.ScopedSet
	for kind, ruleByKind := range &ruleSet.RulesByKind {
		res := make([]rules.Rule, 0, len(ruleByKind))
		for _, rule := range ruleByKind {
			if !strings.Contains(filename, rule.Path) {
				continue
			}
			res = append(res, rule)
		}
		clone.Set(ir.NodeKind(kind), res)
	}
	return &clone
}

// List taken from https://wiki.php.net/rfc/context_sensitive_lexer
var phpKeywords = map[string]bool{
	"callable":     true,
	"class":        true,
	"trait":        true,
	"extends":      true,
	"implements":   true,
	"static":       true,
	"abstract":     true,
	"final":        true,
	"public":       true,
	"protected":    true,
	"private":      true,
	"const":        true,
	"enddeclare":   true,
	"endfor":       true,
	"endforeach":   true,
	"endif":        true,
	"endwhile":     true,
	"and":          true,
	"global":       true,
	"goto":         true,
	"instanceof":   true,
	"insteadof":    true,
	"interface":    true,
	"namespace":    true,
	"new":          true,
	"or":           true,
	"xor":          true,
	"try":          true,
	"use":          true,
	"var":          true,
	"exit":         true,
	"list":         true,
	"clone":        true,
	"include":      true,
	"include_once": true,
	"throw":        true,
	"array":        true,
	"print":        true,
	"echo":         true,
	"require":      true,
	"require_once": true,
	"return":       true,
	"else":         true,
	"elseif":       true,
	"default":      true,
	"break":        true,
	"continue":     true,
	"switch":       true,
	"yield":        true,
	"function":     true,
	"if":           true,
	"endswitch":    true,
	"finally":      true,
	"for":          true,
	"foreach":      true,
	"declare":      true,
	"case":         true,
	"do":           true,
	"while":        true,
	"as":           true,
	"catch":        true,
	"die":          true,
	"self":         true,
	"parent":       true,
}<|MERGE_RESOLUTION|>--- conflicted
+++ resolved
@@ -166,14 +166,10 @@
 	res.canAnalyze = true
 
 	fqName, ok := solver.GetFuncName(st, call.Function)
-<<<<<<< HEAD
-	if !ok {
-=======
 	if ok {
 		res.funcName = fqName
 		res.info, res.isFound = st.Info.GetFunction(fqName)
 	} else {
->>>>>>> e4872543
 		solver.ExprTypeCustom(sc, st, call.Function, customTypes).Iterate(func(typ string) {
 			if res.isFound {
 				return
