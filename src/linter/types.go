package linter

import (
	"fmt"

	"github.com/VKCOM/noverify/src/ir"
	"github.com/VKCOM/noverify/src/linter/autogen"
	"github.com/VKCOM/noverify/src/meta"
	"github.com/VKCOM/noverify/src/phpdoc"
	"github.com/VKCOM/noverify/src/solver"
	"github.com/VKCOM/noverify/src/types"
)

// TODO: reflect source line in shape names.

type warningString string

<<<<<<< HEAD
=======
type shapeTypeProp struct {
	key   string
	types []types.Type
}

type shapeTypeInfo struct {
	name  string
	props []shapeTypeProp
}

>>>>>>> 4f329761
// typesFromPHPDoc extracts types out of the PHPDoc type string.
//
// No normalization is performed, but some PHPDoc-specific types
// are simplified to be compatible with our type system.
func typesFromPHPDoc(ctx *rootContext, typ phpdoc.Type) ([]types.Type, warningString) {
	conv := phpdocTypeConverter{ctx: ctx}
	result := conv.mapType(typ.Expr)
	if conv.nullable {
		result = append(result, types.Type{Elem: "null"})
	}
	return result, conv.warning
}

type phpdocTypeConverter struct {
	ctx      *rootContext
	warning  warningString
	nullable bool
}

func (conv *phpdocTypeConverter) mapType(e phpdoc.TypeExpr) []types.Type {
	switch e.Kind {
	case phpdoc.ExprInvalid, phpdoc.ExprUnknown:
		if e.Value == "-" {
			conv.warn(`expected a type, found '-'; if you want to express 'any' type, use 'mixed'`)
			return []types.Type{{Elem: "mixed"}}
		}

	case phpdoc.ExprParen:
		return conv.mapType(e.Args[0])

	case phpdoc.ExprName:
		if suggest, ok := typeAliases[e.Value]; ok {
			conv.warn(fmt.Sprintf("use %s type instead of %s", suggest, e.Value))
		}
		return []types.Type{{Elem: e.Value}}

	case phpdoc.ExprMemberType:
		return []types.Type{{Elem: "mixed"}}

	case phpdoc.ExprGeneric:
		typ := e.Args[0]
		params := e.Args[1:]
		if typ.Value == "array" {
			if e.Shape == phpdoc.ShapeGenericBrace {
				return conv.mapShapeType(params)
			}
			switch len(params) {
			case 1:
				return conv.mapArrayType(params[0])
			case 2:
				return conv.mapArrayType(params[1])
			}
		}
		if typ.Value == "shape" || typ.Value == `\shape` {
			return conv.mapShapeType(params)
		}
		if typ.Value == "tuple" || typ.Value == `\tuple` {
			return conv.mapTupleType(params)
		}

		return conv.mapType(typ)

	case phpdoc.ExprNullable:
		conv.nullable = true
		return conv.mapType(e.Args[0])

	case phpdoc.ExprArray:
		if e.Shape == phpdoc.ShapeArrayPrefix {
			conv.warn(e.Value + ": array syntax is T[], not []T")
		}
		return conv.mapArrayType(e.Args[0])

	case phpdoc.ExprUnion:
		typeList := make([]types.Type, 0, len(e.Args))
		for _, a := range e.Args {
			typeList = append(typeList, conv.mapType(a)...)
		}
		return typeList

	case phpdoc.ExprOptional:
		// Due to the fact that the optional keys for shape are processed in the mapShapeType
		// function, while the optionality for the key is cleared, and the key itself is not
		// processed by the mapType function, then in the mapType function the phpdoc.ExprOptional
		// type can only be in one case, if it is an incorrect syntax of the optional type.
		conv.warn(e.Value + ": nullable syntax is ?T, not T?")
	}

	return nil
}

func (conv *phpdocTypeConverter) mapArrayType(elem phpdoc.TypeExpr) []types.Type {
	typeList := conv.mapType(elem)
	if len(typeList) == 0 {
		return []types.Type{{Elem: "mixed", Dims: 1}}
	}
	for i := range typeList {
		typeList[i].Dims++
	}
	return typeList
}

<<<<<<< HEAD
func (conv *phpdocTypeConverter) mapShapeType(params []phpdoc.TypeExpr) []meta.Type {
	props := make([]autogen.ShapeTypeProp, 0, len(params))
=======
func (conv *phpdocTypeConverter) mapShapeType(params []phpdoc.TypeExpr) []types.Type {
	props := make([]shapeTypeProp, 0, len(params))
>>>>>>> 4f329761
	for i, p := range params {
		if p.Value == "*" || p.Value == "..." {
			continue
		}
		if p.Kind != phpdoc.ExprKeyVal {
			conv.warn(fmt.Sprintf("shape param #%d: want key:type, found %s", i+1, p.Value))
			continue
		}
		key := p.Args[0]
		typeExpr := p.Args[1]
		if key.Kind == phpdoc.ExprOptional {
			key = key.Args[0]
		}
		switch key.Kind {
		case phpdoc.ExprName, phpdoc.ExprInt:
			// OK.
		default:
			conv.warn(fmt.Sprintf("invalid shape key: %s", key.Value))
			continue
		}
		typeList := conv.mapType(typeExpr)

		// We need to resolve the class names as well as static,
		// self and $this here for it to work properly.
		for i, typ := range typeList {
			if _, ok := typeAliases[typ.Elem]; ok {
				continue
			}

			if trivialTypes[typ.Elem] {
				continue
			}

			if typ.Elem == "array" {
				continue
			}

			className, ok := solver.GetClassName(conv.ctx.st, &ir.Name{Value: typ.Elem})
			if !ok {
				continue
			}

			typeList[i].Elem = className
		}
		if conv.nullable {
			typeList = append(typeList, types.Type{
				Elem: "null",
				Dims: 0,
			})
		}

<<<<<<< HEAD
		props = append(props, autogen.ShapeTypeProp{
			Key:   key.Value,
			Types: types,
=======
		props = append(props, shapeTypeProp{
			key:   key.Value,
			types: typeList,
>>>>>>> 4f329761
		})
	}

	shape := autogen.ShapeTypeInfo{
		Name:  autogen.GenerateShapeName(props, conv.ctx.st),
		Props: props,
	}
	conv.ctx.shapes[shape.Name] = shape

<<<<<<< HEAD
	return []meta.Type{{Elem: shape.Name}}
=======
	return []types.Type{{Elem: shape.name}}
>>>>>>> 4f329761
}

func (conv *phpdocTypeConverter) mapTupleType(params []phpdoc.TypeExpr) []types.Type {
	typeList := make([]phpdoc.TypeExpr, 0, len(params))
	for i, p := range params {
		if p.Value == "*" || p.Value == "..." {
			continue
		}

		key := phpdoc.TypeExpr{
			Kind:  phpdoc.ExprInt,
			Value: fmt.Sprint(i),
		}
		typ := p
		args := []phpdoc.TypeExpr{key, typ}

		typeExpr := phpdoc.TypeExpr{
			Kind: phpdoc.ExprKeyVal,
			Args: args,
		}
		typeList = append(typeList, typeExpr)
	}

	return conv.mapShapeType(typeList)
}

func (conv *phpdocTypeConverter) warn(msg string) {
	if conv.warning == "" {
		conv.warning = warningString(msg)
	}
}

// typesFromNode converts type hint node to meta types.
//
// No normalization is performed.
func typesFromNode(typeNode ir.Node) []types.Type {
	n := typeNode

	var results []types.Type
	if nullable, ok := typeNode.(*ir.Nullable); ok {
		n = nullable.Expr
		results = make([]types.Type, 0, 2)
		results = append(results, types.Type{Elem: "null"})
	} else {
		results = make([]types.Type, 0, 1)
	}

	// There is a trick here.
	// Unlike with phpdoc types, having `integer` here
	// means that we need to force it to be interpreted as
	// `\integer`, not as `int`. This is why we prepend `\`.
	typ := types.Type{Elem: meta.NameNodeToString(n)}
	if _, isAlias := typeAliases[typ.Elem]; isAlias {
		typ.Elem = `\` + typ.Elem
	}

	results = append(results, typ)

	return results
}

type typeNormalizer struct {
	st   *meta.ClassParseState
	kphp bool
}

func (n typeNormalizer) NormalizeTypes(typeList []types.Type) {
	for i := range typeList {
		n.normalizeType(&typeList[i])
	}
}

func (n typeNormalizer) string2name(s string) *ir.Name {
	// TODO: Can avoid extra work by holding 1 tmp name inside
	// typeNormalizer, since we never need more than one at the time.
	return &ir.Name{Value: s}
}

func (n typeNormalizer) normalizeType(typ *types.Type) {
	if trivialTypes[typ.Elem] {
		return
	}

	if typename, ok := typeAliases[typ.Elem]; ok {
		typ.Elem = typename
		return
	}

	if typ.Elem == "any" && n.kphp {
		// `any` is a special KPHP type that is more-or-less
		// identical to `mixed|object`. In PHP, `mixed` already covers
		// objects, so there is no need to add `object`.
		// See https://php.watch/versions/8.0/mixed-type
		typ.Elem = "mixed"
		return
	}

	switch typ.Elem {
	case "array":
		// Rewrite `array` to `mixed[]`.
		// If it's `array[]`, it'll become `mixed[][]`.
		typ.Dims++
		typ.Elem = "mixed"
	case "$this":
		// Handle `$this` as `static` alias in phpdoc context.
		typ.Elem = "static"
	case "static":
		// Don't replace `static` phpdoc type annotation too early
		// to make it possible to handle late static binding.
	default:
		if typ.Elem[0] == '\\' {
			return // Already FQN?
		}
		fullClassName, ok := solver.GetClassName(n.st, n.string2name(typ.Elem))
		if !ok {
			panic(fmt.Sprintf("can't expand type name: '%s'", typ.Elem))
		}
		typ.Elem = fullClassName
	}
}

var trivialTypes = map[string]bool{
	"bool":     true,
	"callable": true,
	"float":    true,
	"int":      true,
	"mixed":    true,
	"object":   true,
	"resource": true,
	"string":   true,
	"void":     true,
	"iterable": true,

	"null":  true,
	"true":  true,
	"false": true,
}

var typeAliases = map[string]string{
	"integer": "int",
	"long":    "int",

	"boolean": "bool",

	"real":   "float",
	"double": "float",

	"callback": "callable",
}<|MERGE_RESOLUTION|>--- conflicted
+++ resolved
@@ -15,19 +15,6 @@
 
 type warningString string
 
-<<<<<<< HEAD
-=======
-type shapeTypeProp struct {
-	key   string
-	types []types.Type
-}
-
-type shapeTypeInfo struct {
-	name  string
-	props []shapeTypeProp
-}
-
->>>>>>> 4f329761
 // typesFromPHPDoc extracts types out of the PHPDoc type string.
 //
 // No normalization is performed, but some PHPDoc-specific types
@@ -129,13 +116,8 @@
 	return typeList
 }
 
-<<<<<<< HEAD
-func (conv *phpdocTypeConverter) mapShapeType(params []phpdoc.TypeExpr) []meta.Type {
+func (conv *phpdocTypeConverter) mapShapeType(params []phpdoc.TypeExpr) []types.Type {
 	props := make([]autogen.ShapeTypeProp, 0, len(params))
-=======
-func (conv *phpdocTypeConverter) mapShapeType(params []phpdoc.TypeExpr) []types.Type {
-	props := make([]shapeTypeProp, 0, len(params))
->>>>>>> 4f329761
 	for i, p := range params {
 		if p.Value == "*" || p.Value == "..." {
 			continue
@@ -187,15 +169,9 @@
 			})
 		}
 
-<<<<<<< HEAD
 		props = append(props, autogen.ShapeTypeProp{
 			Key:   key.Value,
 			Types: types,
-=======
-		props = append(props, shapeTypeProp{
-			key:   key.Value,
-			types: typeList,
->>>>>>> 4f329761
 		})
 	}
 
@@ -205,11 +181,7 @@
 	}
 	conv.ctx.shapes[shape.Name] = shape
 
-<<<<<<< HEAD
 	return []meta.Type{{Elem: shape.Name}}
-=======
-	return []types.Type{{Elem: shape.name}}
->>>>>>> 4f329761
 }
 
 func (conv *phpdocTypeConverter) mapTupleType(params []phpdoc.TypeExpr) []types.Type {
