package linter

import (
	"fmt"
	"math"
	"strings"

	"github.com/VKCOM/noverify/src/ir"
	"github.com/VKCOM/noverify/src/meta"
	"github.com/VKCOM/noverify/src/php/parser/freefloating"
	"github.com/VKCOM/noverify/src/phpdoc"
	"github.com/VKCOM/noverify/src/solver"
)

// loopKind describes current looping statement context.
type loopKind int

const (
	// loopNone is "there is no enclosing loop" context.
	loopNone loopKind = iota

	// loopFor is for all usual loops in PHP, like for/foreach loops.
	loopFor

	// loopSwitch is for switch statement, that is considered to
	// be a looping construction in PHP.
	loopSwitch
)

// To make "unused" linter happy.
const (
	_ = loopNone
	_ = varLocal
)

const (
	// FlagReturn shows whether or not block has "return"
	FlagReturn = 1 << iota
	FlagBreak
	FlagContinue
	FlagThrow
	FlagDie
)

type variableKind int

const (
	varLocal variableKind = iota
	varRef
	varGlobal
	varCondGlobal
	varStatic
)

// arrayKeyType is an universal PHP array key type.
// In PHP, all array keys are converted to either int or string,
// so we can always assume that `int|string` is good enough.
var arrayKeyType = meta.NewTypesMap("int|string").Immutable()

// BlockWalker is used to process function/method contents.
type BlockWalker struct {
	ctx *blockContext

	linter blockLinter

	// inferred return types if any
	returnTypes meta.TypesMap

	r *RootWalker

	custom []BlockChecker

	path NodePath

	ignoreFunctionBodies bool
	rootLevel            bool // analysing root-level code

	// state
	statements map[ir.Node]struct{}

	// whether a function has a return without explit expression.
	// Required to make a decision in void vs null type selection,
	// since "return" is the same as "return null".
	bareReturn bool
	// whether a function has a return with explicit expression.
	// When can't infer precise type, can use mixed.
	returnsValue bool
	// whether func_get_args() was called.
	callsFuncGetArgs bool

	// callsParentConstructor is set to true when parent::__construct() call
	// is found. This is needed for a root walker to report constructors
	// that do not call parent constructors.
	callsParentConstructor bool

	// shared state between all blocks
	unusedVars   map[string][]ir.Node
	unusedParams map[string]struct{}

	// static, global and other vars that have complex control flow.
	// Never contains varLocal elements.
	nonLocalVars map[string]variableKind

	inArrowFunction    bool
	parentBlockWalkers []*BlockWalker // all parent block walkers if we handle nested arrow functions.
}

func newBlockWalker(r *RootWalker, sc *meta.Scope) *BlockWalker {
	b := &BlockWalker{
		r:            r,
		ctx:          &blockContext{sc: sc},
		unusedVars:   make(map[string][]ir.Node),
		nonLocalVars: make(map[string]variableKind),
		path:         newNodePath(),
	}
	b.linter = blockLinter{walker: b}
	return b
}

func (b *BlockWalker) addStatement(n ir.Node) {
	if b.statements == nil {
		b.statements = make(map[ir.Node]struct{})
	}
	b.statements[n] = struct{}{}

	// A hack for assignment-used-as-expression checks to work
	e, ok := n.(*ir.ExpressionStmt)
	if !ok {
		return
	}

	assignment, ok := e.Expr.(*ir.Assign)
	if !ok {
		return
	}

	b.statements[assignment] = struct{}{}
}

func (b *BlockWalker) reportDeadCode(n ir.Node) {
	if b.ctx.deadCodeReported {
		return
	}

	switch n.(type) {
	case *ir.BreakStmt, *ir.ReturnStmt, *ir.ExitExpr, *ir.ThrowStmt:
		// Allow to break code flow more than once.
		// This is useful in situation like this:
		//
		//    callSomeFuncThatExits(); exit;
		//
		// You can explicitly mark that function exits unconditionally for code clarity.
		return
	case *ir.FunctionStmt, *ir.ClassStmt, *ir.ConstListStmt, *ir.InterfaceStmt, *ir.TraitStmt:
		// when we analyze root scope, function definions and other things are parsed even after exit, throw, etc
		if b.ignoreFunctionBodies {
			return
		}
	}

	b.ctx.deadCodeReported = true
	b.r.Report(n, LevelInformation, "deadCode", "Unreachable code")
}

// EnterNode is called before walking to inner nodes.
func (b *BlockWalker) EnterNode(n ir.Node) (res bool) {
	res = true

	for _, c := range b.custom {
		c.BeforeEnterNode(n)
	}

	b.path.push(n)

	if b.ctx.exitFlags != 0 {
		b.reportDeadCode(n)
	}

	if ffs := n.GetFreeFloating(); ffs != nil {
		for _, cs := range *ffs {
			for _, c := range cs {
				b.walkComments(n, c)
			}
		}
	}

	switch s := n.(type) {
	case *ir.LogicalOrExpr:
		res = b.handleLogicalOr(s)

	case *ir.ArrayDimFetchExpr:
		b.checkArrayDimFetch(s)

	case *ir.GlobalStmt:
		b.checkGlobalStmt(s)
		res = false
	case *ir.StaticStmt:
		for _, vv := range s.Vars {
			v := vv.(*ir.StaticVarStmt)
			ev := v.Variable
			typ := solver.ExprTypeLocalCustom(b.ctx.sc, b.r.ctx.st, v.Expr, b.ctx.customTypes)
			// Static vars can be assigned below and preserve the type of
			// the previously assigned value.
			typ.MarkAsImprecise()
			b.addVarName(v, ev.Name, typ, "static", meta.VarAlwaysDefined)
			b.addNonLocalVarName(ev.Name, varStatic)
			if v.Expr != nil {
				v.Expr.Walk(b)
			}
		}
		res = false
	case *ir.Root:
		for _, st := range s.Stmts {
			b.addStatement(st)
		}
	case *ir.StmtList:
		for _, st := range s.Stmts {
			b.addStatement(st)
		}
	// TODO: analyze control flow in try blocks separately and account for the fact that some functions or operations can
	// throw exceptions
	case *ir.TryStmt:
		res = b.handleTry(s)
	case *ir.Assign:
		// TODO: only accept first assignment, not all of them
		// e.g. if there is a condition like ($a = 10) || ($b = 5)
		// we must only accept $a = 10 as condition that is always executed
		res = b.handleAssign(s)
	case *ir.AssignReference:
		res = b.handleAssignReference(s)
	case *ir.AssignPlus:
		b.handleAssignOp(s)
	case *ir.AssignMinus:
		b.handleAssignOp(s)
	case *ir.AssignMul:
		b.handleAssignOp(s)
	case *ir.AssignDiv:
		b.handleAssignOp(s)
	case *ir.AssignConcat:
		b.handleAssignOp(s)
	case *ir.AssignShiftLeft:
		b.handleAssignOp(s)
	case *ir.AssignShiftRight:
		b.handleAssignOp(s)
	case *ir.AssignCoalesce:
		b.handleAssignOp(s)
	case *ir.ArrayExpr:
		res = b.handleArray(s)
	case *ir.ForeachStmt:
		res = b.handleForeach(s)
	case *ir.ForStmt:
		res = b.handleFor(s)
	case *ir.WhileStmt:
		res = b.handleWhile(s)
	case *ir.DoStmt:
		res = b.handleDo(s)
	case *ir.ElseIfStmt:
		b.handleElseIf(s)
	case *ir.IfStmt:
		// TODO: handle constant if expressions
		// TODO: maybe try to handle when variables are defined and used with the same condition
		res = b.handleIf(s)
	case *ir.SwitchStmt:
		res = b.handleSwitch(s)
	case *ir.TernaryExpr:
		res = b.handleTernary(s)
	case *ir.FunctionCallExpr:
		res = b.handleFunctionCall(s)
	case *ir.MethodCallExpr:
		res = b.handleMethodCall(s)
	case *ir.StaticCallExpr:
		res = b.handleStaticCall(s)
	case *ir.PropertyFetchExpr:
		res = b.handlePropertyFetch(s)
	case *ir.StaticPropertyFetchExpr:
		res = b.handleStaticPropertyFetch(s)
	case *ir.ClassConstFetchExpr:
		res = b.handleClassConstFetch(s)
	case *ir.UnsetStmt:
		res = b.handleUnset(s)
	case *ir.IssetExpr:
		res = b.handleIsset(s)
	case *ir.EmptyExpr:
		res = b.handleEmpty(s)
	case *ir.Var:
		res = b.handleVariable(s)
	case *ir.SimpleVar:
		res = b.handleVariable(s)
	case *ir.FunctionStmt:
		res = b.handleFunction(s)
<<<<<<< HEAD
	case *ir.ArrowFunctionExpr:
		res = b.handleArrowFunction(s)
=======
	case *ir.AnonClassExpr:
		res = !b.ignoreFunctionBodies
>>>>>>> be0545d2
	case *ir.ClassStmt:
		if b.ignoreFunctionBodies {
			res = false
		}
	case *ir.InterfaceStmt:
		if b.ignoreFunctionBodies {
			res = false
		}
	case *ir.TraitStmt:
		if b.ignoreFunctionBodies {
			res = false
		}
	case *ir.ClosureExpr:
		var typ meta.TypesMap
		isInstance := b.ctx.sc.IsInInstanceMethod()
		if isInstance {
			typ, _ = b.ctx.sc.GetVarNameType("this")
		}
		res = b.enterClosure(s, isInstance, typ, nil)

	case *ir.ReturnStmt:
		b.handleReturn(s)

	case *ir.CatchStmt:
		b.handleCatch(s)
		res = false
	}

	for _, c := range b.custom {
		c.AfterEnterNode(n)
	}

	if meta.IsIndexingComplete() {
		b.linter.enterNode(n)
	}
	if meta.IsIndexingComplete() && b.r.anyRset != nil {
		// Note: no need to check localRset for nil.
		kind := ir.GetNodeKind(n)
		b.r.runRules(n, b.ctx.sc, b.r.anyRset.RulesByKind[kind])
		if !b.rootLevel {
			b.r.runRules(n, b.ctx.sc, b.r.localRset.RulesByKind[kind])
		}
	}

	if !res {
		b.path.pop()
	}
	return res
}

func (b *BlockWalker) checkDupGlobal(s *ir.GlobalStmt) {
	vars := make(map[string]struct{}, len(s.Vars))
	for _, v := range s.Vars {
		v, ok := v.(*ir.SimpleVar)
		if !ok {
			continue
		}
		nm := v.Name

		// Check whether this var was already global'ed.
		// We use nonLocalVars for function-wide analysis and vars for local analysis.
		if _, ok := vars[nm]; ok {
			b.r.Report(v, LevelWarning, "dupGlobal", "global statement mentions $%s more than once", nm)
		} else {
			vars[nm] = struct{}{}
			if b.nonLocalVars[nm] == varGlobal {
				b.r.Report(v, LevelDoNotReject, "dupGlobal", "$%s already global'ed above", nm)
			}
		}
	}
}

func (b *BlockWalker) checkGlobalStmt(s *ir.GlobalStmt) {
	if !b.rootLevel {
		b.checkDupGlobal(s)
	}

	for _, v := range s.Vars {
		nm := varToString(v)
		if nm == "" {
			continue
		}

		b.addVar(v, meta.NewTypesMap(meta.WrapGlobal(nm)), "global", meta.VarAlwaysDefined)
		if b.path.Conditional() {
			b.addNonLocalVar(v, varCondGlobal)
		} else {
			b.addNonLocalVar(v, varGlobal)
		}
	}
}

func (b *BlockWalker) handleFunction(fun *ir.FunctionStmt) bool {
	if b.ignoreFunctionBodies {
		return false
	}

	return b.r.enterFunction(fun)
}

func (b *BlockWalker) handleArrowFunction(fun *ir.ArrowFunctionExpr) bool {
	if b.ignoreFunctionBodies {
		return false
	}

	return b.enterArrowFunction(fun)
}

func (b *BlockWalker) handleReturn(ret *ir.ReturnStmt) {
	if ret.Expr == nil {
		// Return without explicit return value.
		b.bareReturn = true
		return
	}
	b.returnsValue = true

	typ := solver.ExprTypeLocalCustom(b.ctx.sc, b.r.ctx.st, ret.Expr, b.ctx.customTypes)
	b.returnTypes = b.returnTypes.Append(typ)
}

func (b *BlockWalker) handleLogicalOr(or *ir.LogicalOrExpr) bool {
	or.Left.Walk(b)

	// We're going to discard "or" RHS effects on the exit flags.
	exitFlags := b.ctx.exitFlags
	or.Right.Walk(b)
	b.ctx.exitFlags = exitFlags

	return false
}

func (b *BlockWalker) addNonLocalVarName(nm string, kind variableKind) {
	b.nonLocalVars[nm] = kind
}

func (b *BlockWalker) addNonLocalVar(v ir.Node, kind variableKind) {
	sv, ok := v.(*ir.SimpleVar)
	if !ok {
		return
	}
	b.addNonLocalVarName(sv.Name, kind)
}

// replaceVar must be used to track assignments to conrete var nodes if they are available
func (b *BlockWalker) replaceVar(v ir.Node, typ meta.TypesMap, reason string, flags meta.VarFlags) {
	b.ctx.sc.ReplaceVar(v, typ, reason, flags)
	sv, ok := v.(*ir.SimpleVar)
	if !ok {
		return
	}

	b.trackVarName(v, sv.Name)
}

func (b *BlockWalker) trackVarName(n ir.Node, nm string) {
	// Writes to non-local variables do count as usages
	if _, ok := b.nonLocalVars[nm]; ok {
		b.untrackVarName(nm)
		return
	}

	// Writes to variables that are done in a loop should not count as unused variables
	// because they can be read on the next iteration (ideally we should check for that too :))
	if !b.ctx.insideLoop {
		b.unusedVars[nm] = append(b.unusedVars[nm], n)
	}
}

func (b *BlockWalker) untrackVarName(nm string) {
	delete(b.unusedVars, nm)
	delete(b.unusedParams, nm)
}

func (b *BlockWalker) addVarName(n ir.Node, nm string, typ meta.TypesMap, reason string, flags meta.VarFlags) {
	b.ctx.sc.AddVarName(nm, typ, reason, flags)
	b.trackVarName(n, nm)
}

// addVar must be used to track assignments to conrete var nodes if they are available
func (b *BlockWalker) addVar(v ir.Node, typ meta.TypesMap, reason string, flags meta.VarFlags) {
	b.ctx.sc.AddVar(v, typ, reason, flags)
	sv, ok := v.(*ir.SimpleVar)
	if !ok {
		return
	}
	b.trackVarName(v, sv.Name)
}

func (b *BlockWalker) walkComments(n ir.Node, c freefloating.String) {
	if c.StringType != freefloating.CommentType {
		return
	}
	str := c.Value

	if !phpdoc.IsPHPDoc(str) {
		return
	}

	for _, p := range phpdoc.Parse(b.r.ctx.phpdocTypeParser, str) {
		p, ok := p.(*phpdoc.TypeVarCommentPart)
		if !ok || p.Name() != "var" {
			continue
		}

		types, warning := typesFromPHPDoc(&b.r.ctx, p.Type)
		if warning != "" {
			b.r.Report(n, LevelInformation, "phpdocType", "%s on line %d", warning, p.Line())
		}
		m := newTypesMap(&b.r.ctx, types)
		b.ctx.sc.AddVarFromPHPDoc(strings.TrimPrefix(p.Var, "$"), m, "@var")
	}
}

func (b *BlockWalker) handleUnset(s *ir.UnsetStmt) bool {
	for _, v := range s.Vars {
		switch v := v.(type) {
		case *ir.SimpleVar:
			b.untrackVarName(v.Name)
			b.ctx.sc.DelVar(v, "unset")
		case *ir.Var:
			b.ctx.sc.DelVar(v, "unset")
		case *ir.ArrayDimFetchExpr:
			b.handleIssetDimFetch(v) // unset($a["something"]) does not unset $a itself, so no delVar here
		default:
			if v != nil {
				v.Walk(b)
			}
		}
	}

	return false
}

func (b *BlockWalker) handleIsset(s *ir.IssetExpr) bool {
	for _, v := range s.Variables {
		switch v := v.(type) {
		case *ir.Var:
			// Do nothing.
		case *ir.SimpleVar:
			b.untrackVarName(v.Name)
		case *ir.ArrayDimFetchExpr:
			b.handleIssetDimFetch(v)
		default:
			if v != nil {
				v.Walk(b)
			}
		}
	}

	return false
}

func (b *BlockWalker) handleEmpty(s *ir.EmptyExpr) bool {
	switch v := s.Expr.(type) {
	case *ir.Var:
		// Do nothing.
	case *ir.SimpleVar:
		b.untrackVarName(v.Name)
	case *ir.ArrayDimFetchExpr:
		b.handleIssetDimFetch(v)
	default:
		if v != nil {
			v.Walk(b)
		}
	}

	return false
}

// withNewContext runs a given function inside a new context.
// Upon function return, previous context is restored.
//
// While inside the callback (action), b.ctx is a new context.
//
// Returns the context that was assigned during callback execution (the new context),
// so it can be examined at the call site.
func (b *BlockWalker) withNewContext(action func()) *blockContext {
	oldCtx := b.ctx
	newCtx := copyBlockContext(b.ctx)

	b.ctx = newCtx
	action()
	b.ctx = oldCtx

	return newCtx
}

func (b *BlockWalker) handleTry(s *ir.TryStmt) bool {
	contexts := make([]*blockContext, 0, len(s.Catches)+1)

	// Assume that no code in try{} block has executed because exceptions can be thrown from anywhere.
	// So we handle catches and finally blocks first.
	for _, c := range s.Catches {
		ctx := b.withNewContext(func() {
			b.r.addScope(c, b.ctx.sc)
			cc := c.(*ir.CatchStmt)
			for _, s := range cc.Stmts {
				b.addStatement(s)
			}
			cc.Walk(b)
		})
		contexts = append(contexts, ctx)
	}

	if s.Finally != nil {
		b.withNewContext(func() {
			contexts = append(contexts, b.ctx)
			b.r.addScope(s.Finally, b.ctx.sc)
			cc := s.Finally.(*ir.FinallyStmt)
			for _, s := range cc.Stmts {
				b.addStatement(s)
			}
			s.Finally.Walk(b)
		})
	}

	// whether or not all other catches and finallies exit ("return", "throw", etc)
	othersExit := true
	prematureExitFlags := 0

	for _, ctx := range contexts {
		if ctx.exitFlags == 0 {
			othersExit = false
		} else {
			prematureExitFlags |= ctx.exitFlags
		}

		b.ctx.containsExitFlags |= ctx.containsExitFlags
	}

	ctx := b.withNewContext(func() {
		for _, s := range s.Stmts {
			b.addStatement(s)
			s.Walk(b)
			b.r.addScope(s, b.ctx.sc)
		}
	})

	ctx.sc.Iterate(func(varName string, typ meta.TypesMap, flags meta.VarFlags) {
		if !othersExit {
			flags &^= meta.VarAlwaysDefined
		}
		b.ctx.sc.AddVarName(varName, typ, "try var", flags)
	})

	if othersExit && ctx.exitFlags != 0 {
		b.ctx.exitFlags |= prematureExitFlags
		b.ctx.exitFlags |= ctx.exitFlags
	}

	b.ctx.containsExitFlags |= ctx.containsExitFlags

	return false
}

func (b *BlockWalker) handleCatch(s *ir.CatchStmt) {
	m := meta.NewEmptyTypesMap(len(s.Types))
	for _, t := range s.Types {
		typ, ok := solver.GetClassName(b.r.ctx.st, t)
		if !ok {
			continue
		}
		m = m.AppendString(typ)
	}

	b.handleVariableNode(s.Variable, m, "catch")

	for _, stmt := range s.Stmts {
		if stmt != nil {
			b.addStatement(stmt)
			stmt.Walk(b)
		}
	}
}

// We still need to analyze expressions in isset()/unset()/empty() statements
func (b *BlockWalker) handleIssetDimFetch(e *ir.ArrayDimFetchExpr) {
	b.checkArrayDimFetch(e)

	switch v := e.Variable.(type) {
	case *ir.SimpleVar:
		b.untrackVarName(v.Name)
	case *ir.ArrayDimFetchExpr:
		b.handleIssetDimFetch(v)
	default:
		if v != nil {
			v.Walk(b)
		}
	}

	if e.Dim != nil {
		e.Dim.Walk(b)
	}
}

func (b *BlockWalker) checkArrayDimFetch(s *ir.ArrayDimFetchExpr) {
	if !meta.IsIndexingComplete() {
		return
	}

	typ := solver.ExprType(b.ctx.sc, b.r.ctx.st, s.Variable)

	var (
		maybeHaveClasses bool
		haveArrayAccess  bool
	)

	typ.Iterate(func(t string) {
		// FullyQualified class name will have "\" in the beginning
		if meta.IsClassType(t) {
			maybeHaveClasses = true

			if !haveArrayAccess && solver.Implements(t, `\ArrayAccess`) {
				haveArrayAccess = true
			}
		}
	})

	if maybeHaveClasses && !haveArrayAccess {
		b.r.Report(s.Variable, LevelDoNotReject, "arrayAccess", "Array access to non-array type %s", typ)
	}
}

func (b *BlockWalker) handleArgsCount(n ir.Node, args []ir.Node, fn meta.FuncInfo) {
	if meta.NameNodeEquals(n, "mt_rand") {
		if len(args) != 0 && len(args) != 2 {
			b.r.Report(n, LevelWarning, "argCount", "mt_rand expects 0 or 2 args")
		}
		return
	}

	if !enoughArgs(args, fn) {
		b.r.Report(n, LevelWarning, "argCount", "Too few arguments for %s", meta.NameNodeToString(n))
	}
}

func (b *BlockWalker) handleCallArgs(n ir.Node, args []ir.Node, fn meta.FuncInfo) {
	b.handleArgsCount(n, args, fn)

	for i, arg := range args {
		if i >= len(fn.Params) {
			arg.Walk(b)
			continue
		}

		ref := fn.Params[i].IsRef

		switch a := arg.(*ir.Argument).Expr.(type) {
		case *ir.Var, *ir.SimpleVar:
			if ref {
				b.addNonLocalVar(a, varRef)
				// TODO: variable may actually not be set by ref
				b.addVar(a, fn.Params[i].Typ, "call_with_ref", meta.VarAlwaysDefined)
				break
			}
			a.Walk(b)
		case *ir.ArrayDimFetchExpr:
			if ref {
				b.handleDimFetchLValue(a, "call_with_ref", meta.MixedType)
				break
			}
			a.Walk(b)
		case *ir.ClosureExpr:
			var typ meta.TypesMap
			isInstance := b.ctx.sc.IsInInstanceMethod()
			if isInstance {
				typ, _ = b.ctx.sc.GetVarNameType("this")
			}

			// find the types for the arguments of the function that contains this closure
			var funcArgTypes []meta.TypesMap
			for _, arg := range args {
				tp := solver.ExprTypeLocal(b.ctx.sc, b.r.ctx.st, arg.(*ir.Argument).Expr)
				funcArgTypes = append(funcArgTypes, tp)
			}

			closureSolver := &solver.ClosureCallerInfo{
				Name:     fn.Name,
				ArgTypes: funcArgTypes,
			}

			b.enterClosure(a, isInstance, typ, closureSolver)
		default:
			a.Walk(b)
		}
	}
}

func (b *BlockWalker) handleFunctionCall(e *ir.FunctionCallExpr) bool {
	call := resolveFunctionCall(b.ctx.sc, b.r.ctx.st, b.ctx.customTypes, e)

	if meta.IsIndexingComplete() {
		if !call.canAnalyze {
			return true
		}

		if !call.defined && !b.ctx.customFunctionExists(e.Function) {
			b.r.Report(e.Function, LevelError, "undefined", "Call to undefined function %s", meta.NameNodeToString(e.Function))
		}
		b.r.checkNameCase(e.Function, call.fqName, call.info.Name)
	}

	if call.info.Doc.Deprecated {
		if call.info.Doc.DeprecationNote != "" {
			b.r.Report(e.Function, LevelDoNotReject, "deprecated", "Call to deprecated function %s (%s)",
				meta.NameNodeToString(e.Function), call.info.Doc.DeprecationNote)
		} else {
			b.r.Report(e.Function, LevelDoNotReject, "deprecated", "Call to deprecated function %s",
				meta.NameNodeToString(e.Function))
		}
	}

	e.Function.Walk(b)

	if call.fqName == `\func_get_args` {
		b.callsFuncGetArgs = true
	}

	if call.fqName == `\compact` {
		b.handleCompactCallArgs(e.Args)
	} else {
		b.handleCallArgs(e.Function, e.Args, call.info)
	}
	b.ctx.exitFlags |= call.info.ExitFlags

	return false
}

// handleCompactCallArgs treats strings anywhere in the argument list as uses
// of the variables named by those strings, which is how compact() behaves.
func (b *BlockWalker) handleCompactCallArgs(args []ir.Node) {
	// Recursively flatten the argument list and extract strings
	var strs []*ir.String
	for len(args) > 0 {
		var head ir.Node
		head, args = args[0], args[1:]
		switch n := head.(type) {
		case *ir.Argument:
			args = append(args, n.Expr)
		case *ir.ArrayExpr:
			for _, item := range n.Items {
				args = append(args, item)
			}
		case *ir.ArrayItemExpr:
			args = append(args, n.Val)
		case *ir.String:
			strs = append(strs, n)
		}
	}

	for _, s := range strs {
		v := &ir.SimpleVar{
			Name:     s.Value,
			Position: ir.GetPosition(s),
		}
		b.handleVariable(v)
	}
}

func (b *BlockWalker) handleMethodCall(e *ir.MethodCallExpr) bool {
	if !meta.IsIndexingComplete() {
		return true
	}

	var methodName string

	switch id := e.Method.(type) {
	case *ir.Identifier:
		methodName = id.Value
	default:
		return true
	}

	var (
		matchDist   = int(math.MaxInt32)
		foundMethod bool
		magic       bool
		fn          meta.FuncInfo
		className   string
	)

	exprType := b.exprType(e.Variable)

	exprType.Find(func(typ string) bool {
		m, isMagic, ok := findMethod(typ, methodName)
		if !ok {
			return false
		}
		foundMethod = true
		if dist := classDistance(b.r.ctx.st, typ); dist < matchDist {
			matchDist = dist
			fn = m.Info
			className = m.ClassName
			magic = isMagic
		}
		return matchDist == 0 // Stop if found inside the current class
	})

	e.Variable.Walk(b)
	e.Method.Walk(b)

	if !foundMethod && !magic && !b.r.ctx.st.IsTrait && !b.isThisInsideClosure(e.Variable) {
		// The method is undefined but we permit calling it if `method_exists`
		// was called prior to that call.
		if !b.ctx.customMethodExists(e.Variable, methodName) {
			b.r.Report(e.Method, LevelError, "undefined", "Call to undefined method {%s}->%s()", exprType, methodName)
		}
	} else if !magic && !b.r.ctx.st.IsTrait {
		// Method is defined.
		b.r.checkNameCase(e.Method, methodName, fn.Name)
		if fn.IsStatic() {
			b.r.Report(e.Method, LevelWarning, "callStatic", "Calling static method as instance method")
		}
	}

	if fn.Doc.Deprecated {
		if fn.Doc.DeprecationNote != "" {
			b.r.Report(e.Method, LevelDoNotReject, "deprecated", "Call to deprecated method {%s}->%s() (%s)",
				exprType, methodName, fn.Doc.DeprecationNote)
		} else {
			b.r.Report(e.Method, LevelDoNotReject, "deprecated", "Call to deprecated method {%s}->%s()",
				exprType, methodName)
		}
	}

	if foundMethod && !magic && !canAccess(b.r.ctx.st, className, fn.AccessLevel) {
		b.r.Report(e.Method, LevelError, "accessLevel", "Cannot access %s method %s->%s()", fn.AccessLevel, className, methodName)
	}

	if !magic {
		b.handleCallArgs(e.Method, e.Args, fn)
	}
	b.ctx.exitFlags |= fn.ExitFlags

	return false
}

func (b *BlockWalker) handleStaticCall(e *ir.StaticCallExpr) bool {
	if !meta.IsIndexingComplete() {
		return true
	}

	var methodName string

	switch id := e.Call.(type) {
	case *ir.Identifier:
		methodName = id.Value
	default:
		return true
	}

	classNameNode, ok := e.Class.(*ir.Name)
	parentCall := ok && classNameNode.Value == "parent"
	if parentCall && methodName == "__construct" {
		b.callsParentConstructor = true
	}

	className, ok := solver.GetClassName(b.r.ctx.st, e.Class)
	if !ok {
		return true
	}

	m, ok := solver.FindMethod(className, methodName)
	fn := m.Info

	e.Class.Walk(b)
	e.Call.Walk(b)

	magic := haveMagicMethod(className, `__callStatic`)
	if !ok && !magic && !b.r.ctx.st.IsTrait {
		b.r.Report(e.Call, LevelError, "undefined", "Call to undefined method %s::%s()", className, methodName)
	} else if !parentCall && !fn.IsStatic() && !magic && !b.r.ctx.st.IsTrait {
		// Method is defined.
		// parent::f() is permitted.
		b.r.Report(e.Call, LevelWarning, "callStatic", "Calling instance method as static method")
	}

	if ok && !canAccess(b.r.ctx.st, m.ClassName, fn.AccessLevel) {
		b.r.Report(e.Call, LevelError, "accessLevel", "Cannot access %s method %s::%s()", fn.AccessLevel, m.ClassName, methodName)
	}

	b.handleCallArgs(e.Call, e.Args, fn)
	b.ctx.exitFlags |= fn.ExitFlags

	return false
}

func (b *BlockWalker) isThisInsideClosure(varNode ir.Node) bool {
	if !b.ctx.sc.IsInClosure() {
		return false
	}

	variable, ok := varNode.(*ir.SimpleVar)
	if !ok {
		return false
	}
	return variable.Name == `this`
}

func (b *BlockWalker) handlePropertyFetch(e *ir.PropertyFetchExpr) bool {
	e.Variable.Walk(b)
	e.Property.Walk(b)

	if !meta.IsIndexingComplete() {
		return false
	}

	id, ok := e.Property.(*ir.Identifier)
	if !ok {
		return false
	}

	found := false
	magic := false
	matchDist := int(math.MaxInt32)
	var className string
	var info meta.PropertyInfo

	typ := b.exprType(e.Variable)
	typ.Find(func(typ string) bool {
		p, isMagic, ok := findProperty(typ, id.Value)
		if !ok {
			return false
		}
		found = true
		if dist := classDistance(b.r.ctx.st, typ); dist < matchDist {
			matchDist = dist
			info = p.Info
			className = p.ClassName
			magic = isMagic
		}
		return matchDist == 0 // Stop if found inside the current class
	})

	if !found && !magic && !b.r.ctx.st.IsTrait && !b.isThisInsideClosure(e.Variable) {
		b.r.Report(e.Property, LevelError, "undefined", "Property {%s}->%s does not exist", typ, id.Value)
	}

	if found && !magic && !canAccess(b.r.ctx.st, className, info.AccessLevel) {
		b.r.Report(e.Property, LevelError, "accessLevel", "Cannot access %s property %s->%s", info.AccessLevel, className, id.Value)
	}

	return false
}

func (b *BlockWalker) handleStaticPropertyFetch(e *ir.StaticPropertyFetchExpr) bool {
	e.Class.Walk(b)

	if !meta.IsIndexingComplete() {
		return false
	}

	sv, ok := e.Property.(*ir.SimpleVar)
	if !ok {
		vv := e.Property.(*ir.Var)
		vv.Expr.Walk(b)
		return false
	}

	className, ok := solver.GetClassName(b.r.ctx.st, e.Class)
	if !ok {
		return false
	}

	p, ok := solver.FindProperty(className, "$"+sv.Name)
	if !ok && !b.r.ctx.st.IsTrait {
		b.r.Report(e.Property, LevelError, "undefined", "Property %s::$%s does not exist", className, sv.Name)
	}

	if ok && !canAccess(b.r.ctx.st, p.ClassName, p.Info.AccessLevel) {
		b.r.Report(e.Property, LevelError, "accessLevel", "Cannot access %s property %s::$%s", p.Info.AccessLevel, p.ClassName, sv.Name)
	}

	return false
}

func (b *BlockWalker) handleArray(arr *ir.ArrayExpr) bool {
	return b.handleArrayItems(arr, arr.Items)
}

func (b *BlockWalker) handleArrayItems(arr ir.Node, items []*ir.ArrayItemExpr) bool {
	if !meta.IsIndexingComplete() {
		return true
	}

	for _, item := range items {
		if item.Val != nil {
			item.Val.Walk(b)
		}
		if item.Key != nil {
			item.Key.Walk(b)
		}
	}

	return false
}

func (b *BlockWalker) handleClassConstFetch(e *ir.ClassConstFetchExpr) bool {
	if !meta.IsIndexingComplete() {
		return true
	}

	constName := e.ConstantName
	if constName.Value == `class` || constName.Value == `CLASS` {
		return false
	}

	className, ok := solver.GetClassName(b.r.ctx.st, e.Class)
	if !ok {
		return false
	}

	info, implClass, ok := solver.FindConstant(className, constName.Value)

	e.Class.Walk(b)

	if !ok && !b.r.ctx.st.IsTrait {
		b.r.Report(e.ConstantName, LevelError, "undefined", "Class constant %s::%s does not exist", className, constName.Value)
	}

	if ok && !canAccess(b.r.ctx.st, implClass, info.AccessLevel) {
		b.r.Report(e.ConstantName, LevelError, "accessLevel", "Cannot access %s constant %s::%s", info.AccessLevel, implClass, constName.Value)
	}

	return false
}

func (b *BlockWalker) handleForeach(s *ir.ForeachStmt) bool {
	// TODO: add reference semantics to foreach analyze as well

	// expression is always executed and is executed in base context
	if s.Expr != nil {
		s.Expr.Walk(b)
	}

	// foreach body can do 0 cycles so we need a separate context for that
	if s.Stmt != nil {
		ctx := b.withNewContext(func() {
			solver.ExprTypeLocalCustom(b.ctx.sc, b.r.ctx.st, s.Expr, b.ctx.customTypes).Iterate(func(typ string) {
				b.handleVariableNode(s.Variable, meta.NewTypesMap(meta.WrapElemOf(typ)), "foreach_value")
			})

			b.handleVariableNode(s.Key, arrayKeyType, "foreach_key")
			if list, ok := s.Variable.(*ir.ListExpr); ok {
				for _, item := range list.Items {
					b.handleVariableNode(item.Val, meta.TypesMap{}, "foreach_value")
				}
			} else {
				b.handleVariableNode(s.Variable, meta.TypesMap{}, "foreach_value")
			}

			b.ctx.innermostLoop = loopFor
			b.ctx.insideLoop = true
			if _, ok := s.Stmt.(*ir.StmtList); !ok {
				b.addStatement(s.Stmt)
			}
			s.Stmt.Walk(b)
		})

		b.maybeAddAllVars(ctx.sc, "foreach body")
		b.propagateFlags(ctx)
	}

	key, ok := s.Key.(*ir.SimpleVar)
	if !ok {
		return false
	}
	if IsDiscardVar(key.Name) {
		return false
	}

	_, ok = b.unusedVars[key.Name]
	if ok {
		variable, ok := s.Variable.(*ir.SimpleVar)
		if !ok {
			return false
		}

		b.untrackVarName(key.Name)

		b.r.Report(s.Key, LevelError, "unused", "foreach key $%s is unused, can simplify $%s => $%s to just $%s", key.Name, key.Name, variable.Name, variable.Name)
	}

	return false
}

func (b *BlockWalker) handleFor(s *ir.ForStmt) bool {
	for _, v := range s.Init {
		b.addStatement(v)
		v.Walk(b)
	}

	for _, v := range s.Cond {
		v.Walk(b)
	}

	for _, v := range s.Loop {
		b.addStatement(v)
		v.Walk(b)
	}

	// for body can do 0 cycles so we need a separate context for that
	if s.Stmt != nil {
		ctx := b.withNewContext(func() {
			b.ctx.innermostLoop = loopFor
			b.ctx.insideLoop = true
			s.Stmt.Walk(b)
		})

		b.maybeAddAllVars(ctx.sc, "while body")
		b.propagateFlags(ctx)
	}

	return false
}

func (b *BlockWalker) enterArrowFunction(fun *ir.ArrowFunctionExpr) bool {
	sc := meta.NewScope()

	doc := b.r.parsePHPDoc(fun, fun.PhpDocComment, fun.Params)
	b.r.reportPhpdocErrors(fun, doc.errs)
	phpDocParamTypes := doc.types

	params, _ := b.r.parseFuncArgs(fun.Params, phpDocParamTypes, sc, nil)
	b.r.handleArrowFuncExpr(params, fun.Expr, sc, b)

	return false
}

func (b *BlockWalker) enterClosure(fun *ir.ClosureExpr, haveThis bool, thisType meta.TypesMap, closureSolver *solver.ClosureCallerInfo) bool {
	sc := meta.NewScope()
	sc.SetInClosure(true)

	if haveThis {
		sc.AddVarName("this", thisType, "closure inside instance method", meta.VarAlwaysDefined)
	} else {
		sc.AddVarName("this", meta.NewTypesMap("possibly_late_bound"), "possibly late bound $this", meta.VarAlwaysDefined)
	}

	doc := b.r.parsePHPDoc(fun, fun.PhpDoc, fun.Params)
	b.r.reportPhpdocErrors(fun, doc.errs)
	phpDocParamTypes := doc.types

	var closureUses []ir.Node
	if fun.ClosureUse != nil {
		closureUses = fun.ClosureUse.Uses
	}
	for _, useExpr := range closureUses {
		var byRef bool
		var v *ir.SimpleVar
		switch u := useExpr.(type) {
		case *ir.ReferenceExpr:
			v = u.Variable.(*ir.SimpleVar)
			byRef = true
		case *ir.SimpleVar:
			v = u
		}

		if !b.ctx.sc.HaveVar(v) && !byRef {
			b.r.Report(v, LevelWarning, "undefined", "Undefined variable %s", v.Name)
		}

		typ, ok := b.ctx.sc.GetVarNameType(v.Name)
		if ok {
			sc.AddVarName(v.Name, typ, "use", meta.VarAlwaysDefined)
		}

		b.untrackVarName(v.Name)
	}

	params, _ := b.r.parseFuncArgs(fun.Params, phpDocParamTypes, sc, closureSolver)

	b.r.handleFuncStmts(params, closureUses, fun.Stmts, sc)
	b.r.addScope(fun, sc)

	return false
}

func (b *BlockWalker) maybeAddAllVars(sc *meta.Scope, reason string) {
	sc.Iterate(func(varName string, typ meta.TypesMap, flags meta.VarFlags) {
		flags &^= meta.VarAlwaysDefined
		b.ctx.sc.AddVarName(varName, typ, reason, flags)
	})
}

func (b *BlockWalker) handleWhile(s *ir.WhileStmt) bool {
	if s.Cond != nil {
		s.Cond.Walk(b)
	}

	// while body can do 0 cycles so we need a separate context for that
	if s.Stmt != nil {
		ctx := b.withNewContext(func() {
			b.ctx.innermostLoop = loopFor
			b.ctx.insideLoop = true
			s.Stmt.Walk(b)
		})
		b.maybeAddAllVars(ctx.sc, "while body")
		b.propagateFlags(ctx)
	}

	return false
}

func (b *BlockWalker) handleDo(s *ir.DoStmt) bool {
	if s.Stmt != nil {
		oldInnermostLoop := b.ctx.innermostLoop
		oldInsideLoop := b.ctx.insideLoop
		b.ctx.innermostLoop = loopFor
		b.ctx.insideLoop = true
		s.Stmt.Walk(b)
		b.ctx.innermostLoop = oldInnermostLoop
		b.ctx.insideLoop = oldInsideLoop
	}

	if s.Cond != nil {
		s.Cond.Walk(b)
	}

	return false
}

// propagateFlags is like propagateFlagsFromBranches, but for a simple single block case.
func (b *BlockWalker) propagateFlags(other *blockContext) {
	b.ctx.containsExitFlags |= other.containsExitFlags
}

// Propagate premature exit flags from visited branches ("contexts").
func (b *BlockWalker) propagateFlagsFromBranches(contexts []*blockContext, linksCount int) {
	allExit := false
	prematureExitFlags := 0

	for _, ctx := range contexts {
		b.ctx.containsExitFlags |= ctx.containsExitFlags
	}

	if len(contexts) > 0 && linksCount == 0 {
		allExit = true

		for _, ctx := range contexts {
			if ctx.exitFlags == 0 {
				allExit = false
			} else {
				prematureExitFlags |= ctx.exitFlags
			}
		}
	}

	if allExit {
		b.ctx.exitFlags |= prematureExitFlags
	}
}

func (b *BlockWalker) handleVariable(v ir.Node) bool {
	var varName string
	switch v := v.(type) {
	case *ir.Var:
		if vv, ok := v.Expr.(*ir.SimpleVar); ok {
			varName = vv.Name
			if b.inArrowFunction {
				for _, w := range b.parentBlockWalkers {
					w.untrackVarName(varName)
				}
			}

			b.untrackVarName(varName)
		}
	case *ir.SimpleVar:
		varName = v.Name
		if b.inArrowFunction {
			for _, w := range b.parentBlockWalkers {
				w.untrackVarName(varName)
			}
		}

		b.untrackVarName(varName)
	}

	have := b.ctx.sc.HaveVar(v)

	if !have && !b.inArrowFunction {
		b.r.reportUndefinedVariable(v, b.ctx.sc.MaybeHaveVar(v))
		b.ctx.sc.AddVar(v, meta.NewTypesMap("undefined"), "undefined", meta.VarAlwaysDefined)
	}

	// In case the required variable was not found in the current scope,
	// we need to look at all scopes above up to the scope in which the given
	// arrow function is declared or, in case it is a nested arrow function,
	// to the scope, which contains the parent arrow function.
	// This is necessary because arrow functions implicitly capture variables.
	if b.inArrowFunction && !have {
		var varNotFound bool
		var varMaybeNotDefined bool

		for _, bw := range b.parentBlockWalkers {
			s := bw.ctx.sc

			if !s.HaveVar(v) {
				if !varMaybeNotDefined {
					varMaybeNotDefined = s.MaybeHaveVar(v)
				}
				varNotFound = true
				continue
			}

			tp, _ := s.GetVarNameType(varName)

			// If a variable was found in one of the scopes,
			// we must add it to the current scope, that is, capture the variable.
			// Thus, by changing this variable inside the arrow function,
			// we will not change the variable that was captured,
			// as it should be according to the specification
			// (www.php.net/manual/en/functions.arrow.php).
			b.ctx.sc.AddVar(v, tp, "from_parent_scope", meta.VarAlwaysDefined)
			return false
		}

		if varNotFound {
			b.r.reportUndefinedVariable(v, varMaybeNotDefined)
			b.ctx.sc.AddVar(v, meta.NewTypesMap("undefined"), "undefined", meta.VarAlwaysDefined)
		}
	}

	return false
}

func (b *BlockWalker) handleTernary(e *ir.TernaryExpr) bool {
	if e.IfTrue == nil {
		return true // Skip `$x ?: $y` expressions
	}

	b.withNewContext(func() {
		// No need to delete vars here as we run andWalker
		// only inside a new context.
		a := &andWalker{b: b}
		e.Condition.Walk(a)
		e.IfTrue.Walk(b)
	})
	e.IfFalse.Walk(b)
	return false
}

func (b *BlockWalker) handleIf(s *ir.IfStmt) bool {
	var varsToDelete []ir.Node
	customMethods := len(b.ctx.customMethods)
	customFunctions := len(b.ctx.customFunctions)
	// Remove all isset'ed variables after we're finished with this if statement.
	defer func() {
		for _, v := range varsToDelete {
			b.ctx.sc.DelVar(v, "isset/!empty")
		}
		b.ctx.customMethods = b.ctx.customMethods[:customMethods]
		b.ctx.customFunctions = b.ctx.customFunctions[:customFunctions]
	}()
	walkCond := func(cond ir.Node) {
		a := &andWalker{b: b}
		cond.Walk(a)
		varsToDelete = append(varsToDelete, a.varsToDelete...)
	}

	// first condition is always executed, so run it in base context
	if s.Cond != nil {
		walkCond(s.Cond)
	}

	var contexts []*blockContext

	walk := func(n ir.Node) (links int) {
		// handle if (...) smth(); else other_thing(); // without braces
		if els, ok := n.(*ir.ElseStmt); ok {
			b.addStatement(els.Stmt)
		} else if elsif, ok := n.(*ir.ElseIfStmt); ok {
			b.addStatement(elsif.Stmt)
		} else {
			b.addStatement(n)
		}

		ctx := b.withNewContext(func() {
			if elsif, ok := n.(*ir.ElseIfStmt); ok {
				walkCond(elsif.Cond)
				b.handleElseIf(elsif)
				elsif.Stmt.Walk(b)
			} else {
				n.Walk(b)
			}
			b.r.addScope(n, b.ctx.sc)
		})

		contexts = append(contexts, ctx)

		if ctx.exitFlags != 0 {
			return 0
		}

		return 1
	}

	linksCount := 0

	if s.Stmt != nil {
		linksCount += walk(s.Stmt)
	} else {
		linksCount++
	}

	for _, n := range s.ElseIf {
		linksCount += walk(n)
	}

	if s.Else != nil {
		linksCount += walk(s.Else)
	} else {
		linksCount++
	}

	b.propagateFlagsFromBranches(contexts, linksCount)

	varTypes := make(map[string]meta.TypesMap, b.ctx.sc.Len())
	defCounts := make(map[string]int, b.ctx.sc.Len())

	for _, ctx := range contexts {
		if ctx.exitFlags != 0 {
			continue
		}

		ctx.sc.Iterate(func(nm string, typ meta.TypesMap, flags meta.VarFlags) {
			varTypes[nm] = varTypes[nm].Append(typ)
			if flags.IsAlwaysDefined() {
				defCounts[nm]++
			}
		})
	}

	for nm, types := range varTypes {
		var flags meta.VarFlags
		flags.SetAlwaysDefined(defCounts[nm] == linksCount)
		b.ctx.sc.AddVarName(nm, types, "all branches", flags)
	}

	return false
}

func (b *BlockWalker) handleElseIf(s *ir.ElseIfStmt) {
	if s.Merged {
		b.r.checkKeywordCase(s, "else")
		if ff := (*s.GetFreeFloating())[freefloating.Else]; len(ff) != 0 {
			rightmostPos := ff[len(ff)-1].Position
			b.r.checkKeywordCasePos(s, rightmostPos.EndPos, "if")
		}
	} else {
		b.r.checkKeywordCase(s, "elseif")
	}
}

func (b *BlockWalker) iterateNextCases(cases []ir.Node, startIdx int) {
	for i := startIdx; i < len(cases); i++ {
		cond, list := getCaseStmts(cases[i])
		if cond != nil {
			cond.Walk(b)
		}

		for _, stmt := range list {
			if stmt != nil {
				b.addStatement(stmt)
				stmt.Walk(b)
				if b.ctx.exitFlags != 0 {
					return
				}
			}
		}
	}
}

func (b *BlockWalker) handleSwitch(s *ir.SwitchStmt) bool {
	// first condition is always executed, so run it in base context
	if s.Cond != nil {
		s.Cond.Walk(b)
	}

	var contexts []*blockContext

	linksCount := 0
	haveDefault := false
	breakFlags := FlagBreak | FlagContinue

	for idx, c := range s.CaseList.Cases {
		var list []ir.Node

		cond, list := getCaseStmts(c)
		if cond == nil {
			haveDefault = true
			b.r.checkKeywordCase(c, "default")
		} else {
			cond.Walk(b)
			b.r.checkKeywordCase(c, "case")
		}

		// allow empty case body without "break;"
		// nothing new can be defined here so we just skip it
		if len(list) == 0 {
			continue
		}

		ctx := b.withNewContext(func() {
			b.ctx.innermostLoop = loopSwitch
			for _, s := range list {
				if s != nil {
					b.addStatement(s)
					s.Walk(b)
				}
			}

			// allow to omit "break;" in the final statement
			if idx != len(s.CaseList.Cases)-1 && b.ctx.exitFlags == 0 {
				// allow the fallthrough if appropriate comment is present
				nextCase := s.CaseList.Cases[idx+1]
				if !caseHasFallthroughComment(nextCase) {
					b.r.Report(c, LevelInformation, "caseBreak", "Add break or '// fallthrough' to the end of the case")
				}
			}

			if (b.ctx.exitFlags & (^breakFlags)) == 0 {
				linksCount++

				if b.ctx.exitFlags == 0 {
					b.iterateNextCases(s.CaseList.Cases, idx+1)
				}
			}
		})

		contexts = append(contexts, ctx)
	}

	if !haveDefault {
		linksCount++
	}

	// whether or not all branches exit (return, throw, etc)
	allExit := false
	prematureExitFlags := 0

	if len(contexts) > 0 && haveDefault {
		allExit = true

		for _, ctx := range contexts {
			cleanFlags := ctx.exitFlags & (^breakFlags)
			if cleanFlags == 0 {
				allExit = false
			} else {
				prematureExitFlags |= cleanFlags
			}
			b.ctx.containsExitFlags |= ctx.containsExitFlags
		}
	}

	if allExit {
		b.ctx.exitFlags |= prematureExitFlags
	}

	varTypes := make(map[string]meta.TypesMap, b.ctx.sc.Len())
	defCounts := make(map[string]int, b.ctx.sc.Len())

	for _, ctx := range contexts {
		b.propagateFlags(ctx)

		cleanFlags := ctx.exitFlags & (^breakFlags)
		if cleanFlags != 0 {
			continue
		}

		ctx.sc.Iterate(func(nm string, typ meta.TypesMap, flags meta.VarFlags) {
			varTypes[nm] = varTypes[nm].Append(typ)
			if flags.IsAlwaysDefined() {
				defCounts[nm]++
			}
		})
	}

	for nm, types := range varTypes {
		var flags meta.VarFlags
		flags.SetAlwaysDefined(defCounts[nm] == linksCount)
		b.ctx.sc.AddVarName(nm, types, "all cases", flags)
	}

	return false
}

// if $a was previously undefined,
// handle case when doing assignment like '$a[] = 4;'
// or call to function that accepts like exec("command", $a)
func (b *BlockWalker) handleDimFetchLValue(e *ir.ArrayDimFetchExpr, reason string, typ meta.TypesMap) {
	b.checkArrayDimFetch(e)

	switch v := e.Variable.(type) {
	case *ir.Var, *ir.SimpleVar:
		arrTyp := meta.NewEmptyTypesMap(typ.Len())
		typ.Iterate(func(t string) {
			arrTyp = arrTyp.AppendString(meta.WrapArrayOf(t))
		})
		b.addVar(v, arrTyp, reason, meta.VarAlwaysDefined)
		b.handleVariable(v)
	case *ir.ArrayDimFetchExpr:
		b.handleDimFetchLValue(v, reason, meta.MixedType)
	default:
		// probably not assignable?
		v.Walk(b)
	}

	if e.Dim != nil {
		e.Dim.Walk(b)
	}
}

// some day, perhaps, there will be some difference between handleAssignReference and handleAssign
func (b *BlockWalker) handleAssignReference(a *ir.AssignReference) bool {
	switch v := a.Variable.(type) {
	case *ir.ArrayDimFetchExpr:
		b.handleDimFetchLValue(v, "assign_array", meta.MixedType)
		a.Expression.Walk(b)
		return false
	case *ir.Var, *ir.SimpleVar:
		b.addVar(v, solver.ExprTypeLocal(b.ctx.sc, b.r.ctx.st, a.Expression), "assign", meta.VarAlwaysDefined)
		b.addNonLocalVar(v, varRef)
	case *ir.ListExpr:
		// TODO: figure out whether this case is reachable.
		for _, item := range v.Items {
			b.handleVariableNode(item.Val, meta.NewTypesMap("unknown_from_list"), "assign")
		}
	default:
		a.Variable.Walk(b)
	}

	a.Expression.Walk(b)
	return false
}

func (b *BlockWalker) handleAssignShapeToList(items []*ir.ArrayItemExpr, info meta.ClassInfo) {
	for i, item := range items {
		var prop meta.PropertyInfo
		var ok bool

		if item.Key != nil {
			var key string
			switch keyNode := item.Key.(type) {
			case *ir.String:
				key = keyNode.Value
			case *ir.Lnumber:
				key = keyNode.Value
			case *ir.Dnumber:
				key = keyNode.Value
			}

			if key != "" {
				prop, ok = info.Properties[key]
			}
		} else {
			prop, ok = info.Properties[fmt.Sprint(i)]
		}

		var tp meta.TypesMap
		if !ok {
			tp = meta.NewTypesMap("unknown_from_list")
		} else {
			tp = prop.Typ
		}
		b.handleVariableNode(item.Val, tp, "list-assign")
	}
}

func (b *BlockWalker) handleAssignList(list *ir.ListExpr, rhs ir.Node) {
	typ := solver.ExprType(b.ctx.sc, b.r.ctx.st, rhs)

	// TODO: test if we can prealloc elemTypes to const size hint like 2
	// and get stack allocation which will help to avoid the unwanted heap allocs.
	// Hint: only const (literal) size hints work for this.
	// Hint: check the compiler output to see whether elemTypes "escape" or not.
	//
	// We store meta.Type instead of string to avoid the need to do strings.Join
	// when we want to create a TypesMap.
	var elemTypes []meta.Type
	var shapeType string
	typ.Iterate(func(typ string) {
		switch {
		case meta.IsShapeType(typ):
			shapeType = typ
		case meta.IsArrayType(typ):
			elemType := strings.TrimSuffix(typ, "[]")
			elemTypes = append(elemTypes, meta.Type{Elem: elemType})
		}
	})

	// Try to handle it as a shape assignment.
	if shapeType != "" {
		class, ok := meta.Info.GetClass(shapeType)
		if ok {
			b.handleAssignShapeToList(list.Items, class)
			return
		}
	}

	// Try to handle it as an array assignment.
	if len(elemTypes) != 0 {
		elemTypeMap := meta.NewTypesMapFromTypes(elemTypes).Immutable()
		for _, item := range list.Items {
			b.handleVariableNode(item.Val, elemTypeMap, "list-assign")
		}
		return
	}

	// Fallback: define vars with unknown types.
	//
	// TODO: shouldn't it be a mixed type? I would prefer a "mixed" type here
	// and "unknown from list" reason.
	for _, item := range list.Items {
		b.handleVariableNode(item.Val, meta.NewTypesMap("unknown_from_list"), "list-assign")
	}
}

func (b *BlockWalker) paramClobberCheck(v *ir.SimpleVar) {
	if b.callsFuncGetArgs {
		return
	}
	if _, ok := b.unusedParams[v.Name]; ok && !b.path.Conditional() {
		b.r.Report(v, LevelWarning, "paramClobber", "$%s param re-assigned before being used", v.Name)
	}
}

func (b *BlockWalker) handleAssign(a *ir.Assign) bool {
	a.Expression.Walk(b)

	switch v := a.Variable.(type) {
	case *ir.ArrayDimFetchExpr:
		typ := solver.ExprTypeLocal(b.ctx.sc, b.r.ctx.st, a.Expression)
		b.handleDimFetchLValue(v, "assign_array", typ)
		return false
	case *ir.SimpleVar:
		b.paramClobberCheck(v)
		b.replaceVar(v, solver.ExprTypeLocal(b.ctx.sc, b.r.ctx.st, a.Expression), "assign", meta.VarAlwaysDefined)
	case *ir.Var:
		b.replaceVar(v, solver.ExprTypeLocal(b.ctx.sc, b.r.ctx.st, a.Expression), "assign", meta.VarAlwaysDefined)
	case *ir.ListExpr:
		if !meta.IsIndexingComplete() {
			return true
		}

		b.handleAssignList(v, a.Expression)
	case *ir.PropertyFetchExpr:
		v.Property.Walk(b)
		sv, ok := v.Variable.(*ir.SimpleVar)
		if !ok {
			v.Variable.Walk(b)
			break
		}

		b.untrackVarName(sv.Name)

		if sv.Name != "this" {
			break
		}

		if b.r.ctx.st.CurrentClass == "" {
			break
		}

		propertyName, ok := v.Property.(*ir.Identifier)
		if !ok {
			break
		}

		cls := b.r.getClass()

		p := cls.Properties[propertyName.Value]
		p.Typ = p.Typ.Append(solver.ExprTypeLocalCustom(b.ctx.sc, b.r.ctx.st, a.Expression, b.ctx.customTypes))
		cls.Properties[propertyName.Value] = p
	case *ir.StaticPropertyFetchExpr:
		sv, ok := v.Property.(*ir.SimpleVar)
		if !ok {
			vv := v.Property.(*ir.Var)
			vv.Expr.Walk(b)
			break
		}

		if b.r.ctx.st.CurrentClass == "" {
			break
		}

		className, ok := solver.GetClassName(b.r.ctx.st, v.Class)
		if !ok || className != b.r.ctx.st.CurrentClass {
			break
		}

		cls := b.r.getClass()

		p := cls.Properties["$"+sv.Name]
		p.Typ = p.Typ.Append(solver.ExprTypeLocalCustom(b.ctx.sc, b.r.ctx.st, a.Expression, b.ctx.customTypes))
		cls.Properties["$"+sv.Name] = p
	default:
		a.Variable.Walk(b)
	}

	return false
}

func (b *BlockWalker) handleAssignOp(assign ir.Node) {
	var typ meta.TypesMap
	var v ir.Node

	switch assign := assign.(type) {
	case *ir.AssignPlus:
		e := &ir.PlusExpr{
			Left:  assign.Variable,
			Right: assign.Expression,
		}
		v = assign.Variable
		typ = solver.ExprTypeLocal(b.ctx.sc, b.r.ctx.st, e)
	case *ir.AssignMinus:
		e := &ir.MinusExpr{
			Left:  assign.Variable,
			Right: assign.Expression,
		}
		v = assign.Variable
		typ = solver.ExprTypeLocal(b.ctx.sc, b.r.ctx.st, e)
	case *ir.AssignMul:
		e := &ir.MulExpr{
			Left:  assign.Variable,
			Right: assign.Expression,
		}
		v = assign.Variable
		typ = solver.ExprTypeLocal(b.ctx.sc, b.r.ctx.st, e)
	case *ir.AssignDiv:
		e := &ir.DivExpr{
			Left:  assign.Variable,
			Right: assign.Expression,
		}
		v = assign.Variable
		typ = solver.ExprTypeLocal(b.ctx.sc, b.r.ctx.st, e)

	case *ir.AssignConcat:
		v = assign.Variable
		typ = meta.PreciseStringType
	case *ir.AssignShiftLeft:
		v = assign.Variable
		typ = meta.PreciseIntType
	case *ir.AssignShiftRight:
		v = assign.Variable
		typ = meta.PreciseIntType
	case *ir.AssignCoalesce:
		e := &ir.CoalesceExpr{
			Left:  assign.Variable,
			Right: assign.Expression,
		}
		v = assign.Variable
		typ = solver.ExprTypeLocal(b.ctx.sc, b.r.ctx.st, e)

	default:
		return
	}

	b.replaceVar(v, typ, "assign", meta.VarAlwaysDefined)
}

func (b *BlockWalker) flushUnused() {
	if !meta.IsIndexingComplete() {
		return
	}

	visitedMap := make(map[ir.Node]struct{})
	for name, nodes := range b.unusedVars {
		if IsDiscardVar(name) {
			// blank identifier is a way to tell linter (and PHPStorm) that result is explicitly unused
			continue
		}

		if _, ok := superGlobals[name]; ok {
			continue
		}

		for _, n := range nodes {
			if _, ok := visitedMap[n]; ok {
				continue
			}

			visitedMap[n] = struct{}{}
			b.r.Report(n, LevelUnused, "unused", `Variable %s is unused (use $_ to ignore this inspection)`, name)
		}
	}
}

func (b *BlockWalker) handleVariableNode(n ir.Node, typ meta.TypesMap, what string) {
	if n == nil {
		return
	}

	var vv ir.Node
	switch n := n.(type) {
	case *ir.Var, *ir.SimpleVar:
		vv = n
	case *ir.ReferenceExpr:
		vv = n.Variable
	default:
		return
	}

	b.addVar(vv, typ, what, meta.VarAlwaysDefined)
}

// LeaveNode is called after all children have been visited.
func (b *BlockWalker) LeaveNode(w ir.Node) {
	for _, c := range b.custom {
		c.BeforeLeaveNode(w)
	}

	b.path.pop()

	if b.ctx.exitFlags == 0 {
		switch w.(type) {
		case *ir.ReturnStmt:
			b.ctx.exitFlags |= FlagReturn
			b.ctx.containsExitFlags |= FlagReturn
		case *ir.ExitExpr:
			b.ctx.exitFlags |= FlagDie
			b.ctx.containsExitFlags |= FlagDie
		case *ir.ThrowStmt:
			b.ctx.exitFlags |= FlagThrow
			b.ctx.containsExitFlags |= FlagThrow
		case *ir.ContinueStmt:
			b.ctx.exitFlags |= FlagContinue
			b.ctx.containsExitFlags |= FlagContinue
		case *ir.BreakStmt:
			b.ctx.exitFlags |= FlagBreak
			b.ctx.containsExitFlags |= FlagBreak
		}
	}

	for _, c := range b.custom {
		c.AfterLeaveNode(w)
	}
}

func (b *BlockWalker) sideEffectFree(n ir.Node) bool {
	return solver.SideEffectFree(b.ctx.sc, b.r.ctx.st, b.ctx.customTypes, n)
}

func (b *BlockWalker) exprType(n ir.Node) meta.TypesMap {
	return solver.ExprTypeCustom(b.ctx.sc, b.r.ctx.st, n, b.ctx.customTypes)
}<|MERGE_RESOLUTION|>--- conflicted
+++ resolved
@@ -288,13 +288,10 @@
 		res = b.handleVariable(s)
 	case *ir.FunctionStmt:
 		res = b.handleFunction(s)
-<<<<<<< HEAD
 	case *ir.ArrowFunctionExpr:
 		res = b.handleArrowFunction(s)
-=======
 	case *ir.AnonClassExpr:
 		res = !b.ignoreFunctionBodies
->>>>>>> be0545d2
 	case *ir.ClassStmt:
 		if b.ignoreFunctionBodies {
 			res = false
