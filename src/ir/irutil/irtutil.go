--- conflicted
+++ resolved
@@ -66,7 +66,6 @@
 	return irfmt.Node(n)
 }
 
-<<<<<<< HEAD
 // Find searches for a node in the passed subtree.
 func Find(what ir.Node, where ir.Node) bool {
 	if what == nil || where == nil {
@@ -88,7 +87,8 @@
 	w := newFindWalkerWithPredicate(what, where, pred)
 	where.Walk(w)
 	return w.found
-=======
+}
+
 // FindPhpDoc searches for phpdoc by traversing all subtree and all tokens.
 func FindPhpDoc(n ir.Node) (doc string, found bool) {
 	Inspect(n, func(n ir.Node) (continueTraverse bool) {
@@ -109,7 +109,6 @@
 	}
 
 	return doc, false
->>>>>>> 7f563195
 }
 
 func classEqual(x, y ir.Class) bool {
