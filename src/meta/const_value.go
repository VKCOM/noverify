--- conflicted
+++ resolved
@@ -203,8 +203,8 @@
 	return fmt.Sprintf("%s(%v)", c.Type, c.Value)
 }
 
-<<<<<<< HEAD
-func (c ConstantValue) StringValue() string {
+
+func (c ConstValue) StringValue() string {
 	if c.Type == Undefined {
 		return ""
 	}
@@ -212,10 +212,7 @@
 	return fmt.Sprintf("%v", c.Value)
 }
 
-func (c ConstantValue) IsEqual(v ConstantValue) bool {
-=======
 func (c ConstValue) IsEqual(v ConstValue) bool {
->>>>>>> 7c823d66
 	if v.Type == Undefined || c.Type == Undefined {
 		return false
 	}
