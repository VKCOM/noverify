--- conflicted
+++ resolved
@@ -171,19 +171,17 @@
 		MinParamsCnt: 2,
 		Typ:          types.NewMap("object|null"),
 	}
-<<<<<<< HEAD
 	i.internalFunctions.H[`\instance_cache_fetch`] = FuncInfo{
 		Name:         `\instance_cache_fetch`,
 		Params:       []FuncParam{{Name: "type"}, {Name: "key"}},
 		MinParamsCnt: 2,
 		Typ:          types.NewMap("object|null"),
-=======
+	}
 	i.internalFunctions.H[`\instance_cast`] = FuncInfo{
 		Name:         `\instance_cast`,
 		Params:       []FuncParam{{Name: "instance"}, {Name: "class_name"}},
 		MinParamsCnt: 2,
 		Typ:          types.NewMap("object"),
->>>>>>> bf88c6ee
 	}
 
 	i.internalFunctionOverrides[`\array_first_value`] = FuncInfoOverride{
