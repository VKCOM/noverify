package meta

import (
	"strings"
	"sync"

	"github.com/VKCOM/noverify/src/types"
)

// Info contains meta information for all classes, functions, etc.
type Info struct {
	indexingComplete   bool
	loadingStubs       bool
	onIndexingComplete []func(*Info)

	sync.Mutex
	*Scope
	allFiles                  map[string]bool
	allTraits                 ClassesMap
	allClasses                ClassesMap
	allFunctions              FunctionsMap
	allConstants              ConstantsMap
	allFunctionsOverrides     FunctionsOverrideMap
	perFileTraits             map[string]ClassesMap
	perFileClasses            map[string]ClassesMap
	perFileFunctions          map[string]FunctionsMap
	perFileConstants          map[string]ConstantsMap
	internalFunctions         FunctionsMap
	internalFunctionOverrides FunctionsOverrideMap
	internalClasses           ClassesMap
}

func NewInfo() *Info {
	return &Info{
		Scope:                 NewScope(),
		allFiles:              make(map[string]bool),
		allTraits:             NewClassesMap(),
		allClasses:            NewClassesMap(),
		allFunctions:          NewFunctionsMap(),
		allConstants:          make(ConstantsMap),
		allFunctionsOverrides: make(FunctionsOverrideMap),
		perFileTraits:         make(map[string]ClassesMap),
		perFileClasses:        make(map[string]ClassesMap),
		perFileFunctions:      make(map[string]FunctionsMap),
		perFileConstants:      make(map[string]ConstantsMap),
	}
}

func (i *Info) OnIndexingComplete(cb func(*Info)) {
	if i.indexingComplete {
		cb(i)
	} else {
		i.onIndexingComplete = append(i.onIndexingComplete, cb)
	}
}

// IsLoadingStubs reports whether we're parsing stub files right now.
func (i *Info) IsLoadingStubs() bool {
	return i.loadingStubs
}

// SetLoadingStubs changes IsLoadingStubs() return value.
//
// Should be only called from linter.InitStubs() function.
func (i *Info) SetLoadingStubs(isLoading bool) {
	i.loadingStubs = isLoading
}

func (i *Info) IsIndexingComplete() bool {
	return i.indexingComplete
}

func (i *Info) SetIndexingComplete(complete bool) {
	i.indexingComplete = complete

	if complete {
		for _, cb := range i.onIndexingComplete {
			cb(i)
		}
	}
}

func (i *Info) GetConstant(nm string) (res ConstInfo, ok bool) {
	res, ok = i.allConstants[nm]
	return res, ok
}

func (i *Info) NumConstants() int {
	return len(i.allConstants)
}

func (i *Info) GetClass(nm string) (res ClassInfo, ok bool) {
	return i.allClasses.Get(nm)
}

func (i *Info) GetTrait(nm string) (res ClassInfo, ok bool) {
	return i.allTraits.Get(nm)
}

func (i *Info) GetClassOrTrait(nm string) (res ClassInfo, ok bool) {
	res, ok = i.allClasses.Get(nm)
	if ok {
		return res, true
	}
	res, ok = i.allTraits.Get(nm)
	return res, ok
}

func (i *Info) NumClasses() int {
	return i.allClasses.Len()
}

func (i *Info) GetFunction(nm string) (res FuncInfo, ok bool) {
	res, ok = i.allFunctions.Get(nm)
	return res, ok
}

func (i *Info) GetFunctionOverride(nm string) (res FuncInfoOverride, ok bool) {
	res, ok = i.allFunctionsOverrides[nm]
	return res, ok
}

func (i *Info) NumFunctions() int {
	return i.allFunctions.Len()
}

func (i *Info) NumFilesWithFunctions() int {
	return len(i.perFileFunctions)
}

func (i *Info) FindFunctions(substr string) (res []string) {
	for _, fn := range i.allFunctions.H {
		if strings.HasPrefix(fn.Name, substr) {
			res = append(res, fn.Name)
		}
	}
	return res
}

func (i *Info) FindConstants(substr string) (res []string) {
	for c := range i.allConstants {
		if strings.HasPrefix(c, substr) {
			res = append(res, c)
		}
	}
	return res
}

func (i *Info) InitKphpStubs() {
	i.internalFunctions.H[`\array_first_value`] = FuncInfo{
		Name:         `\array_first_value`,
		Params:       []FuncParam{{Name: "el"}},
		MinParamsCnt: 1,
		Typ:          types.NewMap("mixed"),
	}
	i.internalFunctions.H[`\array_last_value`] = FuncInfo{
		Name:         `\array_last_value`,
		Params:       []FuncParam{{Name: "el"}},
		MinParamsCnt: 1,
		Typ:          types.NewMap("mixed"),
	}
	i.internalFunctions.H[`\array_filter_by_key`] = FuncInfo{
		Name:         `\array_filter_by_key`,
		Params:       []FuncParam{{Name: "array"}, {Name: "callback"}},
		MinParamsCnt: 2,
		Typ:          types.NewMap("mixed"),
	}
	i.internalFunctions.H[`\instance_deserialize`] = FuncInfo{
		Name:         `\instance_deserialize`,
		Params:       []FuncParam{{Name: "packed_str"}, {Name: "type_of_instance"}},
		MinParamsCnt: 2,
		Typ:          types.NewMap("object|null"),
	}
	i.internalFunctions.H[`\instance_cache_fetch`] = FuncInfo{
		Name:         `\instance_cache_fetch`,
		Params:       []FuncParam{{Name: "type"}, {Name: "key"}},
		MinParamsCnt: 2,
		Typ:          types.NewMap("object|null"),
	}
	i.internalFunctions.H[`\instance_cast`] = FuncInfo{
		Name:         `\instance_cast`,
		Params:       []FuncParam{{Name: "instance"}, {Name: "class_name"}},
		MinParamsCnt: 2,
		Typ:          types.NewMap("object"),
	}

	i.internalFunctions.H[`\not_null`] = FuncInfo{
		Name:         `\not_null`,
		Params:       []FuncParam{{Name: "any_value"}},
		MinParamsCnt: 1,
		Typ:          types.NewMap("mixed"),
	}
	i.internalFunctions.H[`\not_false`] = FuncInfo{
		Name:         `\not_false`,
		Params:       []FuncParam{{Name: "any_value"}},
		MinParamsCnt: 1,
		Typ:          types.NewMap("mixed"),
	}
	i.internalFunctions.H[`\create_vector`] = FuncInfo{
		Name:         `\create_vector`,
		Params:       []FuncParam{{Name: "count"}, {Name: "el"}},
		MinParamsCnt: 2,
		Typ:          types.NewMap("mixed[]"),
	}

	i.internalFunctionOverrides[`\array_first_value`] = FuncInfoOverride{
		OverrideType: OverrideElementType,
		ArgNum:       0,
	}
	i.internalFunctionOverrides[`\array_last_value`] = FuncInfoOverride{
		OverrideType: OverrideElementType,
		ArgNum:       0,
	}
	i.internalFunctionOverrides[`\array_filter_by_key`] = FuncInfoOverride{
		OverrideType: OverrideArgType,
		ArgNum:       0,
	}
	i.internalFunctionOverrides[`\instance_deserialize`] = FuncInfoOverride{
		OverrideType: OverrideNullableClassType,
		ArgNum:       1,
	}
	i.internalFunctionOverrides[`\instance_cast`] = FuncInfoOverride{
		OverrideType: OverrideClassType,
		ArgNum:       1,
	}
<<<<<<< HEAD
	i.internalFunctionOverrides[`\not_null`] = FuncInfoOverride{
		OverrideType: OverrideArgType,
		Properties:   NotNull,
		ArgNum:       0,
	}
	i.internalFunctionOverrides[`\not_false`] = FuncInfoOverride{
		OverrideType: OverrideArgType,
		Properties:   NotFalse,
		ArgNum:       0,
	}
	i.internalFunctionOverrides[`\create_vector`] = FuncInfoOverride{
		OverrideType: OverrideArgType,
		Properties:   ArrayOf,
		ArgNum:       1,
	}
=======
	i.internalFunctionOverrides[`\instance_cache_fetch`] = FuncInfoOverride{
		OverrideType: OverrideNullableClassType,
		ArgNum:       0,
	}
>>>>>>> 6b7eb968
}

func (i *Info) InitStubs() {
	i.Lock()
	defer i.Unlock()

	{
		i.internalFunctions = NewFunctionsMap()
		h := make(map[lowercaseString]FuncInfo, len(i.allFunctions.H))
		for k, v := range i.allFunctions.H {
			h[k] = v
		}
		i.internalFunctions.H = h
	}

	{
		i.internalClasses = NewClassesMap()
		h := make(map[lowercaseString]ClassInfo, len(i.allClasses.H))
		for k, v := range i.allClasses.H {
			h[k] = v
		}
		i.internalClasses.H = h
	}

	i.internalFunctionOverrides = make(FunctionsOverrideMap)
	for k, v := range i.allFunctionsOverrides {
		i.internalFunctionOverrides[k] = v
	}
}

func (i *Info) AddFilenameNonLocked(filename string) {
	i.allFiles[filename] = true
}

func (i *Info) FileExists(filename string) bool {
	return i.allFiles[filename]
}

func (i *Info) GetMetaForFile(filename string) (res PerFile) {
	if t, ok := i.perFileTraits[filename]; ok {
		res.Traits = t
	}

	if c, ok := i.perFileConstants[filename]; ok {
		res.Constants = c
	}

	if f, ok := i.perFileFunctions[filename]; ok {
		res.Functions = f
	}

	if c, ok := i.perFileClasses[filename]; ok {
		res.Classes = c
	}

	return res
}

func (i *Info) DeleteMetaForFileNonLocked(filename string) {
	oldClasses := i.perFileClasses[filename]
	delete(i.allFiles, filename)
	delete(i.perFileClasses, filename)

	for f := range oldClasses.H {
		delete(i.allClasses.H, f)
	}

	oldTraits := i.perFileTraits[filename]
	delete(i.perFileTraits, filename)

	for f := range oldTraits.H {
		delete(i.allTraits.H, f)
	}

	oldFunctions := i.perFileFunctions[filename]
	delete(i.perFileFunctions, filename)

	{
		allFuncs := i.allFunctions.H
		for f, oldFn := range oldFunctions.H {
			fn, ok := allFuncs[f]
			if !ok || oldFn.Pos.Length != fn.Pos.Length {
				continue
			}
			delete(allFuncs, f)
		}
	}

	oldConstants := i.perFileConstants[filename]
	delete(i.perFileConstants, filename)

	for f := range oldConstants {
		delete(i.allConstants, f)
	}
}

func (i *Info) AddClassesNonLocked(filename string, m ClassesMap) {
	i.perFileClasses[filename] = m

	allClasses := i.allClasses.H
	for k, v := range m.H {
		prevClass, ok := allClasses[k]
		if !ok || v.Pos.Length > prevClass.Pos.Length {
			allClasses[k] = v
		}
	}
}

func (i *Info) AddTraitsNonLocked(filename string, m ClassesMap) {
	i.perFileTraits[filename] = m

	allTraits := i.allTraits.H
	for k, v := range m.H {
		prevTrait, ok := allTraits[k]
		if !ok || v.Pos.Length > prevTrait.Pos.Length {
			allTraits[k] = v
		}
	}
}

func (i *Info) AddFunctionsNonLocked(filename string, m FunctionsMap) {
	i.perFileFunctions[filename] = m

	allFuncs := i.allFunctions.H
	for k, v := range m.H {
		prevFn, ok := allFuncs[k]
		if !ok || v.Pos.Length > prevFn.Pos.Length {
			allFuncs[k] = v
		}
	}
}

func (i *Info) AddFunctionsOverridesNonLocked(filename string, m FunctionsOverrideMap) {
	// TODO: support filename map

	for k, v := range m {
		i.allFunctionsOverrides[k] = v
	}
}

func (i *Info) AddConstantsNonLocked(filename string, m ConstantsMap) {
	i.perFileConstants[filename] = m

	for k, v := range m {
		// This may cause a name conflict if we have several
		// constants with the same name inside the project.
		// When we'll store a list of symbols for the every name,
		// it won't be a problem anymore.
		i.allConstants[k] = v
	}
}

func (i *Info) AddToGlobalScopeNonLocked(filename string, sc *Scope) {
	sc.Iterate(func(nm string, typ types.Map, flags VarFlags) {
		i.AddVarName(nm, typ, "global", flags)
	})
}

func (i *Info) IsInternalClass(className string) bool {
	_, ok := i.internalClasses.Get(className)
	return ok
}

func (i *Info) GetInternalFunctionInfo(fn string) (info FuncInfo, ok bool) {
	return i.internalFunctions.Get(fn)
}

func (i *Info) GetInternalFunctionOverrideInfo(fn string) (info FuncInfoOverride, ok bool) {
	info, ok = i.internalFunctionOverrides[fn]
	return info, ok
}<|MERGE_RESOLUTION|>--- conflicted
+++ resolved
@@ -223,8 +223,12 @@
 		OverrideType: OverrideClassType,
 		ArgNum:       1,
 	}
-<<<<<<< HEAD
-	i.internalFunctionOverrides[`\not_null`] = FuncInfoOverride{
+	i.internalFunctionOverrides[`\instance_cache_fetch`] = FuncInfoOverride{
+		OverrideType: OverrideNullableClassType,
+		ArgNum:       0,
+	}
+
+  i.internalFunctionOverrides[`\not_null`] = FuncInfoOverride{
 		OverrideType: OverrideArgType,
 		Properties:   NotNull,
 		ArgNum:       0,
@@ -239,12 +243,6 @@
 		Properties:   ArrayOf,
 		ArgNum:       1,
 	}
-=======
-	i.internalFunctionOverrides[`\instance_cache_fetch`] = FuncInfoOverride{
-		OverrideType: OverrideNullableClassType,
-		ArgNum:       0,
-	}
->>>>>>> 6b7eb968
 }
 
 func (i *Info) InitStubs() {
