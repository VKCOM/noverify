package linttest_test

import (
	"testing"

	"github.com/VKCOM/noverify/src/linttest"
)

<<<<<<< HEAD
func TestInheritDoc(t *testing.T) {
	test := linttest.NewSuite(t)
	test.AddFile(`<?php
interface TestInterface {
  /**
   * @return self
   */
  public function getThis();

  /**
   * @param \TestInterface $x
   */
  public function acceptThis($x);

  /**
   * @param mixed $p1
   * @param mixed $p2
   * @param mixed $p3
   * @param mixed $p4
   * @param \TestInterface $x
   */
  public function acceptThis5($p1, $p2, $p3, $p4, $x);
}
`)
	test.AddFile(`<?php
class Foo implements TestInterface {
  /** @inheritdoc */
  public function getThis() { return $this; }

  /** @inheritdoc */
  public function acceptThis($x) { return $x->getThis(); }

  /** Should work regardless of "inheritdoc" */
  public function acceptThis5($p1, $p2, $p3, $p4, $x) {
    return $x->getThis();
  }
}

$foo = new Foo();
$_ = $foo->getThis()->getThis();
$foo->acceptThis($foo);
`)
	test.RunAndMatch()
=======
func TestMagicGetChaining(t *testing.T) {
	linttest.SimpleNegativeTest(t, `<?php
class Magic {
  /** @return Magic */
  public function __get($key) {
    return $this;
  }

  /** Method that does nothing */
  public function method() {}
}

$m = new Magic();
$m->method();
$m->foo->method();
$m->foo->bar->method();
`)
}

func TestSimpleXMLElement(t *testing.T) {
	linttest.SimpleNegativeTest(t, `<?php
class SimpleXMLElement {
  /** @return SimpleXMLElement */
  private function __get($name) {}
  /** @return static[] */
  public function xpath ($path) {}
}

class SimpleXMLIterator extends SimpleXMLElement {
  /** @return SimpleXMLIterator|null */
  public function current () {}
}

function simpleElement($xml_str) {
  $el = new SimpleXMLElement("<a></a>", 0);
  $iters = $el->xpath("/a");
  $_ = $iters[0]->foo;
  $_ = $el->foo;
  $_ = $el->foo->bar;
  $_ = $el->foo->bar->xpath("/a");
}

function simpleIterator($xml_str) {
  $el = new SimpleXMLIterator("<a></a>", 0);
  $iters = $el->xpath("/a");
  $root = $iters[0];
  $_ = $iters[0]->current();
  $_ = $root->current();
  $_ = $root->current()->foo;
}

function simpleIteratorReassign($xml_string) {
  $el = new SimpleXMLIterator("<a></a>", 0);
  $iter = $el->xpath("/a");
  $iter = $iter[0];
  $_ = $iter->current();
}
`)
}

func TestLateStaticBindingForeach(t *testing.T) {
	// This test comes from https://youtrack.jetbrains.com/issue/WI-28728.
	// Phpstorm currently reports `hello` call in `$item->getC()->hello()`
	// as undefined. NoVerify manages to resolve it properly.

	linttest.SimpleNegativeTest(t, `<?php
class A
{
    /**
     * @return static[]
     */
    public static function create()
    {
        return [new static()];
    }
}

class B extends A
{
    /**
     * @return C
     */
    public function getC()
    {
        return new C();
    }
}

class C
{
    /** Hello does nothing */
    public function hello()
    {
        return 'Hello world!';
    }
}

$b = new B();
foreach ($b->create() as $item) {
    $item->getC()->hello();
}
`)
}

func TestLateStaticBinding(t *testing.T) {
	linttest.SimpleNegativeTest(t, `<?php
class Base {
  /** @return static[] */
  public function asArray() { return []; }
}

class Derived extends Base {
  /**
    * Will cause "undefined method" warning if called via instance that
    * is returned by Base.asArray without late static binding support from NoVerify.
    */
  public function onlyInDerived() {}
}

$x = new Derived();
$xs = $x->asArray();
$_ = $xs[0]->onlyInDerived();
`)
>>>>>>> 8dbd378c
}

func TestInterfaceConstants(t *testing.T) {
	linttest.SimpleNegativeTest(t, `<?php
	interface TestInterface
	{
		const TEST = '1';
	}

	class TestClass implements TestInterface
	{
		/** get returns interface constant */
		public function get()
		{
			return self::TEST;
		}
	}`)
}

func TestInheritanceLoop(t *testing.T) {
	test := linttest.NewSuite(t)
	test.AddFile(`<?php
	class A extends B { }
	class B extends A { }

	function test() {
		return A::SOMETHING;
	}`)
	test.Expect = []string{"Class constant \\A::SOMETHING does not exist"}
	test.RunAndMatch()
}

func TestReturnTypes(t *testing.T) {
	linttest.SimpleNegativeTest(t, `<?php
	function rand() { return 4; }

	interface DateTimeInterface {
		public function format($fmt);
	}

	interface TestClassInterface
	{
		public function getCreatedAt(): \DateTimeInterface;
	}

	function test(): \DateTimeInterface {
		return 0; // this should return error as well :)
	}

	function a(TestClassInterface $testClass): string
	{
		if (rand()) {
			return $testClass->getCreatedAt()->format('U');
		} else {
			return test()->format('U');
		}
	}`)
}

func TestVariadic(t *testing.T) {
	linttest.SimpleNegativeTest(t, `<?php
	class TestClass
	{
		/** get always returns "." */
		public function get(): string
		{
			return '.';
		}
	}

	function a(TestClass ...$testClasses): string
	{
		$result = '';
		foreach ($testClasses as $testClass) {
			$result .= $testClass->get();
		}

		return $result;
	}

	echo a(new TestClass()), "\n";
	`)
}

func TestTraitProperties(t *testing.T) {
	linttest.SimpleNegativeTest(t, `<?php
	declare(strict_types=1);

	trait Example
	{
		private static $property = 'some';

		protected function some(): string
		{
			return self::$property;
		}
	}`)
}

func TestMagicMethods(t *testing.T) {
	linttest.SimpleNegativeTest(t, `<?php
	class Magic
	{
		public function __get();
		public function __set();
		public function __call();
	}

	class MagicStatic {
		public static function __callStatic();
	}

	function test() {
		$m = new Magic;
		echo $m->some_property;
		$m->another_property = 3;
		$m->call_something();
		MagicStatic::callSomethingStatic();
	}`)
}

func TestGenerator(t *testing.T) {
	linttest.SimpleNegativeTest(t, `<?php
	class Generator {
		/** send sends a message */
		public function send();
	}

	function a($a): \Generator
	{
		yield $a;
	}

	a(42)->send(42);
	`)
}

func TestClosureLateBinding(t *testing.T) {
	test := linttest.NewSuite(t)
	test.AddFile(`<?php
	class Example
	{
		public function method()
		{
			return 42;
		}
	}

	class Closure {
		public function call();
	}

	(function() {
		$this->method();
		$a->method();
	})->call(new Example());
	`)
	test.Expect = []string{
		"Undefined variable: a",
		"Call to undefined method {}->method()",
	}
	runFilterMatch(test, "undefined")
}

func TestInterfaceInheritance(t *testing.T) {
	test := linttest.NewSuite(t)
	test.AddFile(`<?php
	interface DateTimeInterface {
		public function format($fmt);
	}

	interface OtherInterface {
		public function useless();
	}

	interface TestInterface
	{
		const TEST = 1;

		public function getCreatedAt(): \DateTimeInterface;
	}

	interface TestExInterface extends OtherInterface, TestInterface
	{
	}

	function a(TestExInterface $testInterface): string
	{
		echo TestExInterface::TEST;
		return $testInterface->getCreatedAt()->format('U');
	}

	function b(TestExInterface $testInterface) {
		echo TestExInterface::TEST2;
		return $testInterface->nonexistent()->format('U');
	}`)
	test.Expect = []string{
		`Call to undefined method {\TestExInterface}->nonexistent()`,
		"Call to undefined method {}->format()",
		"Class constant \\TestExInterface::TEST2 does not exist",
	}
	runFilterMatch(test, "undefined")
}

func TestProtected(t *testing.T) {
	test := linttest.NewSuite(t)
	test.AddFile(`<?php
	class A {
		private $priv;

		protected $prop;
		protected $prop2;
		protected static $static_prop;
		protected static $static_prop2;
		protected const C = 1;
		protected const C2 = 1;
		protected static function staticMethod() { }
		protected static function staticMethod2() { }
		protected function method() { }
		protected function methodFromClosure() { }
		protected function method2() { }
		protected function methodFromClosure2() { }
	}

	class B extends A {
		private $privB;

		public function okContext() {
			echo $this->priv;
			echo $this->privB;
			echo $this->prop;
			echo self::$static_prop;
			echo self::C;
			echo self::staticMethod();
			echo $this->method();

			(function() { echo $this->methodFromClosure(); })();
		}
	}

	class D {

	}

	class C extends D {
		public function wrongContext() {
			$instance = new B;

			echo $instance->prop2;
			echo B::$static_prop2;
			echo B::C2;
			echo B::staticMethod2();
			echo $instance->method2();

			(function() use($instance) { echo $instance->methodFromClosure2(); })();
		}
	}`)
	test.Expect = []string{
		`Cannot access private property \A->priv`,
		`Cannot access protected property \A->prop2`,
		`Cannot access protected property \A::$static_prop2`,
		`Cannot access protected constant \A::C2`,
		`Cannot access protected method \A->method2()`,
		`Cannot access protected method \A->methodFromClosure2()`,
		`Cannot access protected method \A::staticMethod2()`,
	}
	runFilterMatch(test, "accessLevel")
}

func TestInvoke(t *testing.T) {
	test := linttest.NewSuite(t)
	test.AddFile(`<?php
	class Example
	{
		public function __invoke($argument)
		{
			return 42;
		}
	}

	(new Example())();
	`)
	test.Expect = []string{"Too few arguments"}
	runFilterMatch(test, "argCount")
}

func TestTraversable(t *testing.T) {
	test := linttest.NewSuite(t)
	test.AddFile(`<?php
	interface Traversable {}
	interface Iterator extends Traversable {}
	interface IteratorAggregate extends Traversable {}
	interface SeekableIterator extends Iterator, SeekableIterator {} // test for loop detection
	class ArrayIterator implements SeekableIterator {}

	class Example implements \IteratorAggregate
	{
		public function someFunc()
		{
			return 1;
		}

		public function getIterator()
		{
			return [1, 2, 3];
		}
	}

	class ExampleGood implements \IteratorAggregate
	{
		public function someFunc() {
			return 1;
		}

		public function getIterator()
		{
			return new ArrayIterator([1, 2, 3]);
		}
	}

	foreach (new Example() as $i) {
	   echo $i;
	}`)
	test.Expect = []string{
		`Objects returned by \Example::getIterator() must be traversable or implement interface \Iterator`,
	}
	runFilterMatch(test, "stdInterface")
}

func TestInstanceOf(t *testing.T) {
	test := linttest.NewSuite(t)
	test.AddFile(`<?php
	class Element {
		public function get(): int {
			return 0;
		}

		public function get2(): int {
			return 0;
		}
	}

	function doSomething($param) {}

	class Test {
		private $arr = [];

		public function simple($obj) {
			if ($obj instanceof Element) {
				return $obj->get();
			}
		}

		public function complexProp($key) {
			if (isset($this->arr[$key]) && $this->arr[$key] instanceof Element) {
				return $this->arr[$key]->get();
			}
		}

		public function complexCall($key) {
			if (doSomething($key) instanceof Element) {
				return doSomething($key)->get();
			}
		}

		public function invalidComplexCall($key) {
			if (doSomething($key) instanceof Element) {
				return doSomething($key . 'test')->get2();
			}
		}

		public function invalid($obj) {
			if ($obj instanceof Element) {
				return $obj->callUndefinedMethod();
			}
		}
	}`)
	test.Expect = []string{
		`Call to undefined method {}->get2()`,
		`Call to undefined method {\Element}->callUndefinedMethod()`,
	}
	runFilterMatch(test, "undefined")
}<|MERGE_RESOLUTION|>--- conflicted
+++ resolved
@@ -6,7 +6,6 @@
 	"github.com/VKCOM/noverify/src/linttest"
 )
 
-<<<<<<< HEAD
 func TestInheritDoc(t *testing.T) {
 	test := linttest.NewSuite(t)
 	test.AddFile(`<?php
@@ -50,7 +49,8 @@
 $foo->acceptThis($foo);
 `)
 	test.RunAndMatch()
-=======
+}
+
 func TestMagicGetChaining(t *testing.T) {
 	linttest.SimpleNegativeTest(t, `<?php
 class Magic {
@@ -174,7 +174,6 @@
 $xs = $x->asArray();
 $_ = $xs[0]->onlyInDerived();
 `)
->>>>>>> 8dbd378c
 }
 
 func TestInterfaceConstants(t *testing.T) {
