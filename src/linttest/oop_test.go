package linttest_test

import (
	"testing"

	"github.com/VKCOM/noverify/src/linttest"
)

func TestOldStyleConstructor(t *testing.T) {
	test := linttest.NewSuite(t)
	test.AddFile(`<?php
class T1 {
  /** simple constructor */
  public function T1() {}
}

class T2 {
  /** constructor name is in lower case */
  public function t2() {}
}

class t3 {
  /** inverse of the T2 test case */
  public function T3() {}
}
`)
	test.Expect = []string{
		`Old-style constructor usage, use __construct instead`,
		`Old-style constructor usage, use __construct instead`,
		`Old-style constructor usage, use __construct instead`,
	}
	test.RunAndMatch()
}

func TestConstructorArgCount(t *testing.T) {
	test := linttest.NewSuite(t)
	test.AddFile(`<?php
use A\B;

class OneArg {
  public function __construct($_) {}
}

class OneArgDerived extends OneArg {}

function f() {
  $_ = new OneArg();
  $_ = new \A\B\TwoArgs();
  $_ = new B\TwoArgs;
  $_ = new OneArgDerived();
}
`)
	test.AddFile(`<?php
namespace A\B;

class TwoArgs {
  public function __construct($_, $_) {}
}
`)
	test.Expect = []string{
		`Too few arguments for \OneArg constructor`,
		`Too few arguments for \A\B\TwoArgs constructor`,
		`Too few arguments for \A\B\TwoArgs constructor`,
		`Too few arguments for \OneArgDerived constructor`,
	}
	test.RunAndMatch()
}

func TestPhpdocProperty(t *testing.T) {
	test := linttest.NewSuite(t)
	test.AddFile(`<?php
/**
 * @property int $int
 * @property string $string - optional description.
 */
class WithProps {
  /***/
  public function getInt() {
    return $this->int;
  }
  /***/
  public function getString() {
    return $this->string;
  }
}

$_ = (new WithProps())->int;
$_ = (new WithProps())->string;

function f(WithProps $x) {
  return $x->int + $x->int;
}

// Can't access them as static props/constants.
$_ = WithProps::int;
$_ = WithProps::$int;
`)

	test.Expect = []string{
		`Class constant \WithProps::int does not exist`,
		`Property \WithProps::$int does not exist`,
	}

	test.RunAndMatch()
}

func TestBadModifiers(t *testing.T) {
	t.Skip("Should be handled by other check, like keywordCase from #138")

	test := linttest.NewSuite(t)
	test.AddFile(`<?php
class Foo {
  /***/
  PUBLIC Static function f() {}
}
`)
	test.Expect = []string{
		`Unrecognized method modifier: PUBLIC`,
		`Unrecognized method modifier: Static`,
	}
	test.RunAndMatch()
}

func TestInheritDoc(t *testing.T) {
	test := linttest.NewSuite(t)
	test.AddFile(`<?php
interface TestInterface {
  /**
   * @return self
   */
  public function getThis();

  /**
   * @param \TestInterface $x
   */
  public function acceptThis($x);

  /**
   * @param mixed $p1
   * @param mixed $p2
   * @param mixed $p3
   * @param mixed $p4
   * @param \TestInterface $x
   */
  public function acceptThis5($p1, $p2, $p3, $p4, $x);
}
`)
	test.AddFile(`<?php
class Foo implements TestInterface {
  /** @inheritdoc */
  public function getThis() { return $this; }

  /** @inheritdoc */
  public function acceptThis($x) { return $x->getThis(); }

  /** Should work regardless of "inheritdoc" */
  public function acceptThis5($p1, $p2, $p3, $p4, $x) {
    return $x->getThis();
  }
}

$foo = new Foo();
$_ = $foo->getThis()->getThis();
$foo->acceptThis($foo);
`)
	test.RunAndMatch()
}

func TestMagicGetChaining(t *testing.T) {
	linttest.SimpleNegativeTest(t, `<?php
class Magic {
  /** @return Magic */
  public function __get($key) {
    return $this;
  }

  /** Method that does nothing */
  public function method() {}
}

$m = new Magic();
$m->method();
$m->foo->method();
$m->foo->bar->method();
`)
}

func TestIteratorForeach(t *testing.T) {
	linttest.SimpleNegativeTest(t, `<?php
interface Iterator extends Traversable {
  public function current();
  public function key();
  public function next();
  public function rewind();
  public function valid();
}

class SimpleXMLIterator implements Iterator {
  /** @return int */
  public function blah($name) { return 0; }

  /** @return SimpleXMLIterator */
  public function current() {}
  /** @return int */
  public function key() {}
  /** @return void */
  public function next() {}
  /** @return void */
  public function rewind() {}
  /** @return bool */
  public function valid() {}
}

function testForeach($xml_str) {
  $xml = new SimpleXMLIterator($xml_str);
  foreach ($xml as $node) {
    $_ = $node->blah('123');
  }
}
`)
}

func TestSimpleXMLElementForeach(t *testing.T) {
	linttest.SimpleNegativeTest(t, `<?php
class SimpleXMLElement implements Traversable, ArrayAccess {
  /** @return SimpleXMLElement */
  private function __get($name) {}

  /** @return static[] */
  public function xpath ($path) {}

  /** @return SimpleXMLElement */
  public function offsetGet($i) {}
}

function testForeach($xml_str) {
  $xml = new SimpleXMLElement($xml_str);
  foreach ($xml as $node) {
    $_ = $node->xpath('blah');
  }
}
`)
}

func TestSimpleXMLElement(t *testing.T) {
	linttest.SimpleNegativeTest(t, `<?php
class SimpleXMLElement {
  /** @return SimpleXMLElement */
  private function __get($name) {}
  /** @return static[] */
  public function xpath ($path) {}
}

class SimpleXMLIterator extends SimpleXMLElement {
  /** @return SimpleXMLIterator|null */
  public function current () {}
}

function simpleElement($xml_str) {
  $el = new SimpleXMLElement("<a></a>", 0);
  $iters = $el->xpath("/a");
  $_ = $iters[0]->foo;
  $_ = $el->foo;
  $_ = $el->foo->bar;
  $_ = $el->foo->bar->xpath("/a");
}

function simpleIterator($xml_str) {
  $el = new SimpleXMLIterator("<a></a>", 0);
  $iters = $el->xpath("/a");
  $root = $iters[0];
  $_ = $iters[0]->current();
  $_ = $root->current();
  $_ = $root->current()->foo;
}

function simpleIteratorReassign($xml_string) {
  $el = new SimpleXMLIterator("<a></a>", 0);
  $iter = $el->xpath("/a");
  $iter = $iter[0];
  $_ = $iter->current();
}
`)
}

func TestLateStaticBindingForeach(t *testing.T) {
	// This test comes from https://youtrack.jetbrains.com/issue/WI-28728.
	// Phpstorm currently reports `hello` call in `$item->getC()->hello()`
	// as undefined. NoVerify manages to resolve it properly.

	linttest.SimpleNegativeTest(t, `<?php
class A
{
    /**
     * @return static[]
     */
    public function create()
    {
        return [new static()];
    }
}

class B extends A
{
    /**
     * @return C
     */
    public function getC()
    {
        return new C();
    }
}

class C
{
    /** Hello does nothing */
    public function hello()
    {
        return 'Hello world!';
    }
}

$b = new B();
foreach ($b->create() as $item) {
    $item->getC()->hello();
}
`)
}

func TestDerivedLateStaticBinding(t *testing.T) {
	linttest.SimpleNegativeTest(t, `<?php
class Base {
  /** @return static[] */
  public function asArray() { return []; }
}

class Derived extends Base {
  /**
    * Will cause "undefined method" warning if called via instance that
    * is returned by Base.asArray without late static binding support from NoVerify.
    */
  public function onlyInDerived() {}
}

$x = new Derived();
$xs = $x->asArray();
$_ = $xs[0]->onlyInDerived();
`)
}

<<<<<<< HEAD
func TestStaticResolutionInsideSameClass(t *testing.T) {
	test := linttest.NewSuite(t)
	test.AddFile(`<?php
	class NotA {
		/** @return static */
		public static function instance() {
			return new static;
		}
	}

	class A {
		/** @return int */
		public function b() {
			$a = new static();
			return $a->c();
		}
		protected function fakeB() {
			$a = NotA::instance();
			return $a->c();
		}
		protected function instance() {
			return new static;
		}
		/** @return int */
		public function c() {
			return 1;
		}
	}

	class B extends A {
		protected function derived() {}
		protected function test() {
			$this->instance()->derived();
			$this->instance()->nonDerived();
		}
	}`)

	test.Expect = []string{
		"Call to undefined method {\\NotA}->c()",
		"Call to undefined method {\\B}->nonDerived()",
	}
	test.RunAndMatch()
}

func TestInterfaceConstants(t *testing.T) {
=======
func TestIssue1(t *testing.T) {
>>>>>>> fe953e76
	linttest.SimpleNegativeTest(t, `<?php
	interface TestInterface
	{
		const TEST = '1';
	}

	class TestClass implements TestInterface
	{
		/** get returns interface constant */
		public function get()
		{
			return self::TEST;
		}
	}`)
}

func TestInheritanceLoop(t *testing.T) {
	test := linttest.NewSuite(t)
	test.AddFile(`<?php
	class A extends B { }
	class B extends A { }

	function test() {
		return A::SOMETHING;
	}`)
	test.Expect = []string{"Class constant \\A::SOMETHING does not exist"}
	test.RunAndMatch()
}

func TestReturnTypes(t *testing.T) {
	linttest.SimpleNegativeTest(t, `<?php
	function rand() { return 4; }

	interface DateTimeInterface {
		public function format($fmt);
	}

	interface TestClassInterface
	{
		public function getCreatedAt(): \DateTimeInterface;
	}

	function test(): \DateTimeInterface {
		return 0; // this should return error as well :)
	}

	function a(TestClassInterface $testClass): string
	{
		if (rand()) {
			return $testClass->getCreatedAt()->format('U');
		} else {
			return test()->format('U');
		}
	}`)
}

func TestVariadic(t *testing.T) {
	linttest.SimpleNegativeTest(t, `<?php
	class TestClass
	{
		/** get always returns "." */
		public function get(): string
		{
			return '.';
		}
	}

	function a(TestClass ...$testClasses): string
	{
		$result = '';
		foreach ($testClasses as $testClass) {
			$result .= $testClass->get();
		}

		return $result;
	}

	echo a(new TestClass()), "\n";
	echo a(); // OK to call with 0 arguments.
	`)
}

func TestMagicMethods(t *testing.T) {
	linttest.SimpleNegativeTest(t, `<?php
	class Magic
	{
		public function __get();
		public function __set();
		public function __call();
	}

	class MagicStatic {
		public static function __callStatic();
	}

	function test() {
		$m = new Magic;
		echo $m->some_property;
		$m->another_property = 3;
		$m->call_something();
		MagicStatic::callSomethingStatic();
	}`)
}

func TestGenerator(t *testing.T) {
	linttest.SimpleNegativeTest(t, `<?php
	class Generator {
		/** send sends a message */
		public function send();
	}

	function a($a): \Generator
	{
		yield $a;
	}

	a(42)->send(42);
	`)
}

func TestClosureLateBinding(t *testing.T) {
	test := linttest.NewSuite(t)
	test.AddFile(`<?php
	class Example
	{
		public function method()
		{
			return 42;
		}
	}

	class Closure {
		public function call();
	}

	(function() {
		$this->method();
		$a->method();
	})->call(new Example());
	`)
	test.Expect = []string{
		"Undefined variable: a",
		"Call to undefined method {}->method()",
	}
	runFilterMatch(test, "undefined")
}

func TestInterfaceInheritance(t *testing.T) {
	test := linttest.NewSuite(t)
	test.AddFile(`<?php
	interface DateTimeInterface {
		public function format($fmt);
	}

	interface OtherInterface {
		public function useless();
	}

	interface TestInterface
	{
		const TEST = 1;

		public function getCreatedAt(): \DateTimeInterface;
	}

	interface TestExInterface extends OtherInterface, TestInterface
	{
	}

	function a(TestExInterface $testInterface): string
	{
		echo TestExInterface::TEST;
		return $testInterface->getCreatedAt()->format('U');
	}

	function b(TestExInterface $testInterface) {
		echo TestExInterface::TEST2;
		return $testInterface->nonexistent()->format('U');
	}`)
	test.Expect = []string{
		`Call to undefined method {\TestExInterface}->nonexistent()`,
		"Call to undefined method {}->format()",
		"Class constant \\TestExInterface::TEST2 does not exist",
	}
	runFilterMatch(test, "undefined")
}

func TestProtected(t *testing.T) {
	test := linttest.NewSuite(t)
	test.AddFile(`<?php
	class A {
		private $priv;

		protected $prop;
		protected $prop2;
		protected static $static_prop;
		protected static $static_prop2;
		protected const C = 1;
		protected const C2 = 1;
		protected static function staticMethod() { }
		protected static function staticMethod2() { }
		protected function method() { }
		protected function methodFromClosure() { }
		protected function method2() { }
		protected function methodFromClosure2() { }
	}

	class B extends A {
		private $privB;

		public function okContext() {
			echo $this->priv;
			echo $this->privB;
			echo $this->prop;
			echo self::$static_prop;
			echo self::C;
			echo self::staticMethod();
			echo $this->method();

			(function() { echo $this->methodFromClosure(); })();
		}
	}

	class D {

	}

	class C extends D {
		public function wrongContext() {
			$instance = new B;

			echo $instance->prop2;
			echo B::$static_prop2;
			echo B::C2;
			echo B::staticMethod2();
			echo $instance->method2();

			(function() use($instance) { echo $instance->methodFromClosure2(); })();
		}
	}`)
	test.Expect = []string{
		`Cannot access private property \A->priv`,
		`Cannot access protected property \A->prop2`,
		`Cannot access protected property \A::$static_prop2`,
		`Cannot access protected constant \A::C2`,
		`Cannot access protected method \A->method2()`,
		`Cannot access protected method \A->methodFromClosure2()`,
		`Cannot access protected method \A::staticMethod2()`,
	}
	runFilterMatch(test, "accessLevel")
}

func TestInvoke(t *testing.T) {
	test := linttest.NewSuite(t)
	test.AddFile(`<?php
	class Example
	{
		public function __invoke($argument)
		{
			return 42;
		}
	}

	(new Example())();
	`)
	test.Expect = []string{"Too few arguments"}
	runFilterMatch(test, "argCount")
}

func TestTraversable(t *testing.T) {
	test := linttest.NewSuite(t)
	test.AddFile(`<?php
	interface Traversable {}
	interface Iterator extends Traversable {}
	interface IteratorAggregate extends Traversable {}
	interface SeekableIterator extends Iterator, SeekableIterator {} // test for loop detection
	class ArrayIterator implements SeekableIterator {}

	class Example implements \IteratorAggregate
	{
		public function someFunc()
		{
			return 1;
		}

		public function getIterator()
		{
			return [1, 2, 3];
		}
	}

	class ExampleGood implements \IteratorAggregate
	{
		public function someFunc() {
			return 1;
		}

		public function getIterator()
		{
			return new ArrayIterator([1, 2, 3]);
		}
	}

	foreach (new Example() as $i) {
	   echo $i;
	}`)
	test.Expect = []string{
		`Objects returned by \Example::getIterator() must be traversable or implement interface \Iterator`,
	}
	runFilterMatch(test, "stdInterface")
}

func TestInstanceOfElseif2(t *testing.T) {
	test := linttest.NewSuite(t)
	test.AddFile(`<?php
function fn3($f3) {
  if ($f3 instanceof File) {
    return $f3->name();
  } else if ($f3 instanceof Video) {
    return $f3->filename();
  }
  return "";
}

function fn4($f4) {
  if ($f4 instanceof File) {
    return $f4->name();
  } elseif ($f4 instanceof Video) {
    return $f4->filename();
  }
  return "";
}`)
	test.Expect = []string{
		`Call to undefined method {\File}->name()`,
		`Call to undefined method {\File|\Video}->filename()`,
		`Call to undefined method {\File}->name()`,
		`Call to undefined method {\File|\Video}->filename()`,
	}
	test.RunAndMatch()
}

func TestInstanceOfElseif1(t *testing.T) {
	linttest.SimpleNegativeTest(t, `<?php
class File {
  /** @return string */
  public function filename() { return ""; }
}
class Video {
  /** @return string */
  public function name() { return ""; }
}

function fn1($f1) {
  if ($f1 instanceof File) {
    return $f1->filename();
  } elseif ($f1 instanceof Video) {
    return $f1->name();
  }
  return "";
}

function fn2($f2) {
  if ($f2 instanceof File) {
    return $f2->filename();
  } else if ($f2 instanceof Video) {
    return $f2->name();
  }
  return "";
}
`)
}

func TestInstanceOf(t *testing.T) {
	test := linttest.NewSuite(t)
	test.AddFile(`<?php
	class Element {
		public function get(): int {
			return 0;
		}

		public function get2(): int {
			return 0;
		}
	}

	function doSomething($param) {}

	class Test {
		private $arr = [];

		public function simple($obj) {
			if ($obj instanceof Element) {
				return $obj->get();
			}
		}

		public function complexProp($key) {
			if (isset($this->arr[$key]) && $this->arr[$key] instanceof Element) {
				return $this->arr[$key]->get();
			}
		}

		public function complexCall($key) {
			if (doSomething($key) instanceof Element) {
				return doSomething($key)->get();
			}
		}

		public function invalidComplexCall($key) {
			if (doSomething($key) instanceof Element) {
				return doSomething($key . 'test')->get2();
			}
		}

		public function invalid($obj) {
			if ($obj instanceof Element) {
				return $obj->callUndefinedMethod();
			}
		}
	}`)
	test.Expect = []string{
		`Call to undefined method {}->get2()`,
		`Call to undefined method {\Element}->callUndefinedMethod()`,
	}
	runFilterMatch(test, "undefined")
}<|MERGE_RESOLUTION|>--- conflicted
+++ resolved
@@ -348,7 +348,6 @@
 `)
 }
 
-<<<<<<< HEAD
 func TestStaticResolutionInsideSameClass(t *testing.T) {
 	test := linttest.NewSuite(t)
 	test.AddFile(`<?php
@@ -393,10 +392,7 @@
 	test.RunAndMatch()
 }
 
-func TestInterfaceConstants(t *testing.T) {
-=======
 func TestIssue1(t *testing.T) {
->>>>>>> fe953e76
 	linttest.SimpleNegativeTest(t, `<?php
 	interface TestInterface
 	{
