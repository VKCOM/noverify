--- conflicted
+++ resolved
@@ -159,16 +159,12 @@
 	verifiedVars := make(map[string]struct{})
 	var filterSet map[string]Filter
 
-<<<<<<< HEAD
 	patternStmt := st
 	if _, ok := st.(*ir.LabelStmt); ok {
 		patternStmt = labelStmt
 	}
 
-	for _, part := range phpdoc.Parse(p.typeParser, comment) {
-=======
 	for _, part := range phpdoc.Parse(p.typeParser, comment).Parsed {
->>>>>>> 6f254f1e
 		part := part.(*phpdoc.RawCommentPart)
 		switch part.Name() {
 		case "name":
