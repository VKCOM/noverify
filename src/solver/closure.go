--- conflicted
+++ resolved
@@ -1,15 +1,11 @@
 package solver
 
-<<<<<<< HEAD
 import (
 	"strings"
 
 	"github.com/VKCOM/noverify/src/ir"
-	"github.com/VKCOM/noverify/src/meta"
+	"github.com/VKCOM/noverify/src/types"
 )
-=======
-import "github.com/VKCOM/noverify/src/types"
->>>>>>> 4f329761
 
 var supportedFunctions = map[string]struct{}{
 	`\array_map`:            {},
@@ -28,9 +24,8 @@
 
 // ClosureCallerInfo containing information about the function that called the closure.
 type ClosureCallerInfo struct {
-<<<<<<< HEAD
-	Name     string          // caller function name
-	ArgTypes []meta.TypesMap // types for each arg for call caller function
+	Name     string      // caller function name
+	ArgTypes []types.Map // types for each arg for call caller function
 }
 
 func GetClosure(name ir.Node, sc *meta.Scope, cs *meta.ClassParseState) (meta.FuncInfo, bool) {
@@ -62,8 +57,4 @@
 	}
 
 	return meta.FuncInfo{}, false
-=======
-	Name     string      // caller function name
-	ArgTypes []types.Map // types for each arg for call caller function
->>>>>>> 4f329761
 }